--- conflicted
+++ resolved
@@ -19,11 +19,7 @@
     * @return a byte array containing random bits.
     */
   @throws[IllegalArgumentException]
-<<<<<<< HEAD
-  def createRandom(bitLength: Int, random: Random) = {
-=======
   def createRandom(bitLength: Int, random: SecureRandom): Array[Byte] = {
->>>>>>> ece3f29a
     if (bitLength < 1) throw new IllegalArgumentException("bitLength must be at least 1")
     val nBytes = (bitLength + 7) / 8
     val rv = new Array[Byte](nBytes)
