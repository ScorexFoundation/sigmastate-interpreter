package sigmastate

import org.scalatest.matchers.should.Matchers
import sigmastate.Values.{ErgoTree, SigmaPropValue}
import org.ergoplatform.ErgoTreePredef
import sigma.VersionTesting
<<<<<<< HEAD
import sigma.data.SigmaBoolean
=======
import sigmastate.Values.ErgoTree.{HeaderType, ZeroHeader}
>>>>>>> 17e5c59f

trait TestsBase extends Matchers with VersionTesting {
  /** Set this to true to enable debug console output in tests */
  val printDebugInfo: Boolean = false

  /** Print debug message if printDebugInfo is true */
  def printDebug(msg: Any): Unit = if (printDebugInfo) println(msg)

  /** Current ErgoTree header flags assigned dynamically using [[CrossVersionProps]] and
    * ergoTreeVersionInTests.
    */
  def ergoTreeHeaderInTests: HeaderType = ErgoTree.headerWithVersion(ZeroHeader, ergoTreeVersionInTests)

  /** Obtains [[ErgoTree]] which corresponds to True proposition using current
    * ergoTreeHeaderInTests. */
  def TrueTree: ErgoTree = ErgoTreePredef.TrueProp(ergoTreeHeaderInTests)

  /** Obtains [[ErgoTree]] which corresponds to False proposition using current
    * ergoTreeHeaderInTests. */
  def FalseTree: ErgoTree = ErgoTreePredef.FalseProp(ergoTreeHeaderInTests)

  /** Transform proposition into [[ErgoTree]] using current ergoTreeHeaderInTests. */
  def mkTestErgoTree(prop: SigmaPropValue): ErgoTree =
    ErgoTree.fromProposition(ergoTreeHeaderInTests, prop)

  /** Transform sigma proposition into [[ErgoTree]] using current ergoTreeHeaderInTests. */
  def mkTestErgoTree(prop: SigmaBoolean): ErgoTree =
    ErgoTree.fromSigmaBoolean(ergoTreeHeaderInTests, prop)

  /** Max cost of script execution in tests. */
  val scriptCostLimitInTests: Int = 1000000
}<|MERGE_RESOLUTION|>--- conflicted
+++ resolved
@@ -4,11 +4,8 @@
 import sigmastate.Values.{ErgoTree, SigmaPropValue}
 import org.ergoplatform.ErgoTreePredef
 import sigma.VersionTesting
-<<<<<<< HEAD
 import sigma.data.SigmaBoolean
-=======
 import sigmastate.Values.ErgoTree.{HeaderType, ZeroHeader}
->>>>>>> 17e5c59f
 
 trait TestsBase extends Matchers with VersionTesting {
   /** Set this to true to enable debug console output in tests */
