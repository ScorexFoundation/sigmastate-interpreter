--- conflicted
+++ resolved
@@ -41,14 +41,13 @@
       code
     }
 
-    an[Exception] should be thrownBy (
+    an[ValidationException] should be thrownBy (
       VersionContext.withVersions((VersionContext.V6SoftForkVersion - 1).toByte, 1) {
         code
       }
       )
   }
 
-<<<<<<< HEAD
   property("MethodCall deserialization round trip for Global.powHit") {
     val k = IntConstant(32)
     val msg = ByteArrayConstant(Array.fill(5)(1.toByte))
@@ -69,17 +68,14 @@
       code
     }
 
-    an[ValidationException] should be thrownBy (
+    an[Exception] should be thrownBy (
       VersionContext.withVersions((VersionContext.V6SoftForkVersion - 1).toByte, 1) {
         code
       }
       )
   }
 
-  property("MethodCall deserialization round trip for Header.checkPow") {
-=======
   property("MethodCall deserialization round trip for Global.serialize") {
->>>>>>> 43db8df7
     def code = {
       val b = ByteArrayConstant(Array(1.toByte, 2.toByte, 3.toByte))
       val expr = MethodCall(Global,
