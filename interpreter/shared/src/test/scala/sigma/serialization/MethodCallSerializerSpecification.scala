package sigma.serialization

import sigma.VersionContext
<<<<<<< HEAD
import sigma.ast.SCollection.SByteArray
=======
import sigma.ast.SType.tT
>>>>>>> d8cc09d3
import sigma.ast._
import sigma.validation.ValidationException

class MethodCallSerializerSpecification extends SerializationSpecification {

  property("MethodCall deserialization round trip") {
    val expr = MethodCall(Outputs,
      SCollectionMethods.FlatMapMethod.withConcreteTypes(Map(SCollection.tIV -> SBox, SCollection.tOV -> SByte)),
      Vector(FuncValue(1, SBox, ExtractScriptBytes(ValUse(1, SBox)))),
      Map()
    )
    roundTripTest(expr)
  }

  property("MethodCall deserialization round trip (non-generic method)") {
    val expr = MethodCall(Outputs,
      SCollectionMethods.SizeMethod.withConcreteTypes(Map(SCollection.tIV -> SBox)),
      Vector(),
      Map()
    )
    roundTripTest(expr)
  }

  property("MethodCall deserialization round trip for BigInt.nbits") {
    def code = {
      val bi = BigIntConstant(5)
      val expr = MethodCall(bi,
        SBigIntMethods.ToNBits,
        Vector(),
        Map()
      )
      roundTripTest(expr)
    }

    VersionContext.withVersions(VersionContext.V6SoftForkVersion, 1) {
      code
    }

    an[ValidationException] should be thrownBy (
      VersionContext.withVersions((VersionContext.V6SoftForkVersion - 1).toByte, 1) {
        code
      }
      )
  }

<<<<<<< HEAD
  property("MethodCall deserialization round trip for Global.serialize") {
    def code = {
      val b = ByteArrayConstant(Array(1.toByte, 2.toByte, 3.toByte))
      val expr = MethodCall(Global,
        SGlobalMethods.serializeMethod.withConcreteTypes(Map(STypeVar("T") -> SByteArray)),
        Vector(b),
=======
  property("MethodCall deserialization round trip for Header.checkPow") {
    def code = {
      val h = HeaderConstant(headerGen.sample.get)
      val expr = MethodCall(h,
        SHeaderMethods.checkPowMethod,
        Vector(),
>>>>>>> d8cc09d3
        Map()
      )
      roundTripTest(expr)
    }

    VersionContext.withVersions(VersionContext.V6SoftForkVersion, 1) {
      code
    }

<<<<<<< HEAD
    an[Exception] should be thrownBy (
      VersionContext.withVersions((VersionContext.V6SoftForkVersion - 1).toByte, 1) {
        code
      })
  }

  property("MethodCall deserialization round trip for Header.checkPow") {
    def code = {
      val bi = HeaderConstant(headerGen.sample.get)
      val expr = MethodCall(bi,
        SHeaderMethods.checkPowMethod,
=======
    // sigma.serialization.SerializerException: Don't know how to serialize (sigma.data.CHeader@51dbec76, SHeader)
    an[SerializerException] should be thrownBy (
      VersionContext.withVersions((VersionContext.V6SoftForkVersion - 1).toByte, 1) {
        code
      }
    )
  }

  property("MethodCall deserialization round trip for Header.bytes") {
    def code = {
      val h = HeaderConstant(headerGen.sample.get)
      val expr = MethodCall(h,
        SHeaderMethods.bytesMethod,
>>>>>>> d8cc09d3
        Vector(),
        Map()
      )
      roundTripTest(expr)
    }

    VersionContext.withVersions(VersionContext.V6SoftForkVersion, 1) {
      code
    }

<<<<<<< HEAD
    an[Exception] should be thrownBy (
=======
    // sigma.serialization.SerializerException: Don't know how to serialize (sigma.data.CHeader@51dbec76, SHeader)
    an[SerializerException] should be thrownBy (
      VersionContext.withVersions((VersionContext.V6SoftForkVersion - 1).toByte, 1) {
        code
      }
      )
  }

  property("MethodCall deserialization round trip for Global.deserializeTo[]") {
    def code = {
      val h = HeaderConstant(headerGen.sample.get)
      val expr = MethodCall(h,
        SGlobalMethods.deserializeToMethod,
        Array(h),
        Map(tT -> SHeader)
      )
      roundTripTest(expr)
    }

    println(SGlobalMethods.deserializeToMethod.hasExplicitTypeArgs)

    VersionContext.withVersions(VersionContext.V6SoftForkVersion, 1) {
      code
    }

    // sigma.serialization.SerializerException: Don't know how to serialize (sigma.data.CHeader@51dbec76, SHeader)
    an[SerializerException] should be thrownBy (
>>>>>>> d8cc09d3
      VersionContext.withVersions((VersionContext.V6SoftForkVersion - 1).toByte, 1) {
        code
      }
      )
  }

}<|MERGE_RESOLUTION|>--- conflicted
+++ resolved
@@ -1,11 +1,8 @@
 package sigma.serialization
 
 import sigma.VersionContext
-<<<<<<< HEAD
+import sigma.ast.SType.tT
 import sigma.ast.SCollection.SByteArray
-=======
-import sigma.ast.SType.tT
->>>>>>> d8cc09d3
 import sigma.ast._
 import sigma.validation.ValidationException
 
@@ -51,21 +48,12 @@
       )
   }
 
-<<<<<<< HEAD
   property("MethodCall deserialization round trip for Global.serialize") {
     def code = {
       val b = ByteArrayConstant(Array(1.toByte, 2.toByte, 3.toByte))
       val expr = MethodCall(Global,
         SGlobalMethods.serializeMethod.withConcreteTypes(Map(STypeVar("T") -> SByteArray)),
         Vector(b),
-=======
-  property("MethodCall deserialization round trip for Header.checkPow") {
-    def code = {
-      val h = HeaderConstant(headerGen.sample.get)
-      val expr = MethodCall(h,
-        SHeaderMethods.checkPowMethod,
-        Vector(),
->>>>>>> d8cc09d3
         Map()
       )
       roundTripTest(expr)
@@ -75,7 +63,6 @@
       code
     }
 
-<<<<<<< HEAD
     an[Exception] should be thrownBy (
       VersionContext.withVersions((VersionContext.V6SoftForkVersion - 1).toByte, 1) {
         code
@@ -87,21 +74,6 @@
       val bi = HeaderConstant(headerGen.sample.get)
       val expr = MethodCall(bi,
         SHeaderMethods.checkPowMethod,
-=======
-    // sigma.serialization.SerializerException: Don't know how to serialize (sigma.data.CHeader@51dbec76, SHeader)
-    an[SerializerException] should be thrownBy (
-      VersionContext.withVersions((VersionContext.V6SoftForkVersion - 1).toByte, 1) {
-        code
-      }
-    )
-  }
-
-  property("MethodCall deserialization round trip for Header.bytes") {
-    def code = {
-      val h = HeaderConstant(headerGen.sample.get)
-      val expr = MethodCall(h,
-        SHeaderMethods.bytesMethod,
->>>>>>> d8cc09d3
         Vector(),
         Map()
       )
@@ -112,15 +84,12 @@
       code
     }
 
-<<<<<<< HEAD
-    an[Exception] should be thrownBy (
-=======
     // sigma.serialization.SerializerException: Don't know how to serialize (sigma.data.CHeader@51dbec76, SHeader)
     an[SerializerException] should be thrownBy (
       VersionContext.withVersions((VersionContext.V6SoftForkVersion - 1).toByte, 1) {
         code
       }
-      )
+    )
   }
 
   property("MethodCall deserialization round trip for Global.deserializeTo[]") {
@@ -140,9 +109,7 @@
       code
     }
 
-    // sigma.serialization.SerializerException: Don't know how to serialize (sigma.data.CHeader@51dbec76, SHeader)
-    an[SerializerException] should be thrownBy (
->>>>>>> d8cc09d3
+    an[Exception] should be thrownBy (
       VersionContext.withVersions((VersionContext.V6SoftForkVersion - 1).toByte, 1) {
         code
       }
