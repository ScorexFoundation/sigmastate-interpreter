package sigma.serialization

import sigma.VersionContext
import sigma.ast.SCollection.SByteArray
import sigma.ast._
import sigma.validation.ValidationException

class MethodCallSerializerSpecification extends SerializationSpecification {

  property("MethodCall deserialization round trip") {
    val expr = MethodCall(Outputs,
      SCollectionMethods.FlatMapMethod.withConcreteTypes(Map(SCollection.tIV -> SBox, SCollection.tOV -> SByte)),
      Vector(FuncValue(1, SBox, ExtractScriptBytes(ValUse(1, SBox)))),
      Map()
    )
    roundTripTest(expr)
  }

  property("MethodCall deserialization round trip (non-generic method)") {
    val expr = MethodCall(Outputs,
      SCollectionMethods.SizeMethod.withConcreteTypes(Map(SCollection.tIV -> SBox)),
      Vector(),
      Map()
    )
    roundTripTest(expr)
  }

<<<<<<< HEAD
  property("MethodCall deserialization round trip for Global.encodeNBits") {
    def code = {
      val bi = BigIntConstant(5)
      val expr = MethodCall(Global,
        SGlobalMethods.encodeNBitsMethod,
        Vector(bi),
        Map()
      )
      roundTripTest(expr)
    }

    // should be ok
    VersionContext.withVersions(VersionContext.V6SoftForkVersion, 1) {
      code
    }

    an[ValidationException] should be thrownBy (
      VersionContext.withVersions((VersionContext.V6SoftForkVersion - 1).toByte, 1) {
        code
      })
  }

  property("MethodCall deserialization round trip for Global.decodeNBits") {
    def code = {
      val l = LongConstant(5)
      val expr = MethodCall(Global,
        SGlobalMethods.decodeNBitsMethod,
        Vector(l),
=======
  property("MethodCall deserialization round trip for Header.checkPow") {
    def code = {
      val bi = HeaderConstant(headerGen.sample.get)
      val expr = MethodCall(bi,
        SHeaderMethods.checkPowMethod,
        Vector(),
>>>>>>> 43db8df7
        Map()
      )
      roundTripTest(expr)
    }

    VersionContext.withVersions(VersionContext.V6SoftForkVersion, 1) {
      code
    }

    an[Exception] should be thrownBy (
      VersionContext.withVersions((VersionContext.V6SoftForkVersion - 1).toByte, 1) {
        code
      }
      )
  }

  property("MethodCall deserialization round trip for Global.serialize") {
    def code = {
      val b = ByteArrayConstant(Array(1.toByte, 2.toByte, 3.toByte))
      val expr = MethodCall(Global,
        SGlobalMethods.serializeMethod.withConcreteTypes(Map(STypeVar("T") -> SByteArray)),
        Vector(b),
        Map()
      )
      roundTripTest(expr)
    }

    VersionContext.withVersions(VersionContext.V6SoftForkVersion, 1) {
      code
    }

    an[Exception] should be thrownBy (
      VersionContext.withVersions((VersionContext.V6SoftForkVersion - 1).toByte, 1) {
        code
      })
  }

}<|MERGE_RESOLUTION|>--- conflicted
+++ resolved
@@ -25,7 +25,49 @@
     roundTripTest(expr)
   }
 
-<<<<<<< HEAD
+  property("MethodCall deserialization round trip for Header.checkPow") {
+    def code = {
+      val bi = HeaderConstant(headerGen.sample.get)
+      val expr = MethodCall(bi,
+        SHeaderMethods.checkPowMethod,
+        Vector(),
+        Map()
+      )
+      roundTripTest(expr)
+    }
+
+    VersionContext.withVersions(VersionContext.V6SoftForkVersion, 1) {
+      code
+    }
+
+    an[ValidationException] should be thrownBy (
+      VersionContext.withVersions((VersionContext.V6SoftForkVersion - 1).toByte, 1) {
+        code
+      }
+      )
+  }
+
+  property("MethodCall deserialization round trip for Global.serialize") {
+    def code = {
+      val b = ByteArrayConstant(Array(1.toByte, 2.toByte, 3.toByte))
+      val expr = MethodCall(Global,
+        SGlobalMethods.serializeMethod.withConcreteTypes(Map(STypeVar("T") -> SByteArray)),
+        Vector(b),
+        Map()
+      )
+      roundTripTest(expr)
+    }
+
+    VersionContext.withVersions(VersionContext.V6SoftForkVersion, 1) {
+      code
+    }
+
+    an[Exception] should be thrownBy (
+      VersionContext.withVersions((VersionContext.V6SoftForkVersion - 1).toByte, 1) {
+        code
+      })
+  }
+
   property("MethodCall deserialization round trip for Global.encodeNBits") {
     def code = {
       val bi = BigIntConstant(5)
@@ -54,14 +96,6 @@
       val expr = MethodCall(Global,
         SGlobalMethods.decodeNBitsMethod,
         Vector(l),
-=======
-  property("MethodCall deserialization round trip for Header.checkPow") {
-    def code = {
-      val bi = HeaderConstant(headerGen.sample.get)
-      val expr = MethodCall(bi,
-        SHeaderMethods.checkPowMethod,
-        Vector(),
->>>>>>> 43db8df7
         Map()
       )
       roundTripTest(expr)
@@ -71,32 +105,11 @@
       code
     }
 
-    an[Exception] should be thrownBy (
+    an[ValidationException] should be thrownBy (
       VersionContext.withVersions((VersionContext.V6SoftForkVersion - 1).toByte, 1) {
         code
       }
       )
   }
-
-  property("MethodCall deserialization round trip for Global.serialize") {
-    def code = {
-      val b = ByteArrayConstant(Array(1.toByte, 2.toByte, 3.toByte))
-      val expr = MethodCall(Global,
-        SGlobalMethods.serializeMethod.withConcreteTypes(Map(STypeVar("T") -> SByteArray)),
-        Vector(b),
-        Map()
-      )
-      roundTripTest(expr)
-    }
-
-    VersionContext.withVersions(VersionContext.V6SoftForkVersion, 1) {
-      code
-    }
-
-    an[Exception] should be thrownBy (
-      VersionContext.withVersions((VersionContext.V6SoftForkVersion - 1).toByte, 1) {
-        code
-      })
-  }
-
+}
 }