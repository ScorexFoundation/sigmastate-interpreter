package sigma.serialization

import sigma.VersionContext
import sigma.ast._
import sigma.validation.ValidationException

class MethodCallSerializerSpecification extends SerializationSpecification {

  property("MethodCall deserialization round trip") {
    val expr = MethodCall(Outputs,
      SCollectionMethods.FlatMapMethod.withConcreteTypes(Map(SCollection.tIV -> SBox, SCollection.tOV -> SByte)),
      Vector(FuncValue(1, SBox, ExtractScriptBytes(ValUse(1, SBox)))),
      Map()
    )
    roundTripTest(expr)
  }

  property("MethodCall deserialization round trip (non-generic method)") {
    val expr = MethodCall(Outputs,
      SCollectionMethods.SizeMethod.withConcreteTypes(Map(SCollection.tIV -> SBox)),
      Vector(),
      Map()
    )
    roundTripTest(expr)
  }

  property("MethodCall deserialization round trip for BigInt.nbits") {
    def code = {
      val bi = BigIntConstant(5)
      val expr = MethodCall(bi,
        SBigIntMethods.ToNBits,
        Vector(),
        Map()
      )
      roundTripTest(expr)
    }

<<<<<<< HEAD
=======
    // should be ok
>>>>>>> 8941a8ed
    VersionContext.withVersions(VersionContext.V6SoftForkVersion, 1) {
      code
    }

    an[ValidationException] should be thrownBy (
      VersionContext.withVersions((VersionContext.V6SoftForkVersion - 1).toByte, 1) {
        code
<<<<<<< HEAD
      }
      )
=======
      })
>>>>>>> 8941a8ed
  }
}<|MERGE_RESOLUTION|>--- conflicted
+++ resolved
@@ -35,10 +35,7 @@
       roundTripTest(expr)
     }
 
-<<<<<<< HEAD
-=======
     // should be ok
->>>>>>> 8941a8ed
     VersionContext.withVersions(VersionContext.V6SoftForkVersion, 1) {
       code
     }
@@ -46,11 +43,28 @@
     an[ValidationException] should be thrownBy (
       VersionContext.withVersions((VersionContext.V6SoftForkVersion - 1).toByte, 1) {
         code
-<<<<<<< HEAD
+      })
+  }
+
+  property("MethodCall deserialization round trip for BigInt.nbits") {
+    def code = {
+      val bi = BigIntConstant(5)
+      val expr = MethodCall(bi,
+        SBigIntMethods.ToNBits,
+        Vector(),
+        Map()
+      )
+      roundTripTest(expr)
+    }
+
+    VersionContext.withVersions(VersionContext.V6SoftForkVersion, 1) {
+      code
+    }
+
+    an[ValidationException] should be thrownBy (
+      VersionContext.withVersions((VersionContext.V6SoftForkVersion - 1).toByte, 1) {
+        code
       }
       )
-=======
-      })
->>>>>>> 8941a8ed
   }
 }