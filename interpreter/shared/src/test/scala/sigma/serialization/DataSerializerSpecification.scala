package sigma.serialization

import java.math.BigInteger
import org.ergoplatform.ErgoBox
import org.scalacheck.Arbitrary._
import sigma.data.{DataValueComparer, OptionType, RType, SigmaBoolean, TupleColl}
import sigma.ast.SCollection.SByteArray
import sigmastate.eval._
<<<<<<< HEAD
import sigma.{AvlTree, Colls, Evaluation, Header, VersionContext}
=======
import sigma.{AvlTree, Colls, Evaluation, VersionContext}
>>>>>>> 2baf8ca0
import sigma.ast.SType.AnyOps
import sigma.ast._
import org.scalacheck.Gen
import sigma.Extensions.ArrayOps
import sigma.crypto.EcPointType
import sigma.eval.SigmaDsl
import sigma.util.Extensions.{BigIntegerOps, EcpOps, SigmaBooleanOps}
import sigmastate.interpreter.{CErgoTreeEvaluator, CostAccumulator}
import sigmastate.interpreter.CErgoTreeEvaluator.DefaultProfiler
import sigmastate.utils.Helpers

import scala.annotation.nowarn
import scala.reflect.ClassTag

class DataSerializerSpecification extends SerializationSpecification {

  def roundtrip[T <: SType](obj: T#WrappedType, tpe: T) = {
    val w = SigmaSerializer.startWriter()
    DataSerializer.serialize(obj, tpe, w)
    val bytes = w.toBytes
    val r = SigmaSerializer.startReader(bytes)
    val res = DataSerializer.deserialize(tpe, r)
    res shouldBe obj

    val es = CErgoTreeEvaluator.DefaultEvalSettings
    val accumulator = new CostAccumulator(
      initialCost = JitCost(0),
      costLimit = Some(JitCost.fromBlockCost(es.scriptCostLimitInEvaluator)))
    val evaluator = new CErgoTreeEvaluator(
      context = null,
      constants = ErgoTree.EmptyConstants,
      coster = accumulator, DefaultProfiler, es)
    val ok = DataValueComparer.equalDataValues(res, obj)(evaluator)
    ok shouldBe true

    val randomPrefix = arrayGen[Byte].sample.get
    val r2 = SigmaSerializer.startReader(randomPrefix ++ bytes, randomPrefix.length)
    val res2 = DataSerializer.deserialize(tpe, r2)
    res2 shouldBe obj
  }

  def testCollection[T <: SType](tpe: T) = {
    implicit val wWrapped = wrappedTypeGen(tpe)
    implicit val tT = Evaluation.stypeToRType(tpe)
    implicit val tagT = tT.classTag
    implicit val tAny = sigma.AnyType
    forAll { xs: Array[T#WrappedType] =>
      roundtrip[SCollection[T]](xs.toColl, SCollection(tpe))
      roundtrip[SType](xs.toColl.map(x => (x, x)).asWrappedType, SCollection(STuple(tpe, tpe)))

      val triples = xs.toColl.map(x => TupleColl(x, x, x)).asWrappedType
      roundtrip(triples, SCollection(STuple(tpe, tpe, tpe)))

      val quartets = xs.toColl.map(x => TupleColl(x, x, x, x)).asWrappedType
      roundtrip(quartets, SCollection(STuple(tpe, tpe, tpe, tpe)))

      val nested = xs.toColl.map(x => Colls.fromItems[T#WrappedType](x, x))
      roundtrip[SCollection[SCollection[T]]](nested, SCollection(SCollection(tpe)))

      roundtrip[SType](
        xs.toColl.map { x =>
          val arr = Colls.fromItems[T#WrappedType](x, x)
          (arr, arr)
        }.asWrappedType,
        SCollection(STuple(SCollection(tpe), SCollection(tpe)))
      )
    }
  }

  def testTuples[T <: SType](tpe: T) = {
    implicit val wWrapped: Gen[T#WrappedType] = wrappedTypeGen(tpe)
    val tT = Evaluation.stypeToRType(tpe)
    @nowarn implicit val tag: ClassTag[T#WrappedType] = tT.classTag
    implicit val tAny       : RType[Any]              = sigma.AnyType
    forAll { in: (T#WrappedType, T#WrappedType) =>
      val (x,y) = (in._1, in._2)
      roundtrip[SType]((x, y).asWrappedType, STuple(tpe, tpe))
      roundtrip[SType](TupleColl(x, y, x).asWrappedType, STuple(tpe, tpe, tpe))
      roundtrip[SType](TupleColl(x, y, x, y).asWrappedType, STuple(tpe, tpe, tpe, tpe))
      roundtrip[STuple](Colls.fromItems[Any](x, y, (x, y)), STuple(tpe, tpe, STuple(tpe, tpe)))
      roundtrip[STuple](Colls.fromItems[Any](x, y, TupleColl(x, y, x)), STuple(tpe, tpe, STuple(tpe, tpe, tpe)))
      roundtrip[STuple](Colls.fromItems[Any](x, y, TupleColl(x, y, (x, y))), STuple(tpe, tpe, STuple(tpe, tpe, STuple(tpe, tpe))))
    }
  }

  def testOption[T <: SType](tpe: T) = {
    implicit val wWrapped: Gen[T#WrappedType] = wrappedTypeGen(tpe)
    val tT = Evaluation.stypeToRType(tpe)

    an[Exception] should be thrownBy (
      VersionContext.withVersions((VersionContext.V6SoftForkVersion - 1).toByte, 1) {
        forAll { in: T#WrappedType =>
          roundtrip[SType](Some(in).asWrappedType, SOption(tpe))
          roundtrip[SOption[SCollection[T]]](Some(Colls.fromItems(in)(tT)), SOption(SCollectionType(tpe)))
        }
      })

    VersionContext.withVersions(VersionContext.V6SoftForkVersion, 1) {
      forAll { in: T#WrappedType =>
        roundtrip[SType](Some(in).asWrappedType, SOption(tpe))
        roundtrip[SOption[T]](None, SOption(tpe))
        roundtrip[SOption[T]](Some(in), SOption(tpe))
        roundtrip[SOption[SCollection[T]]](Some(Colls.fromItems(in)(tT)), SOption(SCollectionType(tpe)))
        roundtrip[SCollection[SOption[T]]](Colls.fromItems(Option(in), None.asInstanceOf[Option[T#WrappedType]])(OptionType(tT)), SCollectionType(SOption(tpe)))
        roundtrip[SOption[SOption[T]]](None, SOption(SOption(tpe)))
        roundtrip[SOption[SOption[T]]](Some(Some(in)), SOption(SOption(tpe)))
        roundtrip[SOption[SOption[T]]](Some(None), SOption(SOption(tpe)))
      }
    }
  }

  property("Data serialization round trip") {
    forAll { x: Byte => roundtrip[SByte.type](x, SByte) }
    forAll { x: Boolean => roundtrip[SBoolean.type](x, SBoolean) }
    forAll { x: Long => roundtrip[SLong.type](x, SLong) }
    forAll { x: String => roundtrip[SString.type](x, SString) }
    forAll { x: BigInteger => roundtrip[SBigInt.type](x.toBigInt, SBigInt) }
    forAll { x: EcPointType => roundtrip[SGroupElement.type](x.toGroupElement, SGroupElement) }
    forAll { x: SigmaBoolean => roundtrip[SSigmaProp.type](x.toSigmaProp, SSigmaProp) }
    forAll { x: ErgoBox => roundtrip[SBox.type](x, SBox) }
    forAll { x: AvlTree => roundtrip[SAvlTree.type](x, SAvlTree) }
    forAll { x: Array[Byte] => roundtrip[SByteArray](x.toColl, SByteArray) }
    forAll { t: SPredefType => testCollection(t) }
    forAll { t: SPredefType => testTuples(t) }
    forAll { t: SPredefType => testOption(t) }
  }

  property("Should check limits and fail") {
    val len = 0xFFFF + 1
    val tup = SigmaDsl.Colls.replicate(len, 1.asInstanceOf[Any])(sigma.AnyType)
    assertExceptionThrown({
        val w = SigmaSerializer.startWriter()
        DataSerializer.serialize(tup.asWrappedType, STuple(Array.fill(len)(SInt)), w)
      },
      { t =>
        t.isInstanceOf[RuntimeException] &&
        t.getMessage.contains(s"Length of tuple $len exceeds ${0xFFFF} limit.")
      })

    val tooBig = SigmaDsl.BigInt(new BigInteger(Helpers.decodeBytes(
      "80e0ff7f02807fff72807f0a00ff7fb7c57f75c11ba2802970fd250052807fc37f6480ffff007fff18eeba44").toArray))

    assertExceptionThrown({
      val w = SigmaSerializer.startWriter()
      DataSerializer.serialize(tooBig.asWrappedType, SBigInt, w)
      val r = SigmaSerializer.startReader(w.toBytes)
      DataSerializer.deserialize(SBigInt, r)
    },
    { t =>
      t.isInstanceOf[SerializerException] &&
          t.getMessage.contains(s"BigInt value doesn't not fit into ${SBigInt.MaxSizeInBytes} bytes")
    })
  }

  property("header roundtrip") {
    VersionContext.withVersions(VersionContext.V6SoftForkVersion, 1) {
      forAll { x: Header => roundtrip[SHeader.type](x, SHeader) }
    }

    an[SerializerException] should be thrownBy (
      VersionContext.withVersions((VersionContext.V6SoftForkVersion - 1).toByte, 1) {
        val h = headerGen.sample.get
        val res = roundtrip[SHeader.type](h, SHeader)
        println("r: " + res)
        res
      })
  }

}<|MERGE_RESOLUTION|>--- conflicted
+++ resolved
@@ -6,11 +6,8 @@
 import sigma.data.{DataValueComparer, OptionType, RType, SigmaBoolean, TupleColl}
 import sigma.ast.SCollection.SByteArray
 import sigmastate.eval._
-<<<<<<< HEAD
 import sigma.{AvlTree, Colls, Evaluation, Header, VersionContext}
-=======
 import sigma.{AvlTree, Colls, Evaluation, VersionContext}
->>>>>>> 2baf8ca0
 import sigma.ast.SType.AnyOps
 import sigma.ast._
 import org.scalacheck.Gen
@@ -173,9 +170,7 @@
     an[SerializerException] should be thrownBy (
       VersionContext.withVersions((VersionContext.V6SoftForkVersion - 1).toByte, 1) {
         val h = headerGen.sample.get
-        val res = roundtrip[SHeader.type](h, SHeader)
-        println("r: " + res)
-        res
+        roundtrip[SHeader.type](h, SHeader)
       })
   }
 
