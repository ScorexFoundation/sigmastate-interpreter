--- conflicted
+++ resolved
@@ -7,10 +7,7 @@
 import sigma.ast.SCollection.SByteArray
 import sigmastate.eval._
 import sigma.{AvlTree, Colls, Evaluation, VersionContext}
-<<<<<<< HEAD
 import sigma.{AvlTree, Colls, Evaluation, Header, VersionContext}
-=======
->>>>>>> 2baf8ca0
 import sigma.ast.SType.AnyOps
 import sigma.ast._
 import org.scalacheck.Gen
@@ -115,13 +112,9 @@
         roundtrip[SOption[T]](Some(in), SOption(tpe))
         roundtrip[SOption[SCollection[T]]](Some(Colls.fromItems(in)(tT)), SOption(SCollectionType(tpe)))
         roundtrip[SCollection[SOption[T]]](Colls.fromItems(Option(in), None.asInstanceOf[Option[T#WrappedType]])(OptionType(tT)), SCollectionType(SOption(tpe)))
-<<<<<<< HEAD
-        roundtrip[SOption[SOption[T]]](Some(Some(in)), SOption(SOption(tpe)))
-=======
         roundtrip[SOption[SOption[T]]](None, SOption(SOption(tpe)))
         roundtrip[SOption[SOption[T]]](Some(Some(in)), SOption(SOption(tpe)))
         roundtrip[SOption[SOption[T]]](Some(None), SOption(SOption(tpe)))
->>>>>>> 2baf8ca0
       }
     }
   }
