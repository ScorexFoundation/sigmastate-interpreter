--- conflicted
+++ resolved
@@ -282,7 +282,6 @@
 
     // when limit is low
     {
-<<<<<<< HEAD
       val deliberatelySmallLimit = 24
       assertExceptionThrown(
         testPay2SHAddress(addr,
@@ -290,47 +289,26 @@
           costLimit = deliberatelySmallLimit),
         rootCauseLike[CostLimitException](
           s"Estimated execution cost 164 exceeds the limit $deliberatelySmallLimit")
-=======
-      if (isActivatedVersion4) {
-        // choose limit less than total cost:
-        // totalCost(2671) = addr.script.complexity(2277) + prop complexity(164) + scaledCost(230)
-        val deliberatelySmallLimit = 2600
-        assertExceptionThrown(
-          testPay2SHAddress(addr,
-            script = scriptVarId -> ByteArrayConstant(scriptBytes),
-            costLimit = deliberatelySmallLimit),
-          rootCauseLike[CostLimitException](
-            s"Estimated execution cost 2671 exceeds the limit $deliberatelySmallLimit")
-        )
-      } else {
-        val deliberatelySmallLimit = 24
-        assertExceptionThrown(
-          testPay2SHAddress(addr,
-            script = scriptVarId -> ByteArrayConstant(scriptBytes),
-            costLimit = deliberatelySmallLimit),
-          rootCauseLike[CostLimitException](
-            s"Estimated execution cost 88 exceeds the limit $deliberatelySmallLimit")
-        )
-      }
+      )
     }
 
     // when limit is low
-    if (isActivatedVersion4) {
-      // choose limit less than addr.script.complexity == 2277 + script complexity == 164
-      val deliberatelySmallLimit = 1000
-
-      assertExceptionThrown(
-        {
-          testPay2SHAddress(addr,
-            script = scriptVarId -> ByteArrayConstant(scriptBytes),
-            costLimit = deliberatelySmallLimit)
-        },
-        rootCauseLike[CostLimitException](
-          s"Estimated execution cost 2277 exceeds the limit $deliberatelySmallLimit")
-      )
-    } else {
-      // v5.0
-      val deliberatelySmallLimit = 10
+    val deliberatelySmallLimit = 100
+
+    assertExceptionThrown(
+    {
+      testPay2SHAddress(addr,
+        script = scriptVarId -> ByteArrayConstant(scriptBytes),
+        costLimit = deliberatelySmallLimit)
+    },
+    rootCauseLike[CostLimitException](
+      s"Estimated execution cost 164 exceeds the limit $deliberatelySmallLimit")
+    )
+
+
+    // when limit is even lower than tree complexity
+    {
+      val deliberatelySmallLimit = 100
 
       assertExceptionThrown(
       {
@@ -340,56 +318,6 @@
       },
       rootCauseLike[CostLimitException](
         s"Estimated execution cost 88 exceeds the limit $deliberatelySmallLimit")
->>>>>>> 79c6f6f8
-      )
-    }
-
-<<<<<<< HEAD
-    // when limit is low
-    val deliberatelySmallLimit = 100
-
-    assertExceptionThrown(
-    {
-      testPay2SHAddress(addr,
-        script = scriptVarId -> ByteArrayConstant(scriptBytes),
-        costLimit = deliberatelySmallLimit)
-    },
-    rootCauseLike[CostLimitException](
-      s"Estimated execution cost 164 exceeds the limit $deliberatelySmallLimit")
-    )
-
-
-    // when limit is even lower than tree complexity
-    {
-      val deliberatelySmallLimit = 100
-=======
-    // when limit is even lower than tree complexity
-    if (isActivatedVersion4) {
-      // choose limit less than addr.script.complexity == 2277
-      val deliberatelySmallLimit = 1000
-
-      assertExceptionThrown(
-        {
-          testPay2SHAddress(addr,
-            script = scriptVarId -> ByteArrayConstant(scriptBytes),
-            costLimit = deliberatelySmallLimit)
-        },
-        rootCauseLike[CostLimitException](
-          s"Estimated execution cost 2277 exceeds the limit $deliberatelySmallLimit")
-      )
-    } else {
-      // v5.0
-      val deliberatelySmallLimit = 10
->>>>>>> 79c6f6f8
-
-      assertExceptionThrown(
-      {
-        testPay2SHAddress(addr,
-          script = scriptVarId -> ByteArrayConstant(scriptBytes),
-          costLimit = deliberatelySmallLimit)
-      },
-      rootCauseLike[CostLimitException](
-        s"Estimated execution cost 88 exceeds the limit $deliberatelySmallLimit")
       )
     }
 
