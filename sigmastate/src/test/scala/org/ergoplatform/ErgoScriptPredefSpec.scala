--- conflicted
+++ resolved
@@ -43,11 +43,7 @@
     val prop = EQ(Height, ErgoScriptPredef.boxCreationHeight(ByIndex(Outputs, IntConstant(0)))).toSigmaProp
     val propInlined = EQ(Height, SelectField(ExtractCreationInfo(ByIndex(Outputs, IntConstant(0))), 1).asIntValue).toSigmaProp
     prop shouldBe propInlined
-<<<<<<< HEAD
-    val inputBox = ErgoBox.create(1, prop, nextHeight, Seq(), Map())
-=======
     val inputBox = testBox(1, prop, nextHeight, Seq(), Map())
->>>>>>> 3b0d77c9
     val inputBoxes = IndexedSeq(inputBox)
     val inputs = inputBoxes.map(b => Input(b.id, emptyProverResult))
     val minerBox = new ErgoBoxCandidate(1, SigmaPropConstant(minerProp), nextHeight)
@@ -107,17 +103,10 @@
                       newProp: ErgoTree,
                       inputR4Val: CollectionConstant[SByte.type]): Try[Unit] = Try {
       val outputR4Val: CollectionConstant[SByte.type] = ByteArrayConstant(Random.randomBytes())
-<<<<<<< HEAD
-      val inputBoxes = IndexedSeq(ErgoBox.create(emission.foundersCoinsTotal, prop, 0, Seq(), Map(R4 -> inputR4Val)))
-      val inputs = inputBoxes.map(b => Input(b.id, emptyProverResult))
-      val newFoundersBox = ErgoBox.create(remainingAmount, newProp, 0, Seq(), Map(R4 -> outputR4Val))
-      val collectedBox = ErgoBox.create(inputBoxes.head.value - remainingAmount, TrueProp, 0)
-=======
       val inputBoxes = IndexedSeq(testBox(emission.foundersCoinsTotal, prop, 0, Seq(), Map(R4 -> inputR4Val)))
       val inputs = inputBoxes.map(b => Input(b.id, emptyProverResult))
       val newFoundersBox = testBox(remainingAmount, newProp, 0, Seq(), Map(R4 -> outputR4Val))
       val collectedBox = testBox(inputBoxes.head.value - remainingAmount, TrueProp, 0)
->>>>>>> 3b0d77c9
       val spendingTransaction = ErgoLikeTransaction(inputs, IndexedSeq(newFoundersBox, collectedBox))
       val ctx = ErgoLikeContextTesting(
         currentHeight = height,
@@ -136,15 +125,9 @@
     val minerPk = prover.dlogSecrets.head.publicImage
     val prop = ErgoScriptPredef.rewardOutputScript(settings.minerRewardDelay, minerPk)
     val verifier = new ErgoLikeTestInterpreter
-<<<<<<< HEAD
-    val inputBoxes = IndexedSeq(ErgoBox.create(20, prop, 0, Seq(), Map()))
-    val inputs = inputBoxes.map(b => Input(b.id, emptyProverResult))
-    val spendingTransaction = ErgoLikeTransaction(inputs, IndexedSeq(ErgoBox.create(inputBoxes.head.value, TrueProp, 0)))
-=======
     val inputBoxes = IndexedSeq(testBox(20, prop, 0, Seq(), Map()))
     val inputs = inputBoxes.map(b => Input(b.id, emptyProverResult))
     val spendingTransaction = ErgoLikeTransaction(inputs, IndexedSeq(testBox(inputBoxes.head.value, TrueProp, 0)))
->>>>>>> 3b0d77c9
 
     val ctx = ErgoLikeContextTesting(
       currentHeight = inputBoxes.head.creationHeight + settings.minerRewardDelay,
@@ -175,11 +158,7 @@
     val prover = new ContextEnrichingTestProvingInterpreter
     val minerPk = prover.dlogSecrets.head.publicImage
     val prop = ErgoScriptPredef.emissionBoxProp(settings)
-<<<<<<< HEAD
-    val emissionBox = ErgoBox.create(emission.coinsTotal, prop, 0, Seq(), Map())
-=======
     val emissionBox = testBox(emission.coinsTotal, prop, 0, Seq(), Map())
->>>>>>> 3b0d77c9
     val minerProp = ErgoScriptPredef.rewardOutputScript(settings.minerRewardDelay, minerPk)
 
     // collect coins during the fixed rate period
@@ -237,11 +216,7 @@
     def check(inputBoxes: IndexedSeq[ErgoBox]): Try[Unit] = Try {
       val inputs = inputBoxes.map(b => Input(b.id, emptyProverResult))
       val amount = inputBoxes.map(_.value).sum
-<<<<<<< HEAD
-      val spendingTransaction = ErgoLikeTransaction(inputs, IndexedSeq(ErgoBox.create(amount, pubkey.toSigmaProp, 0)))
-=======
       val spendingTransaction = ErgoLikeTransaction(inputs, IndexedSeq(testBox(amount, pubkey.toSigmaProp, 0)))
->>>>>>> 3b0d77c9
 
       val ctx = ErgoLikeContextTesting(
         currentHeight = 50,
@@ -259,63 +234,37 @@
     measure(10) { i =>
       // transaction with the only input with enough token should pass
       val inputs0 = IndexedSeq(
-<<<<<<< HEAD
-        ErgoBox.create(20, prop, 0, Seq((wrongId, tokenAmount), (tokenId, tokenAmount), (wrongId2, tokenAmount)), Map())
-=======
         testBox(20, prop, 0, Seq((wrongId, tokenAmount), (tokenId, tokenAmount), (wrongId2, tokenAmount)), Map())
->>>>>>> 3b0d77c9
       )
       check(inputs0).get shouldBe (())
 
       // transaction with the only input with insufficient token should fail
       val inputs1 = IndexedSeq(
-<<<<<<< HEAD
-        ErgoBox.create(20, prop, 0, Seq((wrongId, tokenAmount), (tokenId, tokenAmount - 1)), Map())
-=======
         testBox(20, prop, 0, Seq((wrongId, tokenAmount), (tokenId, tokenAmount - 1)), Map())
->>>>>>> 3b0d77c9
       )
       check(inputs1) shouldBe 'failure
 
       // transaction with multiple inputs with insufficient token should fail
       val inputs2 = IndexedSeq(
-<<<<<<< HEAD
-        ErgoBox.create(20, prop, 0, Seq((wrongId, tokenAmount), (tokenId, tokenAmount - 2)), Map()),
-        ErgoBox.create(20, prop, 0, Seq((wrongId, tokenAmount)), Map()),
-        ErgoBox.create(20, prop, 0, Seq((tokenId, 1), (wrongId2, tokenAmount)), Map())
-=======
         testBox(20, prop, 0, Seq((wrongId, tokenAmount), (tokenId, tokenAmount - 2)), Map()),
         testBox(20, prop, 0, Seq((wrongId, tokenAmount)), Map()),
         testBox(20, prop, 0, Seq((tokenId, 1), (wrongId2, tokenAmount)), Map())
->>>>>>> 3b0d77c9
       )
       check(inputs2) shouldBe 'failure
 
       // transaction with multiple inputs with enough token should pass
       val inputs3 = IndexedSeq(
-<<<<<<< HEAD
-        ErgoBox.create(20, prop, 0, Seq((wrongId, 1), (tokenId, tokenAmount / 2)), Map()),
-        ErgoBox.create(20, prop, 0, Seq((wrongId, 1)), Map()),
-        ErgoBox.create(20, prop, 0, Seq((tokenId, tokenAmount / 2 + 1), (wrongId2, 1)), Map())
-=======
         testBox(20, prop, 0, Seq((wrongId, 1), (tokenId, tokenAmount / 2)), Map()),
         testBox(20, prop, 0, Seq((wrongId, 1)), Map()),
         testBox(20, prop, 0, Seq((tokenId, tokenAmount / 2 + 1), (wrongId2, 1)), Map())
->>>>>>> 3b0d77c9
       )
       check(inputs3).getOrThrow
 
       // A transaction which contains input with no tokens
       val inputs4 = IndexedSeq(
-<<<<<<< HEAD
-        ErgoBox.create(20, prop, 0, Seq((wrongId, 1), (tokenId, tokenAmount / 2)), Map()),
-        ErgoBox.create(20, prop, 0, Seq(), Map()),
-        ErgoBox.create(20, prop, 0, Seq((tokenId, tokenAmount / 2 + 1), (wrongId2, 1)), Map())
-=======
         testBox(20, prop, 0, Seq((wrongId, 1), (tokenId, tokenAmount / 2)), Map()),
         testBox(20, prop, 0, Seq(), Map()),
         testBox(20, prop, 0, Seq((tokenId, tokenAmount / 2 + 1), (wrongId2, 1)), Map())
->>>>>>> 3b0d77c9
       )
       check(inputs4) shouldBe 'success
     }
