--- conflicted
+++ resolved
@@ -1868,13 +1868,8 @@
         contains.checkExpected(input, success(okContains))
         get.checkExpected(input, success(valueOpt))
 
-<<<<<<< HEAD
-        contains.checkVerify(input, Expected(value = okContains, cost = 37850))
-        get.checkVerify(input, Expected(value = valueOpt, cost = 38372))
-=======
         contains.checkVerify(input, Expected(value = Success(okContains), cost = 37850))
         get.checkVerify(input, Expected(value = Success(valueOpt), cost = 38372))
->>>>>>> be58523f
       }
 
       val keys = Colls.fromItems(key)
@@ -1882,24 +1877,15 @@
       
       {
         val input = (tree, (keys, proof))
-<<<<<<< HEAD
-        getMany.checkExpected(input, expRes)
-        getMany.checkVerify(input, Expected(value = expRes, cost = 38991))
-=======
         getMany.checkExpected(input, success(expRes))
         getMany.checkVerify(input, Expected(value = Success(expRes), cost = 38991))
->>>>>>> be58523f
       }
 
       {
         val input = (tree, digest)
         val (res, _) = updateDigest.checkEquality(input).getOrThrow
         res.digest shouldBe digest
-<<<<<<< HEAD
-        updateDigest.checkVerify(input, Expected(value = res, cost = 36341))
-=======
         updateDigest.checkVerify(input, Expected(value = Success(res), cost = 36341))
->>>>>>> be58523f
       }
 
       val newOps = 1.toByte
@@ -1908,11 +1894,7 @@
         val input = (tree, newOps)
         val (res,_) = updateOperations.checkEquality(input).getOrThrow
         res.enabledOperations shouldBe newOps
-<<<<<<< HEAD
-        updateOperations.checkVerify(input, Expected(value = res, cost = 36341))
-=======
         updateOperations.checkVerify(input, Expected(value = Success(res), cost = 36341))
->>>>>>> be58523f
       }
 
       // negative tests: invalid proof
@@ -1922,11 +1904,7 @@
         val input = (tree, (key, invalidProof))
         val (res, _) = contains.checkEquality(input).getOrThrow
         res shouldBe false
-<<<<<<< HEAD
-        contains.checkVerify(input, Expected(value = res, cost = 37850))
-=======
         contains.checkVerify(input, Expected(value = Success(res), cost = 37850))
->>>>>>> be58523f
       }
 
       {
@@ -2049,11 +2027,7 @@
         val input = (preInsertTree, (kvs, insertProof))
         val (res, _) = insert.checkEquality(input).getOrThrow
         res.isDefined shouldBe true
-<<<<<<< HEAD
-        insert.checkVerify(input, Expected(value = res, cost = 38501))
-=======
         insert.checkVerify(input, Expected(value = Success(res), cost = 38501))
->>>>>>> be58523f
       }
 
       { // negative: readonly tree
@@ -2061,11 +2035,7 @@
         val input = (readonlyTree, (kvs, insertProof))
         val (res, _) = insert.checkEquality(input).getOrThrow
         res.isDefined shouldBe false
-<<<<<<< HEAD
-        insert.checkVerify(input, Expected(value = res, cost = 38501))
-=======
         insert.checkVerify(input, Expected(value = Success(res), cost = 38501))
->>>>>>> be58523f
       }
 
       { // negative: invalid key
@@ -2075,11 +2045,7 @@
         val input = (tree, (invalidKvs, insertProof))
         val (res, _) = insert.checkEquality(input).getOrThrow
         res.isDefined shouldBe true // TODO HF: should it really be true? (looks like a bug)
-<<<<<<< HEAD
-        insert.checkVerify(input, Expected(value = res, cost = 38501))
-=======
         insert.checkVerify(input, Expected(value = Success(res), cost = 38501))
->>>>>>> be58523f
       }
 
       { // negative: invalid proof
@@ -2176,13 +2142,8 @@
         val endTree = preUpdateTree.updateDigest(endDigest)
         val input = (preUpdateTree, (kvs, updateProof))
         val res = Some(endTree)
-<<<<<<< HEAD
-        update.checkExpected(input, res)
-        update.checkVerify(input, Expected(value = res, cost = cost))
-=======
         update.checkExpected(input, success(res))
         update.checkVerify(input, Expected(value = Success(res), cost = cost))
->>>>>>> be58523f
       }
 
       { // positive: update to the same value (identity operation)
@@ -2190,25 +2151,15 @@
         val keys = Colls.fromItems((key -> value))
         val input = (tree, (keys, updateProof))
         val res = Some(tree)
-<<<<<<< HEAD
-        update.checkExpected(input, res)
-        update.checkVerify(input, Expected(value = res, cost = cost))
-=======
         update.checkExpected(input, success(res))
         update.checkVerify(input, Expected(value = Success(res), cost = cost))
->>>>>>> be58523f
       }
 
       { // negative: readonly tree
         val readonlyTree = createTree(preUpdateDigest)
         val input = (readonlyTree, (kvs, updateProof))
-<<<<<<< HEAD
-        update.checkExpected(input, None)
-        update.checkVerify(input, Expected(value = None, cost = cost))
-=======
         update.checkExpected(input, success(None))
         update.checkVerify(input, Expected(value = Success(None), cost = cost))
->>>>>>> be58523f
       }
 
       { // negative: invalid key
@@ -2216,13 +2167,8 @@
         val invalidKey = key.map(x => (-x).toByte) // any other different from key
         val invalidKvs = Colls.fromItems((invalidKey -> newValue))
         val input = (tree, (invalidKvs, updateProof))
-<<<<<<< HEAD
-        update.checkExpected(input, None)
-        update.checkVerify(input, Expected(value = None, cost = cost))
-=======
         update.checkExpected(input, success(None))
         update.checkVerify(input, Expected(value = Success(None), cost = cost))
->>>>>>> be58523f
       }
 
       { // negative: invalid value (different from the value in the proof)
@@ -2232,24 +2178,15 @@
         val input = (tree, (invalidKvs, updateProof))
         val (res, _) = update.checkEquality(input).getOrThrow
         res.isDefined shouldBe true  // TODO HF: should it really be true? (looks like a bug)
-<<<<<<< HEAD
-        update.checkVerify(input, Expected(value = res, cost = cost))
-=======
         update.checkVerify(input, Expected(value = Success(res), cost = cost))
->>>>>>> be58523f
       }
 
       { // negative: invalid proof
         val tree = createTree(preUpdateDigest, updateAllowed = true)
         val invalidProof = updateProof.map(x => (-x).toByte) // any other different from proof
         val input = (tree, (kvs, invalidProof))
-<<<<<<< HEAD
-        update.checkExpected(input, None)
-        update.checkVerify(input, Expected(value = None, cost = cost))
-=======
         update.checkExpected(input, success(None))
         update.checkVerify(input, Expected(value = Success(None), cost = cost))
->>>>>>> be58523f
       }
     }
   }
@@ -2306,25 +2243,15 @@
         val endTree = preRemoveTree.updateDigest(endDigest)
         val input = (preRemoveTree, (keys, removeProof))
         val res = Some(endTree)
-<<<<<<< HEAD
-        remove.checkExpected(input, res)
-        remove.checkVerify(input, Expected(value = res, cost = cost))
-=======
         remove.checkExpected(input, success(res))
         remove.checkVerify(input, Expected(value = Success(res), cost = cost))
->>>>>>> be58523f
       }
 
       { // negative: readonly tree
         val readonlyTree = createTree(preRemoveDigest)
         val input = (readonlyTree, (keys, removeProof))
-<<<<<<< HEAD
-        remove.checkExpected(input, None)
-        remove.checkVerify(input, Expected(value = None, cost = cost))
-=======
         remove.checkExpected(input, success(None))
         remove.checkVerify(input, Expected(value = Success(None), cost = cost))
->>>>>>> be58523f
       }
 
       { // negative: invalid key
@@ -2332,26 +2259,16 @@
         val invalidKey = key.map(x => (-x).toByte) // any other different from `key`
         val invalidKeys = Colls.fromItems(invalidKey)
         val input = (tree, (invalidKeys, removeProof))
-<<<<<<< HEAD
-        remove.checkExpected(input, None)
-        remove.checkVerify(input, Expected(value = None, cost = cost))
-=======
         remove.checkExpected(input, success(None))
         remove.checkVerify(input, Expected(value = Success(None), cost = cost))
->>>>>>> be58523f
       }
 
       { // negative: invalid proof
         val tree = createTree(preRemoveDigest, removeAllowed = true)
         val invalidProof = removeProof.map(x => (-x).toByte) // any other different from `removeProof`
         val input = (tree, (keys, invalidProof))
-<<<<<<< HEAD
-        remove.checkExpected(input, None)
-        remove.checkVerify(input, Expected(value = None, cost = cost))
-=======
         remove.checkExpected(input, success(None))
         remove.checkVerify(input, Expected(value = Success(None), cost = cost))
->>>>>>> be58523f
       }
     }
   }
@@ -3453,11 +3370,7 @@
 
     verifyCases(
       Seq(
-<<<<<<< HEAD
-        ctx -> Success(Expected(-135729055492651903L, 38399))
-=======
         ctx -> Expected(Success(-135729055492651903L), 38399)
->>>>>>> be58523f
       ),
       existingFeature(
       { (x: Context) =>
@@ -3517,14 +3430,6 @@
 
     verifyCases(
       Seq(
-<<<<<<< HEAD
-        ctx -> Failure(expectedError)
-      ),
-      existingFeature(
-      { (x: Context) =>
-        // this error is expected in v3.x
-        if (isNewVersion.value) {
-=======
         ctx -> Expected(expectedError)
       ),
       changedFeature(
@@ -3533,7 +3438,6 @@
           throw expectedError
         },
         scalaFuncNew = { (x: Context) =>
->>>>>>> be58523f
           // TODO HF: this is expected in v5.0
           val dataBox = x.dataInputs(0)
           val ok = if (x.OUTPUTS(0).R5[Long].get == 1L) {
@@ -3542,14 +3446,7 @@
             dataBox.R4[Coll[Byte]].get != x.SELF.propositionBytes
           }
           ok
-<<<<<<< HEAD
-        }
-        else
-          throw expectedError
-      },
-=======
         },
->>>>>>> be58523f
       s"""{ (x: Context) =>
         |  val dataBox = x.dataInputs(0)
         |  val ok = if (x.OUTPUTS(0).R5[Long].get == 1L) {
@@ -5118,18 +5015,6 @@
         (Some(0L) -> Expected(Success(1L), 39012)),
         (Some(Long.MaxValue) -> Expected(new ArithmeticException("long overflow")))
       ),
-<<<<<<< HEAD
-      existingFeature(
-        { (x: Option[Long]) =>
-          def f(opt: Long): Long = n.plus(opt, 1)
-          if (x.isDefined) f(x.get)
-          else {
-            if (!isNewVersion.value)
-              f(x.get); // simulate non-lazy 'if': f is called in both branches
-            5L
-          }
-        },
-=======
       changedFeature(
         scalaFunc = { (x: Option[Long]) =>
           def f(opt: Long): Long = n.plus(opt, 1)
@@ -5143,7 +5028,6 @@
           def f(opt: Long): Long = n.plus(opt, 1)
           if (x.isDefined) f(x.get) else 5L
         },
->>>>>>> be58523f
         """{(x: Option[Long]) =>
           |  def f(opt: Long): Long = opt + 1
           |  if (x.isDefined) f(x.get) else 5L
