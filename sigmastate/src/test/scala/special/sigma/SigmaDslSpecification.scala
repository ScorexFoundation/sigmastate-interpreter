--- conflicted
+++ resolved
@@ -33,10 +33,7 @@
 import org.ergoplatform.ErgoBox.AdditionalRegisters
 import org.scalacheck.Arbitrary._
 import org.scalacheck.Gen.frequency
-<<<<<<< HEAD
 import org.scalatest.BeforeAndAfterAll
-=======
->>>>>>> 7cea39ad
 import scalan.RType._
 import scorex.util.ModifierId
 import sigmastate.basics.ProveDHTuple
@@ -1015,7 +1012,7 @@
 
   def swapArgs[A](cases: Seq[((A, A), Expected[Boolean])], cost: Int) =
     cases.map { case ((x, y), res) => ((y, x), res.copy(cost = cost)) }
-    
+
   def swapArgs[A](cases: Seq[((A, A), Expected[Boolean])], cost: Int, newCost: CostDetails) =
     cases.map { case ((x, y), res) =>
       ((y, x), Expected(res.value, cost, newCost))
