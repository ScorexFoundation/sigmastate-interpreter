package sigmastate

import java.math.BigInteger

import org.ergoplatform.ErgoBox
import org.ergoplatform.ErgoScriptPredef.TrueProp
import org.ergoplatform.settings.ErgoAlgos
import scalan.RType
import scorex.crypto.hash.Digest32
import sigmastate.basics.DLogProtocol
import sigmastate.interpreter.CryptoConstants
import special.sigma.SigmaTestingData
import sigmastate.SType.AnyOps
import sigmastate.Values.{ShortConstant, LongConstant, BigIntConstant, AvlTreeConstant, IntConstant, ByteConstant}
import sigmastate.eval.SigmaDsl
import special.collection.Coll
import special.sigma.BigInt
import sigmastate.helpers.TestingHelpers._

class TypesSpecification extends SigmaTestingData {

  def Coll[T](items: T*)(implicit cT: RType[T]) = SigmaDsl.Colls.fromItems(items:_*)

  def check(tpe: SType, v: Any, exp: Long) =
    tpe.dataSize(v.asWrappedType) shouldBe exp

  def checkColl[T](elemTpe: SType, arr: Coll[T], exp: Long) =
    check(sigmastate.SCollection(elemTpe), arr, exp)

  property("SType.dataSize") {
    check(SUnit, (), 1)
    check(SBoolean, true, 1)
    check(SByte, 1.toByte, 1)
    check(SShort, 1.toShort, 2)
    check(SInt, 1, 4)
    check(SLong, 1, 8)
    check(SString, "abc", 3)
    check(SBigInt, BigInteger.ZERO, 32L)
    check(SBigInt, BigInteger.ONE, 32L)
    check(SBigInt, BigInteger.valueOf(Long.MaxValue), 32L)
    check(SBigInt, { val i = BigInteger.valueOf(Long.MaxValue); i.multiply(i) }, 32L)
    forAll { n: BigInt =>
      check(SBigInt, n, 32L)

    }
    val g = CryptoConstants.dlogGroup.generator
    check(SGroupElement, g, 33L)
    check(SSigmaProp, DLogProtocol.ProveDlog(g), 1024L)
    check(SAvlTree, null, 44L)
    check(sigmastate.SOption(SInt), Some(10), 1L + 4)
    checkColl(SInt, Coll[Int](10,20), 2L * 4)
    checkColl(SInt, Coll[Int](), 0L)
    checkColl(SBigInt, Coll[BigInt](SigmaDsl.BigInt(BigInteger.ZERO), SigmaDsl.BigInt(BigInteger.valueOf(Long.MaxValue))), 2 * 32L)
    check(STuple(SInt, STuple(SInt, SInt)), Array(10, Array[Any](20, 30)), 2 + 4 + (2 + 4 + 4))

    val (tree, _) = createAvlTreeAndProver()

<<<<<<< HEAD
    val box = SigmaDsl.Box(ErgoBox.create(20, TrueProp, 0,
=======
    val box = SigmaDsl.Box(testBox(20, TrueProp, 0,
>>>>>>> 3b0d77c9
      Seq(
        (Digest32 @@ (ErgoAlgos.decodeUnsafe("6e789ab7b2fffff12280a6cd01557f6fb22b7f80ff7aff8e1f7f15973d7f0001")),
            10000000L)
      ),
      Map(
        ErgoBox.R4 -> ByteConstant(1.toByte),
        ErgoBox.R5 -> ShortConstant(1024.toShort),
        ErgoBox.R6 -> IntConstant(1024 * 1024),
        ErgoBox.R7 -> LongConstant(1024.toLong),
        ErgoBox.R8 -> BigIntConstant(222L),
        ErgoBox.R9 -> AvlTreeConstant(tree)
      )))

    check(SBox, box, 4096L)
  }

  property("SType.dataSize (not defined)") {
    val assertError = (t: Throwable) => t.getMessage.contains("is not defined")
    assertExceptionThrown(check(NoType, null, 0), assertError)
    assertExceptionThrown(check(SAny, null, 0), assertError)
    assertExceptionThrown(check(STypeApply("T"), null, 0), assertError)
    assertExceptionThrown(check(SType.tT, null, 0), assertError)
    assertExceptionThrown(check(SGlobal, null, 0), assertError)
    assertExceptionThrown(check(SContext, null, 0), assertError)
  }

}<|MERGE_RESOLUTION|>--- conflicted
+++ resolved
@@ -55,11 +55,7 @@
 
     val (tree, _) = createAvlTreeAndProver()
 
-<<<<<<< HEAD
-    val box = SigmaDsl.Box(ErgoBox.create(20, TrueProp, 0,
-=======
     val box = SigmaDsl.Box(testBox(20, TrueProp, 0,
->>>>>>> 3b0d77c9
       Seq(
         (Digest32 @@ (ErgoAlgos.decodeUnsafe("6e789ab7b2fffff12280a6cd01557f6fb22b7f80ff7aff8e1f7f15973d7f0001")),
             10000000L)
