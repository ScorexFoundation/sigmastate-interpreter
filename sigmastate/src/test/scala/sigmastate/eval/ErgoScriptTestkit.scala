--- conflicted
+++ resolved
@@ -64,17 +64,10 @@
   lazy val backerPubKey = backerProver.dlogSecrets.head.publicImage
   lazy val projectPubKey = projectProver.dlogSecrets.head.publicImage
 
-<<<<<<< HEAD
-  val boxToSpend = ErgoBox.create(10, ErgoScriptPredef.TrueProp, 0,
-    additionalRegisters = Map(ErgoBox.R4 -> BigIntArrayConstant(bigIntegerArr1)))
-  lazy val tx1Output1 = ErgoBox.create(minToRaise, projectPubKey, 0)
-  lazy val tx1Output2 = ErgoBox.create(1, projectPubKey, 0)
-=======
   val boxToSpend = testBox(10, ErgoScriptPredef.TrueProp, 0,
     additionalRegisters = Map(ErgoBox.R4 -> BigIntArrayConstant(bigIntegerArr1)))
   lazy val tx1Output1 = testBox(minToRaise, projectPubKey, 0)
   lazy val tx1Output2 = testBox(1, projectPubKey, 0)
->>>>>>> 3b0d77c9
   lazy val tx1 = new ErgoLikeTransaction(IndexedSeq(), IndexedSeq(), IndexedSeq(tx1Output1, tx1Output2))
   lazy val ergoCtx = ErgoLikeContextTesting(
     currentHeight = timeout - 1,
