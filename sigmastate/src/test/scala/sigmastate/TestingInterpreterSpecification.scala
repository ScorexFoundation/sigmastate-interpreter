package sigmastate

import sigmastate.basics.DLogProtocol.{DLogProverInput, ProveDlog}
import scorex.crypto.hash.Blake2b256
import sigmastate.Values._
import sigmastate.interpreter._
import scalan.util.Extensions._
import Interpreter._
import sigmastate.lang.Terms._
import org.ergoplatform._
import scorex.util.encode.Base58
import sigmastate.helpers.{ErgoLikeContextTesting, ErgoLikeTestInterpreter, ErgoLikeTestProvingInterpreter, SigmaTestingCommons}
import sigmastate.helpers.TestingHelpers._
import sigmastate.serialization.ValueSerializer
import TrivialProp._
import sigmastate.utils.Helpers._

import scala.util.Random

class TestingInterpreterSpecification extends SigmaTestingCommons {
  implicit lazy val IR = new TestingIRContext
  lazy val prover = new ErgoLikeTestProvingInterpreter()
  lazy val verifier = new ErgoLikeTestInterpreter

  implicit val soundness = CryptoConstants.soundnessBits
  
  def testingContext(h: Int) =
    ErgoLikeContextTesting(h,
      AvlTreeData.dummy, ErgoLikeContextTesting.dummyPubkey, IndexedSeq(fakeSelf),
      ErgoLikeTransaction(IndexedSeq.empty, IndexedSeq.empty),
      fakeSelf)

  property("Reduction to crypto #1") {
    forAll() { i: Int =>
      val h = i.toAbs
      whenever(h > 0 && h < Int.MaxValue - 1) {
        val dk1 = SigmaPropConstant(DLogProverInput.random().publicImage).isProven

        val ctx = testingContext(h)
        prover.reduceToCrypto(ctx, AND(GE(Height, IntConstant(h - 1)), dk1)).get._1 should(
          matchPattern { case _: SigmaBoolean => })
        prover.reduceToCrypto(ctx, AND(GE(Height, IntConstant(h)), dk1)).get._1 should (
          matchPattern { case _: SigmaBoolean => })

        {
          val res = prover.reduceToCrypto(ctx, AND(GE(Height, IntConstant(h + 1)), dk1)).get._1
          res should matchPattern { case FalseProp => }
        }

        {
          val res = prover.reduceToCrypto(ctx, OR(GE(Height, IntConstant(h - 1)), dk1)).get._1
          res should matchPattern { case TrueProp => }
        }

        {
          val res = prover.reduceToCrypto(ctx, OR(GE(Height, IntConstant(h)), dk1)).get._1
          res should matchPattern { case TrueProp => }
        }
        {
          val res = prover.reduceToCrypto(ctx, OR(GE(Height, IntConstant(h + 1)), dk1)).get._1
          res should matchPattern { case _: SigmaBoolean => }
        }
      }
    }
  }

  property("Reduction to crypto #2") {
    forAll() { i: Int =>
      val h = i.toAbs
      whenever(h > 0 && h < Int.MaxValue - 1) {

        val dk1 = DLogProverInput.random().publicImage.isProven
        val dk2 = DLogProverInput.random().publicImage.isProven

        val ctx = testingContext(h)

        assert(prover.reduceToCrypto(ctx, OR(
                  AND(LE(Height, IntConstant(h + 1)), AND(dk1, dk2)),
                  AND(GT(Height, IntConstant(h + 1)), dk1)
                )).get._1.isInstanceOf[CAND])


        assert(prover.reduceToCrypto(ctx, OR(
                  AND(LE(Height, IntConstant(h - 1)), AND(dk1, dk2)),
                  AND(GT(Height, IntConstant(h - 1)), dk1)
                )).get._1.isInstanceOf[ProveDlog])

        prover.reduceToCrypto(ctx, OR(
          AND(LE(Height, IntConstant(h - 1)), AND(dk1, dk2)),
          AND(GT(Height, IntConstant(h + 1)), dk1)
        )).get._1 shouldBe FalseProp

        prover.reduceToCrypto(ctx,
          OR(
            OR(
              AND(LE(Height, IntConstant(h - 1)), AND(dk1, dk2)),
              AND(GT(Height, IntConstant(h + 1)), dk1)
            ),
            AND(GT(Height, IntConstant(h - 1)), LE(Height, IntConstant(h + 1)))
          )
        ).get._1 shouldBe TrueProp

      }
    }
  }

  def testEval(code: String) = {
    val reg1 = ErgoBox.nonMandatoryRegisters.head
    val reg2 = ErgoBox.nonMandatoryRegisters(1)

    val dk1 = prover.dlogSecrets(0).publicImage
    val dk2 = prover.dlogSecrets(1).publicImage
    val ctx = testingContext(99)
    val env = Map(
      "dk1" -> dk1,
      "dk2" -> dk2,
      "bytes1" -> Array[Byte](1, 2, 3),
      "bytes2" -> Array[Byte](4, 5, 6),
<<<<<<< HEAD
      "box1" -> ErgoBox.create(10, ErgoScriptPredef.TrueProp, 0, Seq(), Map(
=======
      "box1" -> testBox(10, ErgoScriptPredef.TrueProp, 0, Seq(), Map(
>>>>>>> 3b0d77c9
          reg1 -> IntArrayConstant(Array[Int](1, 2, 3)),
          reg2 -> BoolArrayConstant(Array[Boolean](true, false, true)))))
    val prop = compile(env, code).asBoolValue.toSigmaProp
    println(code)
    println(prop)
    val challenge = Array.fill(32)(Random.nextInt(100).toByte)
    val proof1 = prover.prove(prop, ctx, challenge).get.proof
    verifier.verify(Interpreter.emptyEnv, prop, ctx, proof1, challenge).map(_._1).getOrElse(false) shouldBe true
  }

  property("Evaluate array ops") {
    testEval(
      """{
        |  val arr = Coll(1, 2) ++ Coll(3, 4)
        |  arr.size == 4
        |}""".stripMargin)
    testEval(
      """{
        |  val arr = Coll(1, 2, 3)
        |  arr.slice(1, 3) == Coll(2, 3)
        |}""".stripMargin)
    testEval(
      """{
        |  val arr = bytes1 ++ bytes2
        |  arr.size == 6
        |}""".stripMargin)
    testEval(
      """{
        |  val arr = bytes1 ++ Coll[Byte]()
        |  arr.size == 3
        |}""".stripMargin)
    testEval(
      """{
        |  val arr = Coll[Byte]() ++ bytes1
        |  arr.size == 3
        |}""".stripMargin)
    testEval(
      """{
        |  val arr = box1.R4[Coll[Int]].get
        |  arr.size == 3
        |}""".stripMargin)
    testEval(
      """{
        |  val arr = box1.R5[Coll[Boolean]].get
        |  anyOf(arr)
        |}""".stripMargin)
    testEval(
      """{
        |  val arr = box1.R5[Coll[Boolean]].get
        |  allOf(arr) == false
        |}""".stripMargin)
    testEval(
      """{
        |  val arr = Coll(1, 2, 3)
        |  arr.size == 3
        |}""".stripMargin)
    testEval(
      """{
        |  val arr = Coll(true, false)
        |  anyOf(arr)
        |}""".stripMargin)
    testEval(
      """{
        |  val arr = Coll(true, false)
        |  allOf(arr) == false
        |}""".stripMargin)
    testEval(
      """{
        |  val arr = Coll(1, 2, 3)
        |  arr.map {(i: Int) => i + 1} == Coll(2, 3, 4)
        |}""".stripMargin)
    testEval(
      """{
        |  val arr = Coll(1, 2, 3)
        |  arr.filter {(i: Int) => i < 3} == Coll(1, 2)
        |}""".stripMargin)
  }

  property("Evaluate numeric casting ops") {
    def testWithCasting(castSuffix: String): Unit = {
      testEval(s"OUTPUTS.size.toByte.$castSuffix == 0.$castSuffix")
      testEval(s"OUTPUTS.size.toShort.$castSuffix == 0.$castSuffix")
      testEval(s"OUTPUTS.size.toInt.$castSuffix == 0.$castSuffix")
      testEval(s"OUTPUTS.size.toLong.$castSuffix == 0.$castSuffix")
    }
    testWithCasting("toByte")
    testWithCasting("toShort")
    testWithCasting("toInt")
    testWithCasting("toLong")
    testWithCasting("toBigInt")
  }

  property("Evaluate arithmetic ops") {
    def testWithCasting(castSuffix: String): Unit = {
      testEval(s"1.$castSuffix + 2.$castSuffix == 3.$castSuffix")
      testEval(s"5.$castSuffix - 1.$castSuffix == 4.$castSuffix")
      testEval(s"5.$castSuffix * 2.$castSuffix == 10.$castSuffix")
      testEval(s"5.$castSuffix / 2.$castSuffix == 2.$castSuffix")
      testEval(s"5.$castSuffix % 2.$castSuffix == 1.$castSuffix")
      testEval(s"min(5.$castSuffix, 2.$castSuffix) == 2.$castSuffix")
      testEval(s"max(5.$castSuffix, 2.$castSuffix) == 5.$castSuffix")
    }
    testWithCasting("toByte")
    testWithCasting("toShort")
    testWithCasting("toInt")
    testWithCasting("toLong")
    testWithCasting("toBigInt")
  }

  property("failed numeric downcast (overflow)") {
    assertExceptionThrown(testEval("Coll(999)(0).toByte > 0"),
      _.getCause.isInstanceOf[ArithmeticException])
    assertExceptionThrown(testEval("Coll(999)(0).toShort.toByte > 0"),
      _.getCause.isInstanceOf[ArithmeticException])
    assertExceptionThrown(testEval(s"Coll(${Int.MaxValue})(0).toShort > 0"),
      _.getCause.isInstanceOf[ArithmeticException])
    assertExceptionThrown(testEval(s"Coll(${Long.MaxValue}L)(0).toInt > 0"),
      _.getCause.isInstanceOf[ArithmeticException])
  }

  property("Coll indexing (out of bounds with const default value)") {
    testEval("Coll(1, 2).getOrElse(3, 0) == 0")
  }

  property("Coll indexing (out of bounds with evaluated default value)") {
    testEval("Coll(1, 1).getOrElse(3, 1 + 1) == 2")
  }

  property("Evaluation example #1") {
    val dk1 = prover.dlogSecrets(0).publicImage.isProven
    val dk2 = prover.dlogSecrets(1).publicImage.isProven

    val env1 = testingContext(99)
    val env2 = testingContext(101)

    val prop = OR(
      AND(LE(Height, IntConstant(100)), AND(dk1, dk2)),
      AND(GT(Height, IntConstant(100)), dk1)
    ).toSigmaProp

    val challenge = Array.fill(32)(Random.nextInt(100).toByte)

    val proof1 = prover.prove(prop, env1, challenge).get.proof

    verifier.verify(emptyEnv, prop, env1, proof1, challenge).map(_._1).getOrElse(false) shouldBe true

    verifier.verify(emptyEnv, prop, env2, proof1, challenge).map(_._1).getOrElse(false) shouldBe false
  }

  property("Evaluation - no real proving - true case") {
    val prop1 = ErgoScriptPredef.TrueProp

    val challenge = Array.fill(32)(Random.nextInt(100).toByte)
    val proof = NoProof
    val env = testingContext(99)

    verifier.verify(prop1, env, proof, challenge).map(_._1).getOrThrow shouldBe true

    val prop2 = OR(TrueLeaf, FalseLeaf).toSigmaProp
    verifier.verify(prop2, env, proof, challenge).map(_._1).getOrThrow shouldBe true

    val prop3 = AND(TrueLeaf, TrueLeaf).toSigmaProp
    verifier.verify(prop3, env, proof, challenge).map(_._1).getOrThrow shouldBe true

    val prop4 = GT(Height, IntConstant(90)).toSigmaProp
    verifier.verify(prop4, env, proof, challenge).map(_._1).getOrThrow shouldBe true
  }

  property("Evaluation - no real proving - false case") {
    val prop1 = ErgoScriptPredef.FalseProp

    val challenge = Array.fill(32)(Random.nextInt(100).toByte)
    val proof = NoProof
    val env = testingContext(99)

    verifier.verify(prop1, env, proof, challenge).map(_._1).getOrThrow shouldBe false

    val prop2 = OR(FalseLeaf, FalseLeaf).toSigmaProp
    verifier.verify(prop2, env, proof, challenge).map(_._1).getOrThrow shouldBe false

    val prop3 = AND(FalseLeaf, TrueLeaf).toSigmaProp
    verifier.verify(prop3, env, proof, challenge).map(_._1).getOrThrow shouldBe false

    val prop4 = GT(Height, IntConstant(100)).toSigmaProp
    verifier.verify(prop4, env, proof, challenge).map(_._1).getOrThrow shouldBe false
  }

  property("Evaluation - hash function") {
    val bytes = "hello world".getBytes
    val hash = Blake2b256(bytes)

    val prop1 = EQ(CalcBlake2b256(ByteArrayConstant(bytes)), ByteArrayConstant(hash)).toSigmaProp

    val challenge = Array.fill(32)(Random.nextInt(100).toByte)
    val proof = NoProof
    val env = testingContext(99)

    verifier.verify(prop1, env, proof, challenge).map(_._1).getOrElse(false) shouldBe true

    val prop2 = NEQ(CalcBlake2b256(ByteArrayConstant(bytes)), ByteArrayConstant(hash)).toSigmaProp

    verifier.verify(prop2, env, proof, challenge).map(_._1).getOrElse(false) shouldBe false

    val prop3 = EQ(CalcBlake2b256(ByteArrayConstant(bytes)), ByteArrayConstant(bytes)).toSigmaProp

    verifier.verify(prop3, env, proof, challenge).map(_._1).getOrElse(false) shouldBe false
  }

  property("passing a lambda argument") {
    // single expression
    testEval(
      """ Coll[Int](1,2,3).map { (a: Int) =>
        |   a + 1
        | } == Coll[Int](2,3,4) """.stripMargin)
    // block
    testEval(
      """ Coll[Int](1,2,3).map { (a: Int) =>
        |   val b = a - 1
        |   b + 2
        | } == Coll[Int](2,3,4) """.stripMargin)
  }

  property("nested lambdas argument") {
    // block with nested lambda
    testEval(
      """ Coll[Int](1,2,3).exists { (a: Int) =>
        |   Coll[Int](1).exists{ (c: Int) => c == 1 }
        | } == true """.stripMargin)

    // block with nested lambda (assigned to a val)
    testEval(
      """ Coll[Int](1,2,3).exists { (a: Int) =>
        |   def g(c: Int) = c == 1
        |   Coll[Int](1).exists(g)
        | } == true """.stripMargin)
  }

  property("deserialize") {
    val str = Base58.encode(ValueSerializer.serialize(ByteArrayConstant(Array[Byte](2))))
    testEval(s"""deserialize[Coll[Byte]]("$str")(0) == 2""")
  }
}
<|MERGE_RESOLUTION|>--- conflicted
+++ resolved
@@ -116,11 +116,7 @@
       "dk2" -> dk2,
       "bytes1" -> Array[Byte](1, 2, 3),
       "bytes2" -> Array[Byte](4, 5, 6),
-<<<<<<< HEAD
-      "box1" -> ErgoBox.create(10, ErgoScriptPredef.TrueProp, 0, Seq(), Map(
-=======
       "box1" -> testBox(10, ErgoScriptPredef.TrueProp, 0, Seq(), Map(
->>>>>>> 3b0d77c9
           reg1 -> IntArrayConstant(Array[Int](1, 2, 3)),
           reg2 -> BoolArrayConstant(Array[Boolean](true, false, true)))))
     val prop = compile(env, code).asBoolValue.toSigmaProp
