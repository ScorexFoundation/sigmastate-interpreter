package sigmastate.serialization

import java.math.BigInteger
import java.util

import gf2t.GF2_192_Poly
import org.ergoplatform.settings.ErgoAlgos
import org.scalacheck.{Arbitrary, Gen}
import org.scalatest.Assertion
import sigmastate.Values.SigmaBoolean
import sigmastate._
import sigmastate.basics.DLogProtocol.{ProveDlog, SecondDLogProverMessage}
import sigmastate.basics.VerifierMessage.Challenge
import sigmastate.basics.{ProveDHTuple, SecondDiffieHellmanTupleProverMessage}
import sigmastate.helpers.{ContextEnrichingTestProvingInterpreter, ErgoLikeContextTesting, ErgoLikeTransactionTesting, SigmaTestingCommons}
import sigmastate.interpreter.Interpreter
import sigmastate.serialization.generators.ObjectGenerators
import sigmastate.utils.Helpers

import scala.util.Random

class SigSerializerSpecification extends SigmaTestingCommons
  with ObjectGenerators with CrossVersionProps {
  implicit lazy val IR = new TestingIRContext
  private lazy implicit val arbExprGen: Arbitrary[SigmaBoolean] = Arbitrary(exprTreeGen)

  private lazy val prover = new ContextEnrichingTestProvingInterpreter()

  private lazy val interpreterProveDlogGen: Gen[ProveDlog] =
    Gen.oneOf(prover.dlogSecrets.map(_.publicImage))

  private lazy val interpreterProveDHTGen =
    Gen.oneOf(prover.dhSecrets.map(_.publicImage))

  private def exprTreeNodeGen: Gen[SigmaBoolean] = for {
    left <- exprTreeGen
    right <- exprTreeGen
    third <- exprTreeGen
    node <- Gen.oneOf(
      COR(Array(left, right)),
      CAND(Array(left, right)),
      CTHRESHOLD(2, Array(left, right, third))
    ) if SigmaBoolean.estimateCost(node) <= 100000 // limit size of the generated tree
                                                   // to fit into Box size limit
  } yield node

  private def exprTreeGen: Gen[SigmaBoolean] =
    Gen.oneOf(interpreterProveDlogGen, interpreterProveDHTGen, Gen.delay(exprTreeNodeGen))

  private def isEquivalent(expected: ProofTree, actual: ProofTree): Boolean = (expected, actual) match {
    case (NoProof, NoProof) => true
    case (dht1: UncheckedDiffieHellmanTuple, dht2: UncheckedDiffieHellmanTuple) =>
      // `firstMessageOpt` is not serialized
      dht1.copy(commitmentOpt = None) == dht2
    case (sch1: UncheckedSchnorr, sch2: UncheckedSchnorr) =>
      // `firstMessageOpt` is not serialized
      sch1.copy(commitmentOpt = None) == sch2
    case (conj1: UncheckedConjecture, conj2: UncheckedConjecture) =>
      util.Arrays.equals(conj1.challenge, conj2.challenge) &&
        conj1.children.zip(conj2.children).forall(t => isEquivalent(t._1, t._2))
    case _ => false
  }


  private def roundTrip(uncheckedTree: UncheckedTree, exp: SigmaBoolean): Assertion = {
    val proof = SigSerializer.toProofBytes(uncheckedTree)
    val parsedUncheckedTree = SigSerializer.parseAndComputeChallenges(exp, proof)
    isEquivalent(uncheckedTree, parsedUncheckedTree) shouldBe true
  }

  property("SigSerializer no proof round trip") {
    roundTrip(NoProof, TrivialProp.TrueProp)
  }

  property("SigSerializer round trip") {
    forAll(configParams = MinSuccessful(100)) { sb: SigmaBoolean =>
      val expr = sb.toSigmaProp
      val challenge = Array.fill(32)(Random.nextInt(100).toByte)

      val ctx = ErgoLikeContextTesting(
        currentHeight = 1,
        lastBlockUtxoRoot = AvlTreeData.dummy,
        minerPubkey = ErgoLikeContextTesting.dummyPubkey,
        boxesToSpend = IndexedSeq(fakeSelf),
        spendingTransaction = ErgoLikeTransactionTesting.dummy,
        self = fakeSelf, activatedVersionInTests)
        .withCostLimit(Long.MaxValue) // To avoid occasional cost limit exceptions which are irrelevant here

      try {
        // get sigma conjectures out of transformers
        val tree = mkTestErgoTree(expr)
<<<<<<< HEAD
        val prop = prover.fullReduction(tree, ctx, Interpreter.emptyEnv).value
=======
        val prop = prover.fullReduction(tree, ctx, Interpreter.emptyEnv)._1
>>>>>>> 8ae73576

        val proof = prover.prove(tree, ctx, challenge).get.proof
        val uncheckedTree = SigSerializer.parseAndComputeChallenges(prop, proof)
        roundTrip(uncheckedTree, prop)

// uncomment the following lines to print test cases with test vectors
// they can be added to property("SigSerializer test vectors")
//        val fiatShamirHex = getFiatShamirHex(uncheckedTree)
//        val testCase = ProofTestCase(prop, proof, uncheckedTree, fiatShamirHex)
//        println(
//          s"""-------------------------------
//            |${sigmastate.helpers.SigmaPPrint(testCase, width = 150, height = 150)}
//            |""".stripMargin)

      } catch {
        case t: Throwable =>
          t.printStackTrace()
          throw t
      }
    }
  }

  /** This is used to represent related test vectors to test:
    * - SigSerializer.toBytes
    * - SigSerializer.parseAndComputeChallenges
    * - FiatShamirTree.toBytes
    */
  case class ProofTestCase(
    prop: SigmaBoolean,
    proof: Array[Byte],
    uncheckedTree: UncheckedTree,
    fiatShamirHex: String = ""
  )

  /** This steps are performed in Interpreter.checkCommitments and should be in sync with
    * that code. */
  def getFiatShamirHex(uncheckedTree: UncheckedTree): String = {
    val newRoot = prover.computeCommitments(uncheckedTree).get.asInstanceOf[UncheckedSigmaTree]
    val fiatShamirBytes = FiatShamirTree.toBytes(newRoot)
    val hex = ErgoAlgos.encode(fiatShamirBytes)
    hex
  }

  property("SigSerializer test vectors")  {
    // this list of test cases contains test vectors generated by v4.0.2
    // as such they can be used to catch changes in behaviour of later versions
    val cases = Seq(
      ProofTestCase(
        prop = ProveDlog(
          Helpers.decodeECPoint("02e8e77123e300f8324e7b5c4cbe0f7ac616e0b78fc45f28f54fa6696231fc8ec3")
        ),
        proof = ErgoAlgos.decodeUnsafe(
          "c6429b70f4926a3ba1454f1aec116075f9e9fbe8a8f72114b277b8462a8b9098f5d4c934ab2876eb1b5707f3119e209bdbbad831e7cc4a41"
        ),
        uncheckedTree = UncheckedSchnorr(
          ProveDlog(
            Helpers.decodeECPoint("02e8e77123e300f8324e7b5c4cbe0f7ac616e0b78fc45f28f54fa6696231fc8ec3")
          ),
          None,
          Challenge @@ ErgoAlgos.decodeUnsafe("c6429b70f4926a3ba1454f1aec116075f9e9fbe8a8f72114"),
          SecondDLogProverMessage(
            BigInt("b277b8462a8b9098f5d4c934ab2876eb1b5707f3119e209bdbbad831e7cc4a41", 16)
          )
        ),
        fiatShamirHex = "010027100108cd02e8e77123e300f8324e7b5c4cbe0f7ac616e0b78fc45f28f54fa6696231fc8ec373000021021d30cef8084f8659e9734099bf8e6faa89d81f908c3a62e7638da7b2a33822fc"
      ),
      ProofTestCase(
        ProveDHTuple(
          Helpers.decodeECPoint("0279be667ef9dcbbac55a06295ce870b07029bfcdb2dce28d959f2815b16f81798"),
          Helpers.decodeECPoint("024ebfeb5a2b6ad997e40efb4888b3f091a611df8298cf7fb24315b4d112ad7c3c"),
          Helpers.decodeECPoint("03d41afc8c5875a8d52439d088b66ed63a5d64f16e1efd7f17c6036a923c637e5c"),
          Helpers.decodeECPoint("034132d4c7eb387f12ef40ba3ec03723bda0ee5707f7471185aafc316167e85137")
        ),
        ErgoAlgos.decodeUnsafe(
          "9ec740b57353cb2f6035bb1a481b0066b2fdc0406a6fa67ebb2e6f44a38052b3f564fafcd477c4eb8cda1a8a553a4a5f38f1e1084d6a69f0"
        ),
        UncheckedDiffieHellmanTuple(
          ProveDHTuple(
            Helpers.decodeECPoint("0279be667ef9dcbbac55a06295ce870b07029bfcdb2dce28d959f2815b16f81798"),
            Helpers.decodeECPoint("024ebfeb5a2b6ad997e40efb4888b3f091a611df8298cf7fb24315b4d112ad7c3c"),
            Helpers.decodeECPoint("03d41afc8c5875a8d52439d088b66ed63a5d64f16e1efd7f17c6036a923c637e5c"),
            Helpers.decodeECPoint("034132d4c7eb387f12ef40ba3ec03723bda0ee5707f7471185aafc316167e85137")
          ),
          None,
          Challenge @@ ErgoAlgos.decodeUnsafe("9ec740b57353cb2f6035bb1a481b0066b2fdc0406a6fa67e"),
          SecondDiffieHellmanTupleProverMessage(
            new BigInteger("bb2e6f44a38052b3f564fafcd477c4eb8cda1a8a553a4a5f38f1e1084d6a69f0", 16)
          )
        ),
        "01008a100108ce0279be667ef9dcbbac55a06295ce870b07029bfcdb2dce28d959f2815b16f81798024ebfeb5a2b6ad997e40efb4888b3f091a611df8298cf7fb24315b4d112ad7c3c03d41afc8c5875a8d52439d088b66ed63a5d64f16e1efd7f17c6036a923c637e5c034132d4c7eb387f12ef40ba3ec03723bda0ee5707f7471185aafc316167e851377300004203724c887a207569c4648a81bc2d66bddeefe14b3ed259ee320773ec0c7df714490338360ba3350c16c42839878fc13b641c0a67372c4217e2ceafe1d40405f03708"
      ),
      ProofTestCase(
        CAND(
          List(
            ProveDlog(
              Helpers.decodeECPoint("03670a10fcf68531423e3aa8bdad2d755eb5363ac53068e80d44578861f80abef3")
            ),
            ProveDlog(
              Helpers.decodeECPoint("0249829d9ca70fa3974c1354d7d112390e07b826032c5a7c3bc39e56b3f480bb87")
            )
          )
        ),
        ErgoAlgos.decodeUnsafe(
          "a00b476899e583aefc18b237a7a70e73baace72aa533271a561d3432c347dcaec8975fdefb36389abe21656aadcfda0a0259681ce17bc47c9539ae1e7068292bb9646a9ffe4e11653495bd67588cfd6454d82cc455036e5b"
        ),
        CAndUncheckedNode(
          Challenge @@ ErgoAlgos.decodeUnsafe("a00b476899e583aefc18b237a7a70e73baace72aa533271a"),
          List(
            UncheckedSchnorr(
              ProveDlog(
                Helpers.decodeECPoint(
                  "03670a10fcf68531423e3aa8bdad2d755eb5363ac53068e80d44578861f80abef3"
                )
              ),
              None,
              Challenge @@ ErgoAlgos.decodeUnsafe("a00b476899e583aefc18b237a7a70e73baace72aa533271a"),
              SecondDLogProverMessage(
                BigInt("561d3432c347dcaec8975fdefb36389abe21656aadcfda0a0259681ce17bc47c", 16)
              )
            ),
            UncheckedSchnorr(
              ProveDlog(
                Helpers.decodeECPoint(
                  "0249829d9ca70fa3974c1354d7d112390e07b826032c5a7c3bc39e56b3f480bb87"
                )
              ),
              None,
              Challenge @@ ErgoAlgos.decodeUnsafe("a00b476899e583aefc18b237a7a70e73baace72aa533271a"),
              SecondDLogProverMessage(
                BigInt("9539ae1e7068292bb9646a9ffe4e11653495bd67588cfd6454d82cc455036e5b", 16)
              )
            )
          )
        ),
        "00000002010027100108cd03670a10fcf68531423e3aa8bdad2d755eb5363ac53068e80d44578861f80abef373000021024fc32f5fc7dad49005dc86b8ad95975d62ee4336cdddd4de8868414211370320010027100108cd0249829d9ca70fa3974c1354d7d112390e07b826032c5a7c3bc39e56b3f480bb877300002103f084eb45540454909d3e793d876262fa184f90412c33a046a0b1c4d7c8933f67"
      ),
      ProofTestCase(
        COR(
          List(
            ProveDlog(
              Helpers.decodeECPoint("0344789e3a797e713103f2a8edd673fac35e56d414c584e575aaa750f3e8728b5b")
            ),
            ProveDlog(
              Helpers.decodeECPoint("0249829d9ca70fa3974c1354d7d112390e07b826032c5a7c3bc39e56b3f480bb87")
            )
          )
        ),
        ErgoAlgos.decodeUnsafe(
          "c617e65a2ca62ac97bc33a33b76cb669622129ba0e094ad96287d97c2c6d6c8e48790d7c44961f7d958d59222ab4d7c814808a466a3e66e6f98e02d421757baa2842288b8d02787b5111db2e8924623790175e5bf27a2e4513e8eb196c22c8cf26a9d7b51cd7e386508db9c12b070d84"
        ),
        COrUncheckedNode(
          Challenge @@ ErgoAlgos.decodeUnsafe("c617e65a2ca62ac97bc33a33b76cb669622129ba0e094ad9"),
          List(
            UncheckedSchnorr(
              ProveDlog(
                Helpers.decodeECPoint(
                  "0344789e3a797e713103f2a8edd673fac35e56d414c584e575aaa750f3e8728b5b"
                )
              ),
              None,
              Challenge @@ ErgoAlgos.decodeUnsafe("6287d97c2c6d6c8e48790d7c44961f7d958d59222ab4d7c8"),
              SecondDLogProverMessage(
                BigInt("14808a466a3e66e6f98e02d421757baa2842288b8d02787b5111db2e89246237", 16)
              )
            ),
            UncheckedSchnorr(
              ProveDlog(
                Helpers.decodeECPoint(
                  "0249829d9ca70fa3974c1354d7d112390e07b826032c5a7c3bc39e56b3f480bb87"
                )
              ),
              None,
              Challenge @@ ErgoAlgos.decodeUnsafe("a4903f2600cb464733ba374ff3faa914f7ac709824bd9d11"),
              SecondDLogProverMessage(
                BigInt("90175e5bf27a2e4513e8eb196c22c8cf26a9d7b51cd7e386508db9c12b070d84", 16)
              )
            )
          )
        ),
        "00010002010027100108cd0344789e3a797e713103f2a8edd673fac35e56d414c584e575aaa750f3e8728b5b730000210207700723f7cf3a94782a56d9366f3916c548616edf9bcbaecb892f8a52b28836010027100108cd0249829d9ca70fa3974c1354d7d112390e07b826032c5a7c3bc39e56b3f480bb8773000021039072557976001866ac8a1a6a8bd921e5b18171b195e6dabffff667f9a88ab9a2"
      ),
      ProofTestCase(
        COR(
          Array(
            ProveDHTuple(
              Helpers.decodeECPoint("0279be667ef9dcbbac55a06295ce870b07029bfcdb2dce28d959f2815b16f81798"),
              Helpers.decodeECPoint("03a5f4c3b8217557514df3df8537ca13f991b11538935b2ea407e8b24afcabe509"),
              Helpers.decodeECPoint("029837d12c86c29c92e74229dfd3fcb10933b696685209b14baa74dbabacb2dee5"),
              Helpers.decodeECPoint("03f17cefec3911966dc9952090325267a5cf7f9b0be76b02623021989d7f0007a2")
            ),
            COR(
              Array(
                ProveDlog(Helpers.decodeECPoint("03f997167c03aa234732e3a68126b371dffa1e409f62ca8fa18cea6acd1dbe54d5")),
                ProveDHTuple(
                  Helpers.decodeECPoint("0279be667ef9dcbbac55a06295ce870b07029bfcdb2dce28d959f2815b16f81798"),
                  Helpers.decodeECPoint("03f5921dde02233135665d006838fcb783deca634ee333c5541cc05a9012e684ee"),
                  Helpers.decodeECPoint("039b65625db7aad6d86599355b7cac785e6b5ac85b8a32e0d6927b324704d0a261"),
                  Helpers.decodeECPoint("02fc58b939b105231da101540c87e56f5703460c179935aaee47137f3c367904f1")
                )
              )
            )
          )
        ),
        ErgoAlgos.decodeUnsafe(
          "96addfddcc197bdbacf5c0142fb16c39384b3699fa47da7dffd3149193b042fda134c0e208fefcb791379959ac6fc731adf47e32000fc75e2923dba482c843c7f6b684cbf2ceec5bfdf5fe6d13cabe5d15f8295ca4e8094fba3c4716bfdfc3c462417a79a61fcc487d6997a42739d533eebffa3b420a6e2e44616a1341e5baa1165c6c22e91a81addd97c3bd2fe40ecdbbda6f43bf71240da8dac878c044c16d42a4b34c536bbb1b"
        ),
        COrUncheckedNode(
          Challenge @@ ErgoAlgos.decodeUnsafe("96addfddcc197bdbacf5c0142fb16c39384b3699fa47da7d"),
          List(
            UncheckedDiffieHellmanTuple(
              ProveDHTuple(
                Helpers.decodeECPoint("0279be667ef9dcbbac55a06295ce870b07029bfcdb2dce28d959f2815b16f81798"),
                Helpers.decodeECPoint("03a5f4c3b8217557514df3df8537ca13f991b11538935b2ea407e8b24afcabe509"),
                Helpers.decodeECPoint("029837d12c86c29c92e74229dfd3fcb10933b696685209b14baa74dbabacb2dee5"),
                Helpers.decodeECPoint("03f17cefec3911966dc9952090325267a5cf7f9b0be76b02623021989d7f0007a2")
              ),
              None,
              Challenge @@ ErgoAlgos.decodeUnsafe("ffd3149193b042fda134c0e208fefcb791379959ac6fc731"),
              SecondDiffieHellmanTupleProverMessage(new BigInteger("adf47e32000fc75e2923dba482c843c7f6b684cbf2ceec5bfdf5fe6d13cabe5d", 16))
            ),
            COrUncheckedNode(
              Challenge @@ ErgoAlgos.decodeUnsafe("697ecb4c5fa939260dc100f6274f908ea97cafc056281d4c"),
              List(
                UncheckedSchnorr(
                  ProveDlog(Helpers.decodeECPoint("03f997167c03aa234732e3a68126b371dffa1e409f62ca8fa18cea6acd1dbe54d5")),
                  None,
                  Challenge @@ ErgoAlgos.decodeUnsafe("15f8295ca4e8094fba3c4716bfdfc3c462417a79a61fcc48"),
                  SecondDLogProverMessage(BigInt("7d6997a42739d533eebffa3b420a6e2e44616a1341e5baa1165c6c22e91a81ad", 16))
                ),
                UncheckedDiffieHellmanTuple(
                  ProveDHTuple(
                    Helpers.decodeECPoint("0279be667ef9dcbbac55a06295ce870b07029bfcdb2dce28d959f2815b16f81798"),
                    Helpers.decodeECPoint("03f5921dde02233135665d006838fcb783deca634ee333c5541cc05a9012e684ee"),
                    Helpers.decodeECPoint("039b65625db7aad6d86599355b7cac785e6b5ac85b8a32e0d6927b324704d0a261"),
                    Helpers.decodeECPoint("02fc58b939b105231da101540c87e56f5703460c179935aaee47137f3c367904f1")
                  ),
                  None,
                  Challenge @@ ErgoAlgos.decodeUnsafe("7c86e210fb413069b7fd47e09890534acb3dd5b9f037d104"),
                  SecondDiffieHellmanTupleProverMessage(new BigInteger("dd97c3bd2fe40ecdbbda6f43bf71240da8dac878c044c16d42a4b34c536bbb1b", 16))
                )
              )
            )
          )
        ),
        "0001000201008a100108ce0279be667ef9dcbbac55a06295ce870b07029bfcdb2dce28d959f2815b16f8179803a5f4c3b8217557514df3df8537ca13f991b11538935b2ea407e8b24afcabe509029837d12c86c29c92e74229dfd3fcb10933b696685209b14baa74dbabacb2dee503f17cefec3911966dc9952090325267a5cf7f9b0be76b02623021989d7f0007a273000042035e192266f309bebe0a3e50f96f8161ad4dbd6136771619b7560b8ea4271ff2be036ebbb7e8e91546c16a41d79971d81513813416c06ef4ee92825065c484f43c6f00010002010027100108cd03f997167c03aa234732e3a68126b371dffa1e409f62ca8fa18cea6acd1dbe54d573000021031a93fccb6536b097682276ec047138f95ad05369b8bd24d73ecdc46571b5a7e601008a100108ce0279be667ef9dcbbac55a06295ce870b07029bfcdb2dce28d959f2815b16f8179803f5921dde02233135665d006838fcb783deca634ee333c5541cc05a9012e684ee039b65625db7aad6d86599355b7cac785e6b5ac85b8a32e0d6927b324704d0a26102fc58b939b105231da101540c87e56f5703460c179935aaee47137f3c367904f1730000420359bc0180bf8e1df00dd5021dd43cb52acd5612fa5baa3d517222a514ed7e4d1903de533bce02969892436e113cad7270de0b3d051035629abd645d3470928f3700"
      ),
      ProofTestCase(
        COR(
          Array(
            CAND(
              Array(
                ProveDlog(Helpers.decodeECPoint("0368c0d88d9eb2972bbfc23c961de6307f6a944352cbfe316f262401feabdaa87d")),
                ProveDHTuple(
                  Helpers.decodeECPoint("0279be667ef9dcbbac55a06295ce870b07029bfcdb2dce28d959f2815b16f81798"),
                  Helpers.decodeECPoint("02badd523c2f5c12f4a3d4d667efb6ce8e95c8ad007cc697c34e91884335b55249"),
                  Helpers.decodeECPoint("02c455e55dc7bc731c5a487778e84814080fb70cc59957bc2a40c45373fe1ce14c"),
                  Helpers.decodeECPoint("029d4ec275379f9212a53e15994aef203dcec43a177c0b1f40afcf592e5753ce67")
                )
              )
            ),
            COR(
              Array(
                ProveDHTuple(
                  Helpers.decodeECPoint("0279be667ef9dcbbac55a06295ce870b07029bfcdb2dce28d959f2815b16f81798"),
                  Helpers.decodeECPoint("02a5af61e5c0eaad47ffdf29a91afffb1791295fff434831802e7f36b885fc2aa7"),
                  Helpers.decodeECPoint("03a9aa914199bb0e3b00ff4dd6ff82ec34d5f451825c28c41dc6432c763b6061e2"),
                  Helpers.decodeECPoint("0315d84dba1b29074f766e57bb11843687da899180cf2487ccecd0a3ec5f05365a")
                ),
                ProveDHTuple(
                  Helpers.decodeECPoint("0279be667ef9dcbbac55a06295ce870b07029bfcdb2dce28d959f2815b16f81798"),
                  Helpers.decodeECPoint("02a5af61e5c0eaad47ffdf29a91afffb1791295fff434831802e7f36b885fc2aa7"),
                  Helpers.decodeECPoint("03a9aa914199bb0e3b00ff4dd6ff82ec34d5f451825c28c41dc6432c763b6061e2"),
                  Helpers.decodeECPoint("0315d84dba1b29074f766e57bb11843687da899180cf2487ccecd0a3ec5f05365a")
                )
              )
            )
          )
        ),
        ErgoAlgos.decodeUnsafe(
          "4fdc76711fd844de0831d8e90ebaf9c622117a062b2f8b63ff8b9c2a4eed345a11c697f6850cf3a38763d738539ad2d2e0a3e44384f23eee260931d88e1f5241a2600a7c98545ada675fd5e627e8e84f140fc95e28775cde52e71bb4d7b5ee2564553fac5b52202530fcbcdf205b7cca145202fb2a5bb181a890eb15536b08b747ea163f6b5d32a116fa9e1eb6b348fd82d3ebc11c125e5bc3f09c499aa0a8db14dc1780b4181f9bae5ed0f743f71b82b18784380814507d810cbef61ebc0b30e7f324083e2d3d08"
        ),
        COrUncheckedNode(
          Challenge @@ ErgoAlgos.decodeUnsafe("4fdc76711fd844de0831d8e90ebaf9c622117a062b2f8b63"),
          List(
            CAndUncheckedNode(
              Challenge @@ ErgoAlgos.decodeUnsafe("ff8b9c2a4eed345a11c697f6850cf3a38763d738539ad2d2"),
              List(
                UncheckedSchnorr(
                  ProveDlog(Helpers.decodeECPoint("0368c0d88d9eb2972bbfc23c961de6307f6a944352cbfe316f262401feabdaa87d")),
                  None,
                  Challenge @@ ErgoAlgos.decodeUnsafe("ff8b9c2a4eed345a11c697f6850cf3a38763d738539ad2d2"),
                  SecondDLogProverMessage(BigInt("e0a3e44384f23eee260931d88e1f5241a2600a7c98545ada675fd5e627e8e84f", 16))
                ),
                UncheckedDiffieHellmanTuple(
                  ProveDHTuple(
                    Helpers.decodeECPoint("0279be667ef9dcbbac55a06295ce870b07029bfcdb2dce28d959f2815b16f81798"),
                    Helpers.decodeECPoint("02badd523c2f5c12f4a3d4d667efb6ce8e95c8ad007cc697c34e91884335b55249"),
                    Helpers.decodeECPoint("02c455e55dc7bc731c5a487778e84814080fb70cc59957bc2a40c45373fe1ce14c"),
                    Helpers.decodeECPoint("029d4ec275379f9212a53e15994aef203dcec43a177c0b1f40afcf592e5753ce67")
                  ),
                  None,
                  Challenge @@ ErgoAlgos.decodeUnsafe("ff8b9c2a4eed345a11c697f6850cf3a38763d738539ad2d2"),
                  SecondDiffieHellmanTupleProverMessage(new BigInteger("140fc95e28775cde52e71bb4d7b5ee2564553fac5b52202530fcbcdf205b7cca", 16))
                )
              )
            ),
            COrUncheckedNode(
              Challenge @@ ErgoAlgos.decodeUnsafe("b057ea5b5135708419f74f1f8bb60a65a572ad3e78b559b1"),
              List(
                UncheckedDiffieHellmanTuple(
                  ProveDHTuple(
                    Helpers.decodeECPoint("0279be667ef9dcbbac55a06295ce870b07029bfcdb2dce28d959f2815b16f81798"),
                    Helpers.decodeECPoint("02a5af61e5c0eaad47ffdf29a91afffb1791295fff434831802e7f36b885fc2aa7"),
                    Helpers.decodeECPoint("03a9aa914199bb0e3b00ff4dd6ff82ec34d5f451825c28c41dc6432c763b6061e2"),
                    Helpers.decodeECPoint("0315d84dba1b29074f766e57bb11843687da899180cf2487ccecd0a3ec5f05365a")
                  ),
                  None,
                  Challenge @@ ErgoAlgos.decodeUnsafe("145202fb2a5bb181a890eb15536b08b747ea163f6b5d32a1"),
                  SecondDiffieHellmanTupleProverMessage(new BigInteger("16fa9e1eb6b348fd82d3ebc11c125e5bc3f09c499aa0a8db14dc1780b4181f9b", 16))
                ),
                UncheckedDiffieHellmanTuple(
                  ProveDHTuple(
                    Helpers.decodeECPoint("0279be667ef9dcbbac55a06295ce870b07029bfcdb2dce28d959f2815b16f81798"),
                    Helpers.decodeECPoint("02a5af61e5c0eaad47ffdf29a91afffb1791295fff434831802e7f36b885fc2aa7"),
                    Helpers.decodeECPoint("03a9aa914199bb0e3b00ff4dd6ff82ec34d5f451825c28c41dc6432c763b6061e2"),
                    Helpers.decodeECPoint("0315d84dba1b29074f766e57bb11843687da899180cf2487ccecd0a3ec5f05365a")
                  ),
                  None,
                  Challenge @@ ErgoAlgos.decodeUnsafe("a405e8a07b6ec105b167a40ad8dd02d2e298bb0113e86b10"),
                  SecondDiffieHellmanTupleProverMessage(new BigInteger("ae5ed0f743f71b82b18784380814507d810cbef61ebc0b30e7f324083e2d3d08", 16))
                )
              )
            )
          )
        ),
        "0001000200000002010027100108cd0368c0d88d9eb2972bbfc23c961de6307f6a944352cbfe316f262401feabdaa87d7300002102628c0e33748b2e120536945d77e69b3fb5fb3878c5697c20bf70b8459f476e4b01008a100108ce0279be667ef9dcbbac55a06295ce870b07029bfcdb2dce28d959f2815b16f8179802badd523c2f5c12f4a3d4d667efb6ce8e95c8ad007cc697c34e91884335b5524902c455e55dc7bc731c5a487778e84814080fb70cc59957bc2a40c45373fe1ce14c029d4ec275379f9212a53e15994aef203dcec43a177c0b1f40afcf592e5753ce6773000042030064fb366dce2d424a14308d2c3d562f3558b042250cc28eab47a594efdec9c603787ca34604619468b3c677e2887a0de382a093264729a15ace38f1e3be20fd0f0001000201008a100108ce0279be667ef9dcbbac55a06295ce870b07029bfcdb2dce28d959f2815b16f8179802a5af61e5c0eaad47ffdf29a91afffb1791295fff434831802e7f36b885fc2aa703a9aa914199bb0e3b00ff4dd6ff82ec34d5f451825c28c41dc6432c763b6061e20315d84dba1b29074f766e57bb11843687da899180cf2487ccecd0a3ec5f05365a7300004202f718c7ac18b4d942056b7237809f843811a04314044d6dd517022f6d15198c4e0329ecb543ea406fda96d3088196f4490cacdea49286c954ea2924523a57847a7d01008a100108ce0279be667ef9dcbbac55a06295ce870b07029bfcdb2dce28d959f2815b16f8179802a5af61e5c0eaad47ffdf29a91afffb1791295fff434831802e7f36b885fc2aa703a9aa914199bb0e3b00ff4dd6ff82ec34d5f451825c28c41dc6432c763b6061e20315d84dba1b29074f766e57bb11843687da899180cf2487ccecd0a3ec5f05365a73000042021cc93df3de5b405ee306f5c7003b6abbfb7b4d0ab356c36d0c454a4c6b3403f603608a98d8aa0781ec96970353b4e22ae05454833528ae8f8468d0a8fc3f92675a"
      ),
      ProofTestCase(
        CTHRESHOLD(
          2,
          Array(
            ProveDlog(Helpers.decodeECPoint("03a5a5234701fff48be4ed1b3e1fab446657eeddb52e2573c52b9c4021f2403866")),
            ProveDHTuple(
              Helpers.decodeECPoint("0279be667ef9dcbbac55a06295ce870b07029bfcdb2dce28d959f2815b16f81798"),
              Helpers.decodeECPoint("036b52166c82e61d0954d521a8a8a20af0eb1adb7f23a9c3ee1ebac1242e35ac18"),
              Helpers.decodeECPoint("0339a5debbb2bb67aa560e98dbfc4050e8ca0643683314cd1bc911f11c5477a312"),
              Helpers.decodeECPoint("02730455ebb8c01a89dced09c5253c9bfa4b1471d1068ba30ab226104a6551c461")
            ),
            ProveDHTuple(
              Helpers.decodeECPoint("0279be667ef9dcbbac55a06295ce870b07029bfcdb2dce28d959f2815b16f81798"),
              Helpers.decodeECPoint("029775461de9886800dac39ef14f535e38dc3b2719770d69627007aee9f638e918"),
              Helpers.decodeECPoint("02fdc07913da5615db53a0351a47131832d77e29c6520248e82a568d02b09d4604"),
              Helpers.decodeECPoint("03cefefa1511430ca2a873759107085f269f6fbcd4e836db7760749f52b7f7923a")
            )
          )
        ),
        ErgoAlgos.decodeUnsafe(
          "c94696c3e3089d9fd1174c18e6dd22f1be8003bbea08011fcf39310e7c9049c1c9966198b8d63a2f19e98843b81b74399f662dba4e764cd548406dd180453dd1bc0e24562f0184d189ca25a41ca8b54ada857dd649d3228a8c359ac499d430ecada3f92d5206cddeffb16248068c1003477d717e04afbf206c87a59ce5263ee7cc4020b5772d91b1df00bd72b15347fd"
        ),
        CThresholdUncheckedNode(
          Challenge @@ ErgoAlgos.decodeUnsafe("c94696c3e3089d9fd1174c18e6dd22f1be8003bbea08011f"),
          List(
            UncheckedSchnorr(
              ProveDlog(Helpers.decodeECPoint("03a5a5234701fff48be4ed1b3e1fab446657eeddb52e2573c52b9c4021f2403866")),
              None,
              Challenge @@ ErgoAlgos.decodeUnsafe("067fa7cd9f98d45e18812d805e0b18dea7698bf852137526"),
              SecondDLogProverMessage(BigInt("9f662dba4e764cd548406dd180453dd1bc0e24562f0184d189ca25a41ca8b54a", 16))
            ),
            UncheckedDiffieHellmanTuple(
              ProveDHTuple(
                Helpers.decodeECPoint("0279be667ef9dcbbac55a06295ce870b07029bfcdb2dce28d959f2815b16f81798"),
                Helpers.decodeECPoint("036b52166c82e61d0954d521a8a8a20af0eb1adb7f23a9c3ee1ebac1242e35ac18"),
                Helpers.decodeECPoint("0339a5debbb2bb67aa560e98dbfc4050e8ca0643683314cd1bc911f11c5477a312"),
                Helpers.decodeECPoint("02730455ebb8c01a89dced09c5253c9bfa4b1471d1068ba30ab226104a6551c461")
              ),
              None,
              Challenge @@ ErgoAlgos.decodeUnsafe("5735f4df1b280e1d423a8f28977057af8c52123c9a3fe96d"),
              SecondDiffieHellmanTupleProverMessage(new BigInteger("da857dd649d3228a8c359ac499d430ecada3f92d5206cddeffb16248068c1003", 16))
            ),
            UncheckedDiffieHellmanTuple(
              ProveDHTuple(
                Helpers.decodeECPoint("0279be667ef9dcbbac55a06295ce870b07029bfcdb2dce28d959f2815b16f81798"),
                Helpers.decodeECPoint("029775461de9886800dac39ef14f535e38dc3b2719770d69627007aee9f638e918"),
                Helpers.decodeECPoint("02fdc07913da5615db53a0351a47131832d77e29c6520248e82a568d02b09d4604"),
                Helpers.decodeECPoint("03cefefa1511430ca2a873759107085f269f6fbcd4e836db7760749f52b7f7923a")
              ),
              None,
              Challenge @@ ErgoAlgos.decodeUnsafe("980cc5d167b847dc8baceeb02fa66d8095bb9a7f22249d54"),
              SecondDiffieHellmanTupleProverMessage(new BigInteger("477d717e04afbf206c87a59ce5263ee7cc4020b5772d91b1df00bd72b15347fd", 16))
            )
          ),
          2,
          Some(
            GF2_192_Poly.fromByteArray(
              ErgoAlgos.decodeUnsafe("c94696c3e3089d9fd1174c18e6dd22f1be8003bbea08011f"),
              ErgoAlgos.decodeUnsafe("cf39310e7c9049c1c9966198b8d63a2f19e98843b81b7439")
            )
          )
        ),
        "0002020003010027100108cd03a5a5234701fff48be4ed1b3e1fab446657eeddb52e2573c52b9c4021f2403866730000210337af2d4066efa710279bcf8e1e53bb0cc7a164d04b5b1734f182fc33517a1aa701008a100108ce0279be667ef9dcbbac55a06295ce870b07029bfcdb2dce28d959f2815b16f81798036b52166c82e61d0954d521a8a8a20af0eb1adb7f23a9c3ee1ebac1242e35ac180339a5debbb2bb67aa560e98dbfc4050e8ca0643683314cd1bc911f11c5477a31202730455ebb8c01a89dced09c5253c9bfa4b1471d1068ba30ab226104a6551c46173000042033569a1a0dc21c510fb415b8cf11bc79d40ba0c9344ac4f6d031e0cefb0c5a86a039e35b6fde9f8443e18527807007619874abcc5a6d28d8ad9324bf89749d2f72901008a100108ce0279be667ef9dcbbac55a06295ce870b07029bfcdb2dce28d959f2815b16f81798029775461de9886800dac39ef14f535e38dc3b2719770d69627007aee9f638e91802fdc07913da5615db53a0351a47131832d77e29c6520248e82a568d02b09d460403cefefa1511430ca2a873759107085f269f6fbcd4e836db7760749f52b7f7923a7300004203e4ffc0fd026f9b9ab6d80d13e453f14caf09b1157ffca8d3da899b52f6b10d1603e119655077c1fda14ab47138496b50f4e7305edbfd0a6925952a4650d4f2729f"
      )
    )

    cases.zipWithIndex.foreach { case (c, iCase) =>
      val sigBytes = SigSerializer.toProofBytes(c.uncheckedTree)
      sigBytes shouldBe c.proof
      val uncheckedTree = SigSerializer.parseAndComputeChallenges(c.prop, c.proof)
      uncheckedTree shouldBe c.uncheckedTree

      val hex = getFiatShamirHex(c.uncheckedTree)

      if (c.fiatShamirHex.isEmpty) {
        // output test vector
        val vector = sigmastate.helpers.SigmaPPrint(hex, width = 150, height = 150)
        println(
          s"""case $iCase: -------------------------
            |hex: $vector
            |""".stripMargin)
      }

      hex shouldBe c.fiatShamirHex
    }
  }
<<<<<<< HEAD
=======

  property("Invalid signature parsing") {
    forAll { bytes: Array[Byte] =>
      val r = SigmaSerializer.startReader(bytes)
      val readBytes = r.getBytesUnsafe(bytes.length + 1) // request more than present
      readBytes shouldBe bytes

      // we now at the limit position of reader, and still can get all buffer bytes
      val allBytes = r.getAllBufferBytes
      allBytes shouldBe bytes
    }
  }
>>>>>>> 8ae73576
}<|MERGE_RESOLUTION|>--- conflicted
+++ resolved
@@ -89,11 +89,7 @@
       try {
         // get sigma conjectures out of transformers
         val tree = mkTestErgoTree(expr)
-<<<<<<< HEAD
         val prop = prover.fullReduction(tree, ctx, Interpreter.emptyEnv).value
-=======
-        val prop = prover.fullReduction(tree, ctx, Interpreter.emptyEnv)._1
->>>>>>> 8ae73576
 
         val proof = prover.prove(tree, ctx, challenge).get.proof
         val uncheckedTree = SigSerializer.parseAndComputeChallenges(prop, proof)
@@ -517,8 +513,6 @@
       hex shouldBe c.fiatShamirHex
     }
   }
-<<<<<<< HEAD
-=======
 
   property("Invalid signature parsing") {
     forAll { bytes: Array[Byte] =>
@@ -531,5 +525,4 @@
       allBytes shouldBe bytes
     }
   }
->>>>>>> 8ae73576
 }