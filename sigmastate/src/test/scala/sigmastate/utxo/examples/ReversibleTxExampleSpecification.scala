--- conflicted
+++ resolved
@@ -126,11 +126,7 @@
     // In the example, we don't create the transaction; we just create a box below
 
 
-<<<<<<< HEAD
-    val depositOutput = ErgoBox.create(depositAmount, depositAddress.script, depositHeight)
-=======
     val depositOutput = testBox(depositAmount, depositAddress.script, depositHeight)
->>>>>>> 3b0d77c9
 
     // Now Alice wants to give Bob some amount from the wallet in a "reversible" way.
 
@@ -138,11 +134,7 @@
     val withdrawHeight = 101
     val bobDeadline = withdrawHeight+blocksIn24h
 
-<<<<<<< HEAD
-    val reversibleWithdrawOutput = ErgoBox.create(withdrawAmount, withdrawScript, withdrawHeight, Nil,
-=======
     val reversibleWithdrawOutput = testBox(withdrawAmount, withdrawScript, withdrawHeight, Nil,
->>>>>>> 3b0d77c9
       Map(
         R4 -> SigmaPropConstant(bobPubKey),
         R5 -> IntConstant(bobDeadline)
@@ -176,11 +168,7 @@
     val bobSpendAmount = 10
     val bobSpendHeight = bobDeadline+1
 
-<<<<<<< HEAD
-    val bobSpendOutput = ErgoBox.create(bobSpendAmount, davePubKey, bobSpendHeight)
-=======
     val bobSpendOutput = testBox(bobSpendAmount, davePubKey, bobSpendHeight)
->>>>>>> 3b0d77c9
 
     //normally this transaction would be invalid (why?), but we're not checking it in this test
     val bobSpendTx = createTransaction(bobSpendOutput)
@@ -207,11 +195,7 @@
     val carolSpendHeight = bobDeadline - 1
 
     // Carol sends to Dave
-<<<<<<< HEAD
-    val carolSpendOutput = ErgoBox.create(carolSpendAmount, davePubKey, carolSpendHeight)
-=======
     val carolSpendOutput = testBox(carolSpendAmount, davePubKey, carolSpendHeight)
->>>>>>> 3b0d77c9
 
     //normally this transaction would be invalid (why?), but we're not checking it in this test
     val carolSpendTx = createTransaction(carolSpendOutput)
