
package sigmastate.utxo.examples

import java.math.BigInteger

import org.ergoplatform.ErgoBox.{R4, R5}
import sigmastate.AvlTreeData
import sigmastate.Values.GroupElementConstant
import sigmastate.basics.DLogProtocol.ProveDlog
import sigmastate.basics.{DiffieHellmanTupleProverInput, ProveDHTuple}
import sigmastate.helpers.{ContextEnrichingTestProvingInterpreter, ErgoLikeContextTesting, ErgoLikeTestInterpreter, SigmaTestingCommons}
import sigmastate.helpers.TestingHelpers._
import sigmastate.interpreter.CryptoConstants
import sigmastate.interpreter.Interpreter._
import sigmastate.lang.Terms._

class DHTupleExampleSpecification extends SigmaTestingCommons {
  private implicit lazy val IR = new TestingIRContext
  /**
    * let Alice's secret be x and Bob's be y
    *
    * Then
    * (g, g^y, g^x, g^xy) forms a DH tuple for Alice and
    * (g, g^x, g^y, g^xy) forms a DH tuple for Bob.
    *
    */
  property("Evaluation - DH Example") {
    import CryptoConstants.dlogGroup

    val g = dlogGroup.generator

    val alice = new ContextEnrichingTestProvingInterpreter
    val alicePubKey:ProveDlog = alice.dlogSecrets.head.publicImage

    val x:BigInteger = alice.dlogSecrets.head.w // x is Alice's private key

    val g_x = alicePubKey.h // g_x is Alice's public key (g_x = g^x)

    val env = Map(
      ScriptNameProp -> "env",
      "g" -> g,
      "g_x" -> g_x
    )

    val script = compile(env,
      """{
        |  val g_y = OUTPUTS(0).R4[GroupElement].get
        |  val g_xy = OUTPUTS(0).R5[GroupElement].get
        |
        |  proveDHTuple(g, g_x, g_y, g_xy) || // for bob
        |  proveDHTuple(g, g_y, g_x, g_xy)    // for alice
        |}""".stripMargin
    ).asSigmaProp

<<<<<<< HEAD
    val inBox = ErgoBox.create(10, script, 50)
=======
    val inBox = testBox(10, script, 50)
>>>>>>> 3b0d77c9

    // a blockchain node verifying a block containing a spending transaction
    val verifier = new ErgoLikeTestInterpreter

    val bob = new ContextEnrichingTestProvingInterpreter

    val y:BigInteger = bob.dlogSecrets.head.w // y is Bob's private key

   val bobPubKey: ProveDlog = bob.dlogSecrets.head.publicImage
   val g_y = GroupElementConstant(bobPubKey.h) // Bob's public key g^y

    val g_xy = GroupElementConstant(dlogGroup.exponentiate(g_x, y)) // g^xy

    val carol = new ContextEnrichingTestProvingInterpreter
    val carolPubKey:ProveDlog = carol.dlogSecrets.head.publicImage

<<<<<<< HEAD
    val outBox = ErgoBox.create(10, carolPubKey, 70, Nil,
=======
    val outBox = testBox(10, carolPubKey, 70, Nil,
>>>>>>> 3b0d77c9
      Map(
        R4 -> g_y,
        R5 -> g_xy
      )
    )

    val tx = createTransaction(IndexedSeq(outBox))

    val context = ErgoLikeContextTesting(
      currentHeight = 70,
      lastBlockUtxoRoot = AvlTreeData.dummy,
      minerPubkey = ErgoLikeContextTesting.dummyPubkey,
      boxesToSpend = IndexedSeq(inBox),
      spendingTransaction = tx,
      self = inBox
    )
    val dhtBob = DiffieHellmanTupleProverInput(y, ProveDHTuple(g, g_x, g_y, g_xy))

    val proofBob = (new ContextEnrichingTestProvingInterpreter).withDHSecrets(
      Seq(dhtBob)
    ).prove(env, script, context, fakeMessage).get.proof

    verifier.verify(env, script, context, proofBob, fakeMessage).get._1 shouldBe true

    val dhtAlice = DiffieHellmanTupleProverInput(x, ProveDHTuple(g, g_y, g_x, g_xy))

    val proofAlice = (new ContextEnrichingTestProvingInterpreter).withDHSecrets(
      Seq(dhtAlice)
    ).prove(env, script, context, fakeMessage).get.proof

    verifier.verify(env, script, context, proofAlice, fakeMessage).get._1 shouldBe true

    val dhtBad = DiffieHellmanTupleProverInput(BigInt(10).bigInteger, ProveDHTuple(g, g_y, g_x, g_xy))

    val proofBad = (new ContextEnrichingTestProvingInterpreter).withDHSecrets(
      Seq(dhtBad)
    ).prove(env, script, context, fakeMessage).get.proof

    verifier.verify(env, script, context, proofBad, fakeMessage).get._1 shouldBe false

  }

}<|MERGE_RESOLUTION|>--- conflicted
+++ resolved
@@ -52,11 +52,7 @@
         |}""".stripMargin
     ).asSigmaProp
 
-<<<<<<< HEAD
-    val inBox = ErgoBox.create(10, script, 50)
-=======
     val inBox = testBox(10, script, 50)
->>>>>>> 3b0d77c9
 
     // a blockchain node verifying a block containing a spending transaction
     val verifier = new ErgoLikeTestInterpreter
@@ -73,11 +69,7 @@
     val carol = new ContextEnrichingTestProvingInterpreter
     val carolPubKey:ProveDlog = carol.dlogSecrets.head.publicImage
 
-<<<<<<< HEAD
-    val outBox = ErgoBox.create(10, carolPubKey, 70, Nil,
-=======
     val outBox = testBox(10, carolPubKey, 70, Nil,
->>>>>>> 3b0d77c9
       Map(
         R4 -> g_y,
         R5 -> g_xy
