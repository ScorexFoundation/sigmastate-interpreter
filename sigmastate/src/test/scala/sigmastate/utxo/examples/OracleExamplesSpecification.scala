package sigmastate.utxo.examples

import java.security.SecureRandom

import com.google.common.primitives.Longs
import org.ergoplatform.ErgoBox.RegisterId
import scorex.crypto.authds.avltree.batch.{BatchAVLProver, Insert, Lookup}
import scorex.crypto.authds.{ADKey, ADValue}
import scorex.crypto.hash.{Blake2b256, Digest32}
import sigmastate.SCollection.SByteArray
import sigmastate.Values._
import sigmastate._
import sigmastate.eval._
import sigmastate.lang.Terms._
import sigmastate.helpers.{ContextEnrichingTestProvingInterpreter, ErgoLikeContextTesting, ErgoLikeTestInterpreter, SigmaTestingCommons}
import sigmastate.helpers.TestingHelpers._
import sigmastate.interpreter.CryptoConstants
import org.ergoplatform._
import org.ergoplatform.dsl.{ContractSpec, SigmaContractSyntax, StdContracts, TestContractSpec}
import sigmastate.interpreter.Interpreter.{ScriptNameProp, emptyEnv}
import sigmastate.utxo._
import special.sigma.Context
import sigmastate.utils.Helpers._

class OracleExamplesSpecification extends SigmaTestingCommons
  with CrossVersionProps { suite =>
  implicit lazy val IR: TestingIRContext = new TestingIRContext

  private val reg1 = ErgoBox.nonMandatoryRegisters(0)
  private val reg2 = ErgoBox.nonMandatoryRegisters(1)
  private val reg3 = ErgoBox.nonMandatoryRegisters(2)
  private val reg4 = ErgoBox.nonMandatoryRegisters(3)

  /**
    * An oracle example.
    *
    * A trusted weather station is publishing temperature data on blockchain.
    * Alice and Bob are making a contract based on the data:
    * they have locked coins in such way that if output from the station shows that
    * temperature announced by the oracle is > 15 degrees, money are going to Alice, otherwise to Bob.
    *
    * We consider that for validating transaction only limited number of last headers and the spending transaction
    * should be enough, in addition to outputs being spent by the transaction. Thus there is no need for knowledge
    * of an arbitrary output. To show the coin of the weather service in the spending transaction, outputs from Alice
    * and Bob are referencing to the coin by using Merkle proofs against UTXO set root hash of the latest known block.
    *
    * A tricky moment is how Alice and Bob can be sure that a coin is indeed created by the service, having just the
    * coin (and also service's public key `x = g^w`, where service's secret w is not known.
    *
    *
    * For that, we consider that the service creates a coin with registers of following semantics (R0 & R1 are standard):
    *
    * R1 - coin amount
    * R2 - protecting script, which is the pubkey of the service, `x =  g^w`
    * R3 - temperature data, number
    * R4 - `a = g^r`, where r is secret random nonce
    * R5 - z = r + ew mod q
    * R6 - timestamp
    *
    * Then Alice and Bob are requiring from the coin that the following equation holds:
    * (`g^z = a * x^e`, where e = hash(R3 ++ R6)
    *
    * Thus Alice, for example, is created a coin with the following statement (we skip timeouts for simplicity):
    * "the coin is spendable by presenting a proof of Alice's private key knowledge if against UTXO set root hash for
    * the last known block there is a coin along with a Merkle proof, for which following requirements hold:
    * R2 = dlog(x) /\ g^(R5) = R4 * x^(hash(R3 ++ R6)) /\ (R3) > 15 . Similarly, the coin is spendable by a proof of
    * knowledge of the Bob's private key if all the same conditions are met but (R3) <= 15.".
    *
    * The Bob can create a box with the same guarding conditions. However, if Alice's box is already in the state, then
    * Bob can stick to it by using the trick from the "along with a brother" test.
    *
    *
    */
  property("oracle example") {
    val oracle = new ContextEnrichingTestProvingInterpreter
    val aliceTemplate = new ContextEnrichingTestProvingInterpreter
    val bob = new ContextEnrichingTestProvingInterpreter

    val verifier = new ErgoLikeTestInterpreter

    val oraclePrivKey = oracle.dlogSecrets.head
    val oraclePubImage = oraclePrivKey.publicImage
    val oraclePubKey = oraclePubImage

    val alicePubKey = aliceTemplate.dlogSecrets.head.publicImage
    val bobPubKey = bob.dlogSecrets.head.publicImage

    val group = CryptoConstants.dlogGroup

    val temperature: Long = 18

    val r = BigInt.apply(128, new SecureRandom()) //128 bits random number
    val a = group.exponentiate(group.generator, r.bigInteger)

    val ts = System.currentTimeMillis()

    // we need to fit the resulted BigInt in group order
    val reducedHashSize = 31
    val e = BigInt(Blake2b256.hash(Longs.toByteArray(temperature) ++ Longs.toByteArray(ts)).take(reducedHashSize))

    val z = (r + e.bigInteger.multiply(oraclePrivKey.w)).mod(group.order).bigInteger

    val oracleBox = testBox(
      value = 1L,
      ergoTree = oraclePubKey,
      creationHeight = 0,
      additionalRegisters = Map(
        reg1 -> LongConstant(temperature),
        reg2 -> GroupElementConstant(a),
        reg3 -> BigIntConstant(z),
        reg4 -> LongConstant(ts)),
      boxIndex = 1
    )

    val avlProver = new BatchAVLProver[Digest32, Blake2b256.type](keyLength = 32, None)

    avlProver.performOneOperation(Insert(ADKey @@ oracleBox.id, ADValue @@ oracleBox.bytes))
    avlProver.generateProof()

    val lastBlockUtxoDigest = avlProver.digest

    val treeData = new AvlTreeData(lastBlockUtxoDigest, AvlTreeFlags.ReadOnly, 32, None)

    def extract[T <: SType](Rn: RegisterId)(implicit tT: T) =
      ExtractRegisterAs[T](GetVarBox(22: Byte).get, Rn)(tT).get

    def withinTimeframe(sinceHeight: Int,
                        timeoutHeight: Int,
                        fallback: SigmaPropValue)(script: SigmaPropValue) =
      SigmaOr(SigmaAnd(GE(Height, IntConstant(sinceHeight)), LT(Height, IntConstant(timeoutHeight)), script),
        SigmaAnd(GE(Height, IntConstant(timeoutHeight)), fallback))

    val contractLogic = SigmaOr(SigmaAnd(GT(extract[SLong.type](reg1), LongConstant(15)), alicePubKey),
      SigmaAnd(LE(extract[SLong.type](reg1), LongConstant(15)), bobPubKey))

    val oracleProp = SigmaAnd(
      OptionIsDefined(IR.builder.mkMethodCall(
        LastBlockUtxoRootHash, SAvlTree.getMethod,
        IndexedSeq(ExtractId(GetVarBox(22: Byte).get), GetVarByteArray(23: Byte).get)).asOption[SByteArray]),
      EQ(extract[SByteArray](ErgoBox.ScriptRegId), ByteArrayConstant(ErgoTree.fromSigmaBoolean(oraclePubKey).bytes)),
      EQ(Exponentiate(GroupGenerator, extract[SBigInt.type](reg3)),
        MultiplyGroup(extract[SGroupElement.type](reg2),
          Exponentiate(oraclePubImage.value,
            ByteArrayToBigInt(
              Slice(
                CalcBlake2b256(
                  Append(LongToByteArray(extract[SLong.type](reg1)), LongToByteArray(extract[SLong.type](reg4)))),
                IntConstant(0), IntConstant(reducedHashSize)
              )
            )
          )
        )
      ),
      contractLogic)

    avlProver.performOneOperation(Lookup(ADKey @@ oracleBox.id))
    val proof = avlProver.generateProof()

    val newBox1 = testBox(20, alicePubKey, 0, boxIndex = 2)
    val newBoxes = IndexedSeq(newBox1)
    val spendingTransaction = createTransaction(newBoxes)

    val sinceHeight = 40
    val timeout = 60

<<<<<<< HEAD
    val propAlice = withinTimeframe(sinceHeight, timeout, alicePubKey)(oracleProp)
=======
    val propAlice = mkTestErgoTree(
      withinTimeframe(sinceHeight, timeout, alicePubKey.isProven)(oracleProp).toSigmaProp)
>>>>>>> 7cea39ad

    val sAlice = testBox(10, propAlice, 0, Seq(), Map(), boxIndex = 3)

    //"along with a brother" script
    val propAlong = AND(
      EQ(SizeOf(Inputs), IntConstant(2)),
      EQ(ExtractId(ByIndex(Inputs, 0)), ByteArrayConstant(sAlice.id)))
<<<<<<< HEAD
    val propBob = withinTimeframe(sinceHeight, timeout, bobPubKey)(propAlong)
=======
    val propBob = mkTestErgoTree(
      withinTimeframe(sinceHeight, timeout, bobPubKey.isProven)(propAlong).toSigmaProp)
>>>>>>> 7cea39ad
    val sBob = testBox(10, propBob, 0, Seq(), Map(), boxIndex = 4)

   val ctx = ErgoLikeContextTesting(
      currentHeight = 50,
      lastBlockUtxoRoot = treeData,
      ErgoLikeContextTesting.dummyPubkey,
      boxesToSpend = IndexedSeq(sAlice, sBob),
      spendingTransaction,
      self = sAlice, activatedVersionInTests)

    val alice = aliceTemplate
      .withContextExtender(22: Byte, BoxConstant(oracleBox))
      .withContextExtender(23: Byte, ByteArrayConstant(proof))
    val prA = alice.prove(emptyEnv + (ScriptNameProp -> "alice_prove"),
      propAlice, ctx, fakeMessage).getOrThrow

    val prB = bob.prove(emptyEnv + (ScriptNameProp -> "bob_prove"),
      propBob, ctx, fakeMessage).getOrThrow

    val ctxv = ctx.withExtension(prA.extension)
    verifier.verify(emptyEnv + (ScriptNameProp -> "alice_verify"),
      propAlice, ctxv, prA, fakeMessage).getOrThrow._1 shouldBe true

    verifier.verify(emptyEnv + (ScriptNameProp -> "bob_verify"),
      propBob, ctx, prB, fakeMessage).getOrThrow._1 shouldBe true

    //todo: check timing conditions - write tests for height  < 40 and >= 60
  }

  /**
    * In previous example, Alice and Bob can use the same box with temperature written into multiple times (possibly,
    * in one block). Costs for a prover are high though.
    *
    * In the example below we consider an alternative approach with one-time oracle box. An oracle creates a box with
    * temperature written by request, and its only spendable by a transaction which is using Allce's and Bob's boxes.
    * Protection is similar to "along with a brother" example.
    *
    * As oracle is creating the box with the data on request, it can also participate in a spending transaction.
    * Heavyweight authentication from the previous example is not needed then.
    */
  property("lightweight oracle example") {
    val oracle = new ContextEnrichingTestProvingInterpreter
    val alice = new ContextEnrichingTestProvingInterpreter
    val bob = new ContextEnrichingTestProvingInterpreter

    val verifier = new ErgoLikeTestInterpreter

    val oraclePrivKey = oracle.dlogSecrets.head
    val oraclePubKey = oraclePrivKey.publicImage

    val alicePubKey = alice.dlogSecrets.head.publicImage
    val bobPubKey = bob.dlogSecrets.head.publicImage

    val temperature: Long = 18

    val oracleBox = testBox(
      value = 1L,
      ergoTree = mkTestErgoTree(oraclePubKey),
      creationHeight = 0,
      additionalRegisters = Map(reg1 -> LongConstant(temperature))
    )

<<<<<<< HEAD
    val contractLogic = SigmaOr(
      SigmaAnd(GT(ExtractRegisterAs[SLong.type](ByIndex(Inputs, 0), reg1).get, LongConstant(15)), alicePubKey),
      SigmaAnd(LE(ExtractRegisterAs[SLong.type](ByIndex(Inputs, 0), reg1).get, LongConstant(15)), bobPubKey)
    )

    val prop = SigmaOr(
=======
    val contractLogic = OR(
      AND(
        GT(
          ExtractRegisterAs[SLong.type](ByIndex(Inputs, 0), reg1).get,
          LongConstant(15)),
        alicePubKey.isProven),
      AND(
        LE(
          ExtractRegisterAs[SLong.type](ByIndex(Inputs, 0), reg1).get,
          LongConstant(15)),
        bobPubKey.isProven)
    )

    val prop = mkTestErgoTree(AND(
>>>>>>> 7cea39ad
      EQ(SizeOf(Inputs), IntConstant(3)),
      EQ(
        ExtractScriptBytes(ByIndex(Inputs, 0)),
        ByteArrayConstant(mkTestErgoTree(oraclePubKey).bytes)),
      contractLogic
<<<<<<< HEAD
    )
=======
    ).toSigmaProp)
>>>>>>> 7cea39ad

    val sOracle = oracleBox
    val sAlice = testBox(10, prop, 0, Seq(), Map())
    val sBob = testBox(10, prop, 0, Seq(), Map())

    val newBox1 = testBox(20, mkTestErgoTree(alicePubKey), 0)
    val newBoxes = IndexedSeq(newBox1)
    val spendingTransaction = createTransaction(newBoxes)

    val ctx = ErgoLikeContextTesting(
      currentHeight = 50,
      lastBlockUtxoRoot = AvlTreeData.dummy,
      minerPubkey = ErgoLikeContextTesting.dummyPubkey,
      boxesToSpend = IndexedSeq(sOracle, sAlice, sBob),
      spendingTransaction,
      self = sOracle, activatedVersionInTests)

    val prA = alice.prove(emptyEnv + (ScriptNameProp -> "alice_prove"), prop, ctx, fakeMessage).get
    verifier.verify(emptyEnv + (ScriptNameProp -> "verify"), prop, ctx, prA, fakeMessage).get._1 shouldBe true
  }

  case class OracleContract[Spec <: ContractSpec]
      ( temperature: Long,
      oracle: Spec#ProvingParty, alice: Spec#ProvingParty, bob: Spec#ProvingParty)
      (implicit val spec: Spec) extends SigmaContractSyntax with StdContracts
  {
    import syntax._
    def pkOracle = oracle.pubKey
    def pkA = alice.pubKey
    def pkB = bob.pubKey
    def inRegId = reg1.asIndex

    lazy val contractEnv = Env("pkA" -> pkA, "pkB" -> pkB, "pkOracle" -> pkOracle, "inRegId" -> inRegId)

    lazy val prop = proposition("buyer", { ctx: Context =>
      import ctx._
      val okInputs = INPUTS.length == 3
      val okInput0 = INPUTS(0).propositionBytes == pkOracle.propBytes
      val inReg = INPUTS(0).R4[Long].get
      val okContractLogic = (inReg > 15L && pkA) || (inReg <= 15L && pkB)
      okInputs && okInput0 && okContractLogic
    },
    """{
     |      val okInputs = INPUTS.size == 3
     |      val okInput0 = INPUTS(0).propositionBytes == pkOracle.propBytes
     |      val inReg = INPUTS(0).R4[Long].get
     |      val okContractLogic = (inReg > 15L && pkA) || (inReg <= 15L && pkB)
     |      okInputs && okInput0 && okContractLogic
     |}
    """.stripMargin)

    lazy val oracleSignature = proposition(
      "oracleSignature", _ => pkOracle, "pkOracle",
      scriptVersion = Some(0) // this version is required for `INPUTS(0).propositionBytes == pkOracle.propBytes`
    )

    lazy val aliceSignature  = proposition(
      "aliceSignature", _ => pkA, "pkA")
  }

  property("lightweight oracle example (ErgoDsl)") {
    val spec = TestContractSpec(suite)(new TestingIRContext)
    val oracle = spec.ProvingParty("Alice")
    val alice = spec.ProvingParty("Alice")
    val bob = spec.ProvingParty("Bob")

    val temperature: Long = 18
    val contract = OracleContract[spec.type](temperature, oracle, alice, bob)(spec)
    import contract.spec._

    // ARRANGE
    // block, tx, and output boxes which we will spend
    val mockTx = candidateBlock(0).newTransaction()
    val sOracle = mockTx
        .outBox(value = 1L, contract.oracleSignature)
        .withRegs(reg1 -> temperature)

    val sAlice = mockTx.outBox(10, contract.prop)
    val sBob   = mockTx.outBox(10, contract.prop)

    val tx = candidateBlock(50).newTransaction().spending(sOracle, sAlice, sBob)
    tx.outBox(20, contract.aliceSignature)
    val in = tx.inputs(1)
    val res = in.runDsl()
    res shouldBe alice.pubKey

    val pr = alice.prove(in).get
    contract.verifier.verify(in, pr) shouldBe true
  }
}<|MERGE_RESOLUTION|>--- conflicted
+++ resolved
@@ -163,12 +163,8 @@
     val sinceHeight = 40
     val timeout = 60
 
-<<<<<<< HEAD
-    val propAlice = withinTimeframe(sinceHeight, timeout, alicePubKey)(oracleProp)
-=======
     val propAlice = mkTestErgoTree(
-      withinTimeframe(sinceHeight, timeout, alicePubKey.isProven)(oracleProp).toSigmaProp)
->>>>>>> 7cea39ad
+      withinTimeframe(sinceHeight, timeout, alicePubKey)(oracleProp).toSigmaProp)
 
     val sAlice = testBox(10, propAlice, 0, Seq(), Map(), boxIndex = 3)
 
@@ -176,12 +172,8 @@
     val propAlong = AND(
       EQ(SizeOf(Inputs), IntConstant(2)),
       EQ(ExtractId(ByIndex(Inputs, 0)), ByteArrayConstant(sAlice.id)))
-<<<<<<< HEAD
-    val propBob = withinTimeframe(sinceHeight, timeout, bobPubKey)(propAlong)
-=======
     val propBob = mkTestErgoTree(
-      withinTimeframe(sinceHeight, timeout, bobPubKey.isProven)(propAlong).toSigmaProp)
->>>>>>> 7cea39ad
+      withinTimeframe(sinceHeight, timeout, bobPubKey)(propAlong).toSigmaProp)
     val sBob = testBox(10, propBob, 0, Seq(), Map(), boxIndex = 4)
 
    val ctx = ErgoLikeContextTesting(
@@ -244,39 +236,18 @@
       additionalRegisters = Map(reg1 -> LongConstant(temperature))
     )
 
-<<<<<<< HEAD
     val contractLogic = SigmaOr(
       SigmaAnd(GT(ExtractRegisterAs[SLong.type](ByIndex(Inputs, 0), reg1).get, LongConstant(15)), alicePubKey),
       SigmaAnd(LE(ExtractRegisterAs[SLong.type](ByIndex(Inputs, 0), reg1).get, LongConstant(15)), bobPubKey)
     )
 
     val prop = SigmaOr(
-=======
-    val contractLogic = OR(
-      AND(
-        GT(
-          ExtractRegisterAs[SLong.type](ByIndex(Inputs, 0), reg1).get,
-          LongConstant(15)),
-        alicePubKey.isProven),
-      AND(
-        LE(
-          ExtractRegisterAs[SLong.type](ByIndex(Inputs, 0), reg1).get,
-          LongConstant(15)),
-        bobPubKey.isProven)
-    )
-
-    val prop = mkTestErgoTree(AND(
->>>>>>> 7cea39ad
       EQ(SizeOf(Inputs), IntConstant(3)),
       EQ(
         ExtractScriptBytes(ByIndex(Inputs, 0)),
         ByteArrayConstant(mkTestErgoTree(oraclePubKey).bytes)),
       contractLogic
-<<<<<<< HEAD
-    )
-=======
-    ).toSigmaProp)
->>>>>>> 7cea39ad
+    )
 
     val sOracle = oracleBox
     val sAlice = testBox(10, prop, 0, Seq(), Map())
