package sigmastate.utxo.examples

import org.ergoplatform._
import scorex.crypto.hash.Blake2b256
import scorex.util._
import sigmastate.Values.{BooleanConstant, ByteArrayConstant, ByteConstant, FalseLeaf, GetVarByteArray, IntConstant, LongConstant, TrueLeaf, Value}
import sigmastate._
import sigmastate.eval._
import sigmastate.helpers.{ContextEnrichingTestProvingInterpreter, ErgoLikeContextTesting, ErgoLikeTestInterpreter, SigmaTestingCommons}
import sigmastate.helpers.TestingHelpers._
import sigmastate.interpreter.ContextExtension
import sigmastate.lang.Terms._
import sigmastate.serialization.ValueSerializer
import sigmastate.utxo._
import sigmastate.utxo.blockchain.BlockchainSimulationTestingCommons._

/**
  * Wolfram's Rule110 implementations
  *
  */
class Rule110Specification extends SigmaTestingCommons {
  implicit lazy val IR = new TestingIRContext
  private val reg1 = ErgoBox.nonMandatoryRegisters.head
  private val reg2 = ErgoBox.nonMandatoryRegisters(1)
  private val reg3 = ErgoBox.nonMandatoryRegisters(2)
  private val reg4 = ErgoBox.nonMandatoryRegisters(3)

  /**
    * Rule 110 example implementation.
    * Current rule 110 layer of fixed size (6 in this example), is kept in register R3 as an array of bytes
    * (one byte represents 1 bit in rule 110).
    * Script checks, that
    * - register R3 first output contains correct updated layer based on rule 110 with boundary conditions
    * - first output contains the same protecting script, allowing to calculate further layers
    */
  property("rule110 - one layer in register") {
    val maxCost: Long = 2000000
    val prover = new ContextEnrichingTestProvingInterpreter
    val verifier = new ErgoLikeTestInterpreter

    val prop = compile(Map(),
      """{
        |  val indices: Coll[Int] = Coll(0, 1, 2, 3, 4, 5)
        |  val inLayer: Coll[Byte] = SELF.R4[Coll[Byte]].get
        |  val procCell = {(i: Int) =>
        |    val l = inLayer((if (i == 0) 5 else (i - 1)))
        |    val c = inLayer(i)
        |    val r = inLayer((i + 1) % 6)
        |    ((l * c * r + c * r + c + r) % 2).toByte
        |  }
        |  (OUTPUTS(0).R4[Coll[Byte]].get == indices.map(procCell)) &&
        |   (OUTPUTS(0).propositionBytes == SELF.propositionBytes)
         }""".stripMargin).asBoolValue.toSigmaProp

<<<<<<< HEAD
    val input = ErgoBox.create(1, prop, 0, Seq(), Map(reg1 -> ByteArrayConstant(Array[Byte](0, 1, 1, 0, 1, 0))))
    val output = ErgoBox.create(1, prop, 0, Seq(), Map(reg1 -> ByteArrayConstant(Array[Byte](1, 1, 1, 1, 1, 0))))
=======
    val input = testBox(1, prop, 0, Seq(), Map(reg1 -> ByteArrayConstant(Array[Byte](0, 1, 1, 0, 1, 0))))
    val output = testBox(1, prop, 0, Seq(), Map(reg1 -> ByteArrayConstant(Array[Byte](1, 1, 1, 1, 1, 0))))
>>>>>>> 3b0d77c9
    val tx = UnsignedErgoLikeTransaction(IndexedSeq(new UnsignedInput(input.id)), IndexedSeq(output))

    val ctx = ErgoLikeContextTesting(
      currentHeight = 1,
      lastBlockUtxoRoot = AvlTreeData.dummy,
      minerPubkey = ErgoLikeContextTesting.dummyPubkey,
      boxesToSpend = IndexedSeq(input),
      tx,
      self = input).withCostLimit(maxCost)

    val pr = prover.prove(prop, ctx, fakeMessage).get
    verifier.verify(prop, ctx, pr, fakeMessage).get._1 shouldBe true
  }


  /**
    * Rule 110 example implementation on unlimited greed.
    *
    * Every output’s register R6 contains its bit value
    * register R4 contains the column index x,
    * register R5 contains the minimal x index at the current step n and
    * register R3 contains flag mid.
    *
    * Protecting script is the MAST script that only defines script hashes for different conditions,
    * while prover should provide a validation script and satisfy it's requirements.
    *
    * Normal case script works as follows:
    * As the grid expands by one at every step, −n also serves as the row number.
    * By default the transaction spends three inputs (corresponding to the three neighboring bits
    * from the previous row), and creates three outputs with the same bit value by
    * the automaton rule. One output flagged by mid is supposed to be spent for new
    * value with the column number x, and another two — for the columns x ± 1.
    * The script checks the correctness of the positions of inputs and
    * outputs, correspondence of of the bit values, the correctness
    * of the mid flag assignment for inputs and the fact that all outputs are
    * identical except the mid flag, which is set only once
    *
    * In case the transaction creates the boundary cells, either one or two
    * inputs are emulated to have zero bit values. This cases are implemented as
    * a separate scripts in a MAST.
    */
  property("rule110 - one bit in register") {
    val t = ByteConstant(1)
    val f = ByteConstant(0)

    // function correctPayload(in, out) from the paper parametrized for boundary conditions
    def checkPayloadCorrect(in0Mid: Value[SByte.type],
                            in1Mid: Value[SByte.type],
                            in2Mid: Value[SByte.type],
                            in0X: Value[SByte.type],
                            in1X: Value[SByte.type],
                            in2X: Value[SByte.type],
                            in0Y: Value[SByte.type],
                            in1Y: Value[SByte.type],
                            in2Y: Value[SByte.type],
                            l: Value[SByte.type],
                            c: Value[SByte.type],
                            r: Value[SByte.type],
                            out0X: Value[SByte.type],
                            out0Y: Value[SByte.type],
                            out0V: Value[SByte.type],
                            outsSize: Value[SInt.type]) = {
      val inMidCorrect = AND(EQ(in0Mid, f), EQ(in1Mid, t), EQ(in2Mid, f))
      val inYCorrect = AND(EQ(in0Y, in1Y), EQ(in0Y, in2Y))
      val inXCorrect = AND(EQ(in1X, Plus(in0X, ByteConstant(1))), EQ(in1X, Minus(in2X, ByteConstant(1))))
      val calculatedBit = Modulo(Plus(Plus(Plus(Multiply(Multiply(l, c), r), Multiply(c, r)), c), r), ByteConstant(2))
      val inValCorrect = EQ(calculatedBit, out0V)
      val outPosCorrect = AND(EQ(out0X, in1X), EQ(out0Y, Minus(in0Y, ByteConstant(1))))
      val sizesCorrect = EQ(SizeOf(Inputs), outsSize)
      AND(inValCorrect, inYCorrect, inXCorrect, inMidCorrect, outPosCorrect, sizesCorrect)
    }

    val verifier = new ErgoLikeTestInterpreter

    val MidReg = reg1
    val XReg = reg2
    val YReg = reg3
    val ValReg = reg4
    val scriptId = 21.toByte
    val scriptHash = CalcBlake2b256(GetVarByteArray(scriptId).get)

    // extract required values of for all outputs
    val in0Mid = ExtractRegisterAs[SByte.type](ByIndex(Inputs, 0), MidReg).get
    val in1Mid = ExtractRegisterAs[SByte.type](ByIndex(Inputs, 1), MidReg).get
    val in2Mid = ExtractRegisterAs[SByte.type](ByIndex(Inputs, 2), MidReg).get
    val out0Mid = ExtractRegisterAs[SByte.type](ByIndex(Outputs, 0), MidReg).get
    val out1Mid = ExtractRegisterAs[SByte.type](ByIndex(Outputs, 1), MidReg).get
    val out2Mid = ExtractRegisterAs[SByte.type](ByIndex(Outputs, 2), MidReg).get

    val in0X = ExtractRegisterAs[SByte.type](ByIndex(Inputs, 0), XReg).get
    val in1X = ExtractRegisterAs[SByte.type](ByIndex(Inputs, 1), XReg).get
    val in2X = ExtractRegisterAs[SByte.type](ByIndex(Inputs, 2), XReg).get
    val out0X = ExtractRegisterAs[SByte.type](ByIndex(Outputs, 0), XReg).get
    val out1X = ExtractRegisterAs[SByte.type](ByIndex(Outputs, 1), XReg).get
    val out2X = ExtractRegisterAs[SByte.type](ByIndex(Outputs, 2), XReg).get

    val in0Y = ExtractRegisterAs[SByte.type](ByIndex(Inputs, 0), YReg).get
    val in1Y = ExtractRegisterAs[SByte.type](ByIndex(Inputs, 1), YReg).get
    val in2Y = ExtractRegisterAs[SByte.type](ByIndex(Inputs, 2), YReg).get
    val out0Y = ExtractRegisterAs[SByte.type](ByIndex(Outputs, 0), YReg).get
    val out1Y = ExtractRegisterAs[SByte.type](ByIndex(Outputs, 1), YReg).get
    val out2Y = ExtractRegisterAs[SByte.type](ByIndex(Outputs, 2), YReg).get

    val in0Val = ExtractRegisterAs[SByte.type](ByIndex(Inputs, 0), ValReg).get
    val in1Val = ExtractRegisterAs[SByte.type](ByIndex(Inputs, 1), ValReg).get
    val in2Val = ExtractRegisterAs[SByte.type](ByIndex(Inputs, 2), ValReg).get
    val out0V = ExtractRegisterAs[SByte.type](ByIndex(Outputs, 0), ValReg).get
    val out1V = ExtractRegisterAs[SByte.type](ByIndex(Outputs, 0), ValReg).get
    val out2V = ExtractRegisterAs[SByte.type](ByIndex(Outputs, 0), ValReg).get

    val in0Script = ExtractScriptBytes(ByIndex(Inputs, 0))
    val out0Script = ExtractScriptBytes(ByIndex(Outputs, 0))
    val out1Script = ExtractScriptBytes(ByIndex(Outputs, 1))
    val out2Script = ExtractScriptBytes(ByIndex(Outputs, 2))

    val normalPayloadCorrect = checkPayloadCorrect(in0Mid, in1Mid, in2Mid, in0X, in1X, in2X, in0Y, in1Y, in2Y, in0Val, in1Val, in2Val, out0X, out0Y, out0V, IntConstant(3))
    val rightmostPayloadCorrect = checkPayloadCorrect(in0Mid, in1Mid, f, in0X, in1X, ByteConstant(1), in0Y, in1Y, in0Y, in0Val, in1Val, f, out0X, out0Y, out0V, IntConstant(2))
    val nLeftmostPayloadCorrect = checkPayloadCorrect(f, in0Mid, in1Mid, Minus(in0X, ByteConstant(1)), in0X, in1X, in0Y, in0Y, in1Y, f, in0Val, in1Val, out0X, out0Y, out0V, IntConstant(2))
    val leftmostPayloadCorrect = checkPayloadCorrect(f, t, in0Mid, Minus(in0X, ByteConstant(2)), Minus(in0X, ByteConstant(1)), in0X, in0Y, in0Y, in0Y, f, f, in0Val, out0X, out0Y, out0V, IntConstant(1))

    // function outCorrect(out, script) from the paper
    val scriptsCorrect = AND(EQ(in0Script, out0Script), EQ(in0Script, out1Script), EQ(in0Script, out2Script))
    val outXCorrect = AND(EQ(out0X, out1X), EQ(out1X, out2X))
    val outYCorrect = AND(EQ(out0Y, out1Y), EQ(out1Y, out2Y))
    val outValCorrect = AND(EQ(out0V, out1V), EQ(out1V, out2V))
    val outMidCorrect = AND(EQ(out0Mid, f), EQ(out1Mid, t), EQ(out2Mid, f))
    val outsSizeCorrect = EQ(SizeOf(Outputs), IntConstant(3))
    val outputsCorrect = AND(scriptsCorrect, outXCorrect, outYCorrect, outValCorrect, outMidCorrect, outsSizeCorrect)

    val normalCaseProp = AND(normalPayloadCorrect, outputsCorrect)
    val normalCaseBytes = ValueSerializer.serialize(normalCaseProp)
    val normalCaseHash = Blake2b256(normalCaseBytes)
    val normalCaseConditions = AND(EQ(SizeOf(Inputs), 3), EQ(scriptHash, normalCaseHash))

    val rightmostProp = AND(rightmostPayloadCorrect, outputsCorrect)
    val rightmostBytes = ValueSerializer.serialize(rightmostProp)
    val rightmostHash = Blake2b256(rightmostBytes)
    val rightmostConditions = AND(EQ(SizeOf(Inputs), 2), EQ(in0X, ByteConstant(-1)), EQ(scriptHash, rightmostHash))

    val nLeftmostProp = AND(nLeftmostPayloadCorrect, outputsCorrect)
    val nLeftmostBytes = ValueSerializer.serialize(nLeftmostProp)
    val nLeftmostHash = Blake2b256(nLeftmostBytes)
    val nLeftmostConditions = AND(EQ(SizeOf(Inputs), 2), EQ(in0X, in0Y), EQ(scriptHash, nLeftmostHash))

    val leftmostProp = AND(leftmostPayloadCorrect, outputsCorrect)
    val leftmostBytes = ValueSerializer.serialize(leftmostProp)
    val leftmostHash = Blake2b256(leftmostBytes)
    val leftmostConditions = AND(EQ(SizeOf(Inputs), 1), EQ(in0X, in0Y), EQ(scriptHash, leftmostHash))

    val scriptIsCorrect = DeserializeContext(scriptId, SBoolean)
    val prop = AND(scriptIsCorrect, OR(normalCaseConditions, rightmostConditions, nLeftmostConditions, leftmostConditions)).toSigmaProp

    // test normal case
<<<<<<< HEAD
    val nIn0 = ErgoBox.create(1, prop, 0, Seq(), Map(MidReg -> f, XReg -> ByteConstant(-2), YReg -> ByteConstant(0), ValReg -> t))
    val nIn1 = ErgoBox.create(1, prop, 0, Seq(), Map(MidReg -> t, XReg -> ByteConstant(-1), YReg -> ByteConstant(0), ValReg -> f))
    val nIn2 = ErgoBox.create(1, prop, 0, Seq(), Map(MidReg -> f, XReg -> ByteConstant(0), YReg -> ByteConstant(0), ValReg -> t))
    val nOut0 = ErgoBox.create(1, prop, 0, Seq(), Map(MidReg -> f, XReg -> ByteConstant(-1), YReg -> ByteConstant(-1), ValReg -> t))
    val nOut1 = ErgoBox.create(1, prop, 0, Seq(), Map(MidReg -> t, XReg -> ByteConstant(-1), YReg -> ByteConstant(-1), ValReg -> t))
    val nOut2 = ErgoBox.create(1, prop, 0, Seq(), Map(MidReg -> f, XReg -> ByteConstant(-1), YReg -> ByteConstant(-1), ValReg -> t))
=======
    val nIn0 = testBox(1, prop, 0, Seq(), Map(MidReg -> f, XReg -> ByteConstant(-2), YReg -> ByteConstant(0), ValReg -> t))
    val nIn1 = testBox(1, prop, 0, Seq(), Map(MidReg -> t, XReg -> ByteConstant(-1), YReg -> ByteConstant(0), ValReg -> f))
    val nIn2 = testBox(1, prop, 0, Seq(), Map(MidReg -> f, XReg -> ByteConstant(0), YReg -> ByteConstant(0), ValReg -> t))
    val nOut0 = testBox(1, prop, 0, Seq(), Map(MidReg -> f, XReg -> ByteConstant(-1), YReg -> ByteConstant(-1), ValReg -> t))
    val nOut1 = testBox(1, prop, 0, Seq(), Map(MidReg -> t, XReg -> ByteConstant(-1), YReg -> ByteConstant(-1), ValReg -> t))
    val nOut2 = testBox(1, prop, 0, Seq(), Map(MidReg -> f, XReg -> ByteConstant(-1), YReg -> ByteConstant(-1), ValReg -> t))
>>>>>>> 3b0d77c9

    val nTx = UnsignedErgoLikeTransaction(IndexedSeq(nIn0, nIn1, nIn2).map(i => new UnsignedInput(i.id)), IndexedSeq(nOut0, nOut1, nOut2))
    val nProver = new ContextEnrichingTestProvingInterpreter()
      .withContextExtender(scriptId, ByteArrayConstant(normalCaseBytes))

    val nCtx = ErgoLikeContextTesting(
      currentHeight = 1,
      lastBlockUtxoRoot = AvlTreeData.dummy,
      minerPubkey = ErgoLikeContextTesting.dummyPubkey,
      boxesToSpend = IndexedSeq(nIn0, nIn1, nIn2),
      nTx,
      self = nIn0)

    val nProof = nProver.prove(prop, nCtx, fakeMessage).get
    verifier.verify(prop, nCtx, nProof, fakeMessage).get._1 shouldBe true

    // test rightmost case
<<<<<<< HEAD
    val rIn0 = ErgoBox.create(1, prop, 0, Seq(), Map(MidReg -> f, XReg -> ByteConstant(-1), YReg -> ByteConstant(0), ValReg -> t))
    val rIn1 = ErgoBox.create(1, prop, 0, Seq(), Map(MidReg -> t, XReg -> ByteConstant(0), YReg -> ByteConstant(0), ValReg -> t))
    val rOut0 = ErgoBox.create(1, prop, 0, Seq(), Map(MidReg -> f, XReg -> ByteConstant(0), YReg -> ByteConstant(-1), ValReg -> t))
    val rOut1 = ErgoBox.create(1, prop, 0, Seq(), Map(MidReg -> t, XReg -> ByteConstant(0), YReg -> ByteConstant(-1), ValReg -> t))
    val rOut2 = ErgoBox.create(1, prop, 0, Seq(), Map(MidReg -> f, XReg -> ByteConstant(0), YReg -> ByteConstant(-1), ValReg -> t))
=======
    val rIn0 = testBox(1, prop, 0, Seq(), Map(MidReg -> f, XReg -> ByteConstant(-1), YReg -> ByteConstant(0), ValReg -> t))
    val rIn1 = testBox(1, prop, 0, Seq(), Map(MidReg -> t, XReg -> ByteConstant(0), YReg -> ByteConstant(0), ValReg -> t))
    val rOut0 = testBox(1, prop, 0, Seq(), Map(MidReg -> f, XReg -> ByteConstant(0), YReg -> ByteConstant(-1), ValReg -> t))
    val rOut1 = testBox(1, prop, 0, Seq(), Map(MidReg -> t, XReg -> ByteConstant(0), YReg -> ByteConstant(-1), ValReg -> t))
    val rOut2 = testBox(1, prop, 0, Seq(), Map(MidReg -> f, XReg -> ByteConstant(0), YReg -> ByteConstant(-1), ValReg -> t))
>>>>>>> 3b0d77c9

    val rTx = UnsignedErgoLikeTransaction(IndexedSeq(rIn0, rIn1).map(i => new UnsignedInput(i.id)), IndexedSeq(rOut0, rOut1, rOut2))
    val rProver = new ContextEnrichingTestProvingInterpreter()
      .withContextExtender(scriptId, ByteArrayConstant(rightmostBytes))

    val rCtx = ErgoLikeContextTesting(
      currentHeight = 1,
      lastBlockUtxoRoot = AvlTreeData.dummy,
      minerPubkey = ErgoLikeContextTesting.dummyPubkey,
      boxesToSpend = IndexedSeq(rIn0, rIn1),
      rTx,
      self = rIn0)

    val rProof = rProver.prove(prop, rCtx, fakeMessage).get
    verifier.verify(prop, rCtx, rProof, fakeMessage).get._1 shouldBe true

    // test next to leftmost case
<<<<<<< HEAD
    val lnIn0 = ErgoBox.create(1, prop, 0, Seq(), Map(MidReg -> t, XReg -> ByteConstant(-6), YReg -> ByteConstant(-6), ValReg -> t))
    val lnIn1 = ErgoBox.create(1, prop, 0, Seq(), Map(MidReg -> f, XReg -> ByteConstant(-5), YReg -> ByteConstant(-6), ValReg -> t))
    val lnOut0 = ErgoBox.create(1, prop, 0, Seq(), Map(MidReg -> f, XReg -> ByteConstant(-6), YReg -> ByteConstant(-7), ValReg -> t))
    val lnOut1 = ErgoBox.create(1, prop, 0, Seq(), Map(MidReg -> t, XReg -> ByteConstant(-6), YReg -> ByteConstant(-7), ValReg -> t))
    val lnOut2 = ErgoBox.create(1, prop, 0, Seq(), Map(MidReg -> f, XReg -> ByteConstant(-6), YReg -> ByteConstant(-7), ValReg -> t))
=======
    val lnIn0 = testBox(1, prop, 0, Seq(), Map(MidReg -> t, XReg -> ByteConstant(-6), YReg -> ByteConstant(-6), ValReg -> t))
    val lnIn1 = testBox(1, prop, 0, Seq(), Map(MidReg -> f, XReg -> ByteConstant(-5), YReg -> ByteConstant(-6), ValReg -> t))
    val lnOut0 = testBox(1, prop, 0, Seq(), Map(MidReg -> f, XReg -> ByteConstant(-6), YReg -> ByteConstant(-7), ValReg -> t))
    val lnOut1 = testBox(1, prop, 0, Seq(), Map(MidReg -> t, XReg -> ByteConstant(-6), YReg -> ByteConstant(-7), ValReg -> t))
    val lnOut2 = testBox(1, prop, 0, Seq(), Map(MidReg -> f, XReg -> ByteConstant(-6), YReg -> ByteConstant(-7), ValReg -> t))
>>>>>>> 3b0d77c9

    val lnTx = UnsignedErgoLikeTransaction(IndexedSeq(lnIn0, lnIn1).map(i => new UnsignedInput(i.id)), IndexedSeq(lnOut0, lnOut1, lnOut2))
    val lnProver = new ContextEnrichingTestProvingInterpreter()
      .withContextExtender(scriptId, ByteArrayConstant(nLeftmostBytes))

    val lnCtx = ErgoLikeContextTesting(
      currentHeight = 1,
      lastBlockUtxoRoot = AvlTreeData.dummy,
      minerPubkey = ErgoLikeContextTesting.dummyPubkey,
      boxesToSpend = IndexedSeq(lnIn0, lnIn1),
      lnTx,
      self = lnIn0)

    val lnProof = lnProver.prove(prop, lnCtx, fakeMessage).get
    verifier.verify(prop, lnCtx, lnProof, fakeMessage).get._1 shouldBe true

    // test  leftmost case
<<<<<<< HEAD
    val lIn0 = ErgoBox.create(1, prop, 0, Seq(), Map(MidReg -> f, XReg -> ByteConstant(-6), YReg -> ByteConstant(-6), ValReg -> t))
    val lOut0 = ErgoBox.create(1, prop, 0, Seq(), Map(MidReg -> f, XReg -> ByteConstant(-7), YReg -> ByteConstant(-7), ValReg -> t))
    val lOut1 = ErgoBox.create(1, prop, 0, Seq(), Map(MidReg -> t, XReg -> ByteConstant(-7), YReg -> ByteConstant(-7), ValReg -> t))
    val lOut2 = ErgoBox.create(1, prop, 0, Seq(), Map(MidReg -> f, XReg -> ByteConstant(-7), YReg -> ByteConstant(-7), ValReg -> t))
=======
    val lIn0 = testBox(1, prop, 0, Seq(), Map(MidReg -> f, XReg -> ByteConstant(-6), YReg -> ByteConstant(-6), ValReg -> t))
    val lOut0 = testBox(1, prop, 0, Seq(), Map(MidReg -> f, XReg -> ByteConstant(-7), YReg -> ByteConstant(-7), ValReg -> t))
    val lOut1 = testBox(1, prop, 0, Seq(), Map(MidReg -> t, XReg -> ByteConstant(-7), YReg -> ByteConstant(-7), ValReg -> t))
    val lOut2 = testBox(1, prop, 0, Seq(), Map(MidReg -> f, XReg -> ByteConstant(-7), YReg -> ByteConstant(-7), ValReg -> t))
>>>>>>> 3b0d77c9

    val lTx = UnsignedErgoLikeTransaction(IndexedSeq(lIn0).map(i => new UnsignedInput(i.id)), IndexedSeq(lOut0, lOut1, lOut2))
    val lProver = new ContextEnrichingTestProvingInterpreter()
      .withContextExtender(scriptId, ByteArrayConstant(leftmostBytes))

    val lCtx = ErgoLikeContextTesting(
      currentHeight = 1,
      lastBlockUtxoRoot = AvlTreeData.dummy,
      minerPubkey = ErgoLikeContextTesting.dummyPubkey,
      boxesToSpend = IndexedSeq(lIn0),
      lTx,
      self = lIn0)

    val lProof = lProver.prove(prop, lCtx, fakeMessage).get
    verifier.verify(prop, lCtx, lProof, fakeMessage).get._1 shouldBe true
  }


  /**
    * A coin holds following data:
    *
    * R4 - index of row
    * R5 - index of column
    * R6 - bit value (represented as a boolean)
    *
    * Each transaction have 3 inputs and 4 outputs. 3 outputs are just copies of inputs, 1 output is a bit on
    * new layer of rule 110
    */
  property("rule110 - one bit per output (old version)") {
    val prover = new ContextEnrichingTestProvingInterpreter()

    val RowReg = reg1
    val ColumnReg = reg2
    val ValueReg = reg3
    val bitsInString = 31
    val lastBitIndex = bitsInString - 1

    val midBitColumn = EQ(ExtractRegisterAs[SLong.type](ByIndex(Outputs, 0), ColumnReg).get,
      ExtractRegisterAs[SLong.type](ByIndex(Inputs, 1), ColumnReg).get)

    val leftBitColumn =
      OR(
        AND(
          EQ(ExtractRegisterAs[SLong.type](ByIndex(Outputs, 0), ColumnReg).get, LongConstant(0)),
          EQ(ExtractRegisterAs[SLong.type](ByIndex(Inputs, 0), ColumnReg).get, LongConstant(lastBitIndex))
        ),
        EQ(ExtractRegisterAs[SLong.type](ByIndex(Outputs, 0), ColumnReg).get,
          Plus(ExtractRegisterAs[SLong.type](ByIndex(Inputs, 0), ColumnReg).get, LongConstant(1)))
      )

    val rightBitColumn =
      OR(
        AND(
          EQ(ExtractRegisterAs[SLong.type](ByIndex(Outputs, 0), ColumnReg).get, LongConstant(lastBitIndex)),
          EQ(ExtractRegisterAs[SLong.type](ByIndex(Inputs, 2), ColumnReg).get, LongConstant(0))
        ),
        EQ(Plus(ExtractRegisterAs[SLong.type](ByIndex(Outputs, 0), ColumnReg).get, LongConstant(1)),
          ExtractRegisterAs[SLong.type](ByIndex(Inputs, 2), ColumnReg).get)
      )

    val row0 = EQ(ExtractRegisterAs[SLong.type](ByIndex(Outputs, 0), RowReg).get,
      Plus(ExtractRegisterAs[SLong.type](ByIndex(Inputs, 0), RowReg).get, LongConstant(1)))

    val row1 = EQ(ExtractRegisterAs[SLong.type](ByIndex(Outputs, 0), RowReg).get,
      Plus(ExtractRegisterAs[SLong.type](ByIndex(Inputs, 1), RowReg).get, LongConstant(1)))

    val row2 = EQ(ExtractRegisterAs[SLong.type](ByIndex(Outputs, 0), RowReg).get,
      Plus(ExtractRegisterAs[SLong.type](ByIndex(Inputs, 2), RowReg).get, LongConstant(1)))

    val input0 = ExtractRegisterAs[SBoolean.type](ByIndex(Inputs, 0), ValueReg).get
    val input1 = ExtractRegisterAs[SBoolean.type](ByIndex(Inputs, 1), ValueReg).get
    val input2 = ExtractRegisterAs[SBoolean.type](ByIndex(Inputs, 2), ValueReg).get

    val output = ExtractRegisterAs[SBoolean.type](ByIndex(Outputs, 0), ValueReg).get

    val t = TrueLeaf
    val f = FalseLeaf

    val rule110 = OR(Array(
      AND(EQ(input0, t), EQ(input1, t), EQ(input2, t), EQ(output, f)),
      AND(EQ(input0, t), EQ(input1, t), EQ(input2, f), EQ(output, t)),
      AND(EQ(input0, t), EQ(input1, f), EQ(input2, t), EQ(output, t)),
      AND(EQ(input0, t), EQ(input1, f), EQ(input2, f), EQ(output, f)),
      AND(EQ(input0, f), EQ(input1, t), EQ(input2, t), EQ(output, t)),
      AND(EQ(input0, f), EQ(input1, t), EQ(input2, f), EQ(output, t)),
      AND(EQ(input0, f), EQ(input1, f), EQ(input2, t), EQ(output, t)),
      AND(EQ(input0, f), EQ(input1, f), EQ(input2, f), EQ(output, f))
    ))

    val prop = AND(Array(
      EQ(SizeOf(Inputs), IntConstant(3)),
      EQ(SizeOf(Outputs), IntConstant(4)),

      //We're checking that the outputs are indeed contain the same script
      EQ(ExtractScriptBytes(Self), ExtractScriptBytes(ByIndex(Outputs, 0))),
      EQ(ExtractScriptBytes(Self), ExtractScriptBytes(ByIndex(Outputs, 1))),
      EQ(ExtractScriptBytes(Self), ExtractScriptBytes(ByIndex(Outputs, 2))),
      EQ(ExtractScriptBytes(Self), ExtractScriptBytes(ByIndex(Outputs, 2))),

      EQ(ExtractBytesWithNoRef(ByIndex(Inputs, 0)), ExtractBytesWithNoRef(ByIndex(Outputs, 1))),
      EQ(ExtractBytesWithNoRef(ByIndex(Inputs, 1)), ExtractBytesWithNoRef(ByIndex(Outputs, 2))),
      EQ(ExtractBytesWithNoRef(ByIndex(Inputs, 2)), ExtractBytesWithNoRef(ByIndex(Outputs, 3))),

      midBitColumn,
      leftBitColumn,
      rightBitColumn,
      row0,
      row1,
      row2,
      rule110
    )).toSigmaProp


    val hash = Blake2b256
    val txId = hash.hash(scala.util.Random.nextString(12).getBytes)

    // further we fill the genesis row as in the first example at http://mathworld.wolfram.com/Rule110.html,
    // and check that the first row (after the genesis one) is satisfying the example

    val coins = (0 until bitsInString).map { col =>
      val row = RowReg -> LongConstant(0)
      val column = ColumnReg -> LongConstant(col)
      val value = if (col == 15) ValueReg -> TrueLeaf else ValueReg -> FalseLeaf
<<<<<<< HEAD
      ErgoBox.create(0L, prop, 0, Nil, Map(row, column, value), txId.toModifierId, col.toShort)
=======
      testBox(0L, prop, 0, Nil, Map(row, column, value), txId.toModifierId, col.toShort)
>>>>>>> 3b0d77c9
    }

    val initBlock = FullBlock(
      IndexedSeq(createTransaction(coins)),
      ErgoLikeContextTesting.dummyPubkey
    )

    val genesisState = ValidationState.initialState(initBlock)

    def byPos(state: ValidationState, row: Int, pos: Int) =
      state.boxesReader.byTwoInts(RowReg, row, ColumnReg, pos).get

    def generateTransactionsForRow(state: ValidationState, row: Int): IndexedSeq[ErgoLikeTransaction] = {
      require(row >= 1)

      (0 until bitsInString).map { col =>
        val leftColl = if (col == 0) lastBitIndex else col - 1
        val centerColl = col
        val rightColl = if (col == lastBitIndex) 0 else col + 1

        val left = byPos(state, row - 1, leftColl)
        val center = byPos(state, row - 1, centerColl)
        val right = byPos(state, row - 1, rightColl)

        val lv = left.get(ValueReg).get.asInstanceOf[BooleanConstant].value
        val cv = center.get(ValueReg).get.asInstanceOf[BooleanConstant].value
        val rv = right.get(ValueReg).get.asInstanceOf[BooleanConstant].value

        val value = ValueReg -> BooleanConstant.fromBoolean(calcRule110(lv, cv, rv))

        val c = new ErgoBoxCandidate(0L, prop, row, Colls.emptyColl, Map(RowReg -> LongConstant(row), ColumnReg -> LongConstant(col), value))

        val ut = UnsignedErgoLikeTransaction(
          IndexedSeq(new UnsignedInput(left.id), new UnsignedInput(center.id), new UnsignedInput(right.id)),
          IndexedSeq(c, left.toCandidate, center.toCandidate, right.toCandidate)
        )

        val contextLeft = ErgoLikeContextTesting(row,
          state.state.lastBlockUtxoRoot,
          ErgoLikeContextTesting.dummyPubkey,
          IndexedSeq(left, center, right),
          ut,
          left,
          ContextExtension.empty)
        val proverResultLeft = prover.prove(left.ergoTree, contextLeft, ut.messageToSign).get

        val contextCenter = ErgoLikeContextTesting(row,
          state.state.lastBlockUtxoRoot,
          ErgoLikeContextTesting.dummyPubkey,
          IndexedSeq(left, center, right),
          ut,
          center,
          ContextExtension.empty)
        val proverResultCenter = prover.prove(center.ergoTree, contextCenter, ut.messageToSign).get

        val contextRight = ErgoLikeContextTesting(row,
          state.state.lastBlockUtxoRoot,
          ErgoLikeContextTesting.dummyPubkey,
          IndexedSeq(left, center, right),
          ut,
          right,
          ContextExtension.empty)
        val proverResultRight = prover.prove(right.ergoTree, contextRight, ut.messageToSign).get
        ut.toSigned(IndexedSeq(proverResultLeft, proverResultCenter, proverResultRight))
      }
    }

    val firstRowBlock = FullBlock(generateTransactionsForRow(genesisState, 1), ErgoLikeContextTesting.dummyPubkey)

    val t0 = System.currentTimeMillis()
    val firstRowState = genesisState.applyBlock(firstRowBlock, 10000000).get
    val t1 = System.currentTimeMillis()

    println(s"First row time ${t1 - t0} ms.")

    firstRowState.boxesReader.byTwoInts(RowReg, 1, ColumnReg, 13).get.get(ValueReg).get.asInstanceOf[BooleanConstant].value shouldBe false
    firstRowState.boxesReader.byTwoInts(RowReg, 1, ColumnReg, 14).get.get(ValueReg).get.asInstanceOf[BooleanConstant].value shouldBe true
    firstRowState.boxesReader.byTwoInts(RowReg, 1, ColumnReg, 15).get.get(ValueReg).get.asInstanceOf[BooleanConstant].value shouldBe true
    firstRowState.boxesReader.byTwoInts(RowReg, 1, ColumnReg, 16).get.get(ValueReg).get.asInstanceOf[BooleanConstant].value shouldBe false
  }


  def calcRule110(left: Boolean, center: Boolean, right: Boolean): Boolean =
    (left, center, right) match {
      case (true, true, true) => false
      case (true, true, false) => true
      case (true, false, true) => true
      case (true, false, false) => false
      case (false, true, true) => true
      case (false, true, false) => true
      case (false, false, true) => true
      case (false, false, false) => false
    }
}<|MERGE_RESOLUTION|>--- conflicted
+++ resolved
@@ -52,13 +52,8 @@
         |   (OUTPUTS(0).propositionBytes == SELF.propositionBytes)
          }""".stripMargin).asBoolValue.toSigmaProp
 
-<<<<<<< HEAD
-    val input = ErgoBox.create(1, prop, 0, Seq(), Map(reg1 -> ByteArrayConstant(Array[Byte](0, 1, 1, 0, 1, 0))))
-    val output = ErgoBox.create(1, prop, 0, Seq(), Map(reg1 -> ByteArrayConstant(Array[Byte](1, 1, 1, 1, 1, 0))))
-=======
     val input = testBox(1, prop, 0, Seq(), Map(reg1 -> ByteArrayConstant(Array[Byte](0, 1, 1, 0, 1, 0))))
     val output = testBox(1, prop, 0, Seq(), Map(reg1 -> ByteArrayConstant(Array[Byte](1, 1, 1, 1, 1, 0))))
->>>>>>> 3b0d77c9
     val tx = UnsignedErgoLikeTransaction(IndexedSeq(new UnsignedInput(input.id)), IndexedSeq(output))
 
     val ctx = ErgoLikeContextTesting(
@@ -212,21 +207,12 @@
     val prop = AND(scriptIsCorrect, OR(normalCaseConditions, rightmostConditions, nLeftmostConditions, leftmostConditions)).toSigmaProp
 
     // test normal case
-<<<<<<< HEAD
-    val nIn0 = ErgoBox.create(1, prop, 0, Seq(), Map(MidReg -> f, XReg -> ByteConstant(-2), YReg -> ByteConstant(0), ValReg -> t))
-    val nIn1 = ErgoBox.create(1, prop, 0, Seq(), Map(MidReg -> t, XReg -> ByteConstant(-1), YReg -> ByteConstant(0), ValReg -> f))
-    val nIn2 = ErgoBox.create(1, prop, 0, Seq(), Map(MidReg -> f, XReg -> ByteConstant(0), YReg -> ByteConstant(0), ValReg -> t))
-    val nOut0 = ErgoBox.create(1, prop, 0, Seq(), Map(MidReg -> f, XReg -> ByteConstant(-1), YReg -> ByteConstant(-1), ValReg -> t))
-    val nOut1 = ErgoBox.create(1, prop, 0, Seq(), Map(MidReg -> t, XReg -> ByteConstant(-1), YReg -> ByteConstant(-1), ValReg -> t))
-    val nOut2 = ErgoBox.create(1, prop, 0, Seq(), Map(MidReg -> f, XReg -> ByteConstant(-1), YReg -> ByteConstant(-1), ValReg -> t))
-=======
     val nIn0 = testBox(1, prop, 0, Seq(), Map(MidReg -> f, XReg -> ByteConstant(-2), YReg -> ByteConstant(0), ValReg -> t))
     val nIn1 = testBox(1, prop, 0, Seq(), Map(MidReg -> t, XReg -> ByteConstant(-1), YReg -> ByteConstant(0), ValReg -> f))
     val nIn2 = testBox(1, prop, 0, Seq(), Map(MidReg -> f, XReg -> ByteConstant(0), YReg -> ByteConstant(0), ValReg -> t))
     val nOut0 = testBox(1, prop, 0, Seq(), Map(MidReg -> f, XReg -> ByteConstant(-1), YReg -> ByteConstant(-1), ValReg -> t))
     val nOut1 = testBox(1, prop, 0, Seq(), Map(MidReg -> t, XReg -> ByteConstant(-1), YReg -> ByteConstant(-1), ValReg -> t))
     val nOut2 = testBox(1, prop, 0, Seq(), Map(MidReg -> f, XReg -> ByteConstant(-1), YReg -> ByteConstant(-1), ValReg -> t))
->>>>>>> 3b0d77c9
 
     val nTx = UnsignedErgoLikeTransaction(IndexedSeq(nIn0, nIn1, nIn2).map(i => new UnsignedInput(i.id)), IndexedSeq(nOut0, nOut1, nOut2))
     val nProver = new ContextEnrichingTestProvingInterpreter()
@@ -244,19 +230,11 @@
     verifier.verify(prop, nCtx, nProof, fakeMessage).get._1 shouldBe true
 
     // test rightmost case
-<<<<<<< HEAD
-    val rIn0 = ErgoBox.create(1, prop, 0, Seq(), Map(MidReg -> f, XReg -> ByteConstant(-1), YReg -> ByteConstant(0), ValReg -> t))
-    val rIn1 = ErgoBox.create(1, prop, 0, Seq(), Map(MidReg -> t, XReg -> ByteConstant(0), YReg -> ByteConstant(0), ValReg -> t))
-    val rOut0 = ErgoBox.create(1, prop, 0, Seq(), Map(MidReg -> f, XReg -> ByteConstant(0), YReg -> ByteConstant(-1), ValReg -> t))
-    val rOut1 = ErgoBox.create(1, prop, 0, Seq(), Map(MidReg -> t, XReg -> ByteConstant(0), YReg -> ByteConstant(-1), ValReg -> t))
-    val rOut2 = ErgoBox.create(1, prop, 0, Seq(), Map(MidReg -> f, XReg -> ByteConstant(0), YReg -> ByteConstant(-1), ValReg -> t))
-=======
     val rIn0 = testBox(1, prop, 0, Seq(), Map(MidReg -> f, XReg -> ByteConstant(-1), YReg -> ByteConstant(0), ValReg -> t))
     val rIn1 = testBox(1, prop, 0, Seq(), Map(MidReg -> t, XReg -> ByteConstant(0), YReg -> ByteConstant(0), ValReg -> t))
     val rOut0 = testBox(1, prop, 0, Seq(), Map(MidReg -> f, XReg -> ByteConstant(0), YReg -> ByteConstant(-1), ValReg -> t))
     val rOut1 = testBox(1, prop, 0, Seq(), Map(MidReg -> t, XReg -> ByteConstant(0), YReg -> ByteConstant(-1), ValReg -> t))
     val rOut2 = testBox(1, prop, 0, Seq(), Map(MidReg -> f, XReg -> ByteConstant(0), YReg -> ByteConstant(-1), ValReg -> t))
->>>>>>> 3b0d77c9
 
     val rTx = UnsignedErgoLikeTransaction(IndexedSeq(rIn0, rIn1).map(i => new UnsignedInput(i.id)), IndexedSeq(rOut0, rOut1, rOut2))
     val rProver = new ContextEnrichingTestProvingInterpreter()
@@ -274,19 +252,11 @@
     verifier.verify(prop, rCtx, rProof, fakeMessage).get._1 shouldBe true
 
     // test next to leftmost case
-<<<<<<< HEAD
-    val lnIn0 = ErgoBox.create(1, prop, 0, Seq(), Map(MidReg -> t, XReg -> ByteConstant(-6), YReg -> ByteConstant(-6), ValReg -> t))
-    val lnIn1 = ErgoBox.create(1, prop, 0, Seq(), Map(MidReg -> f, XReg -> ByteConstant(-5), YReg -> ByteConstant(-6), ValReg -> t))
-    val lnOut0 = ErgoBox.create(1, prop, 0, Seq(), Map(MidReg -> f, XReg -> ByteConstant(-6), YReg -> ByteConstant(-7), ValReg -> t))
-    val lnOut1 = ErgoBox.create(1, prop, 0, Seq(), Map(MidReg -> t, XReg -> ByteConstant(-6), YReg -> ByteConstant(-7), ValReg -> t))
-    val lnOut2 = ErgoBox.create(1, prop, 0, Seq(), Map(MidReg -> f, XReg -> ByteConstant(-6), YReg -> ByteConstant(-7), ValReg -> t))
-=======
     val lnIn0 = testBox(1, prop, 0, Seq(), Map(MidReg -> t, XReg -> ByteConstant(-6), YReg -> ByteConstant(-6), ValReg -> t))
     val lnIn1 = testBox(1, prop, 0, Seq(), Map(MidReg -> f, XReg -> ByteConstant(-5), YReg -> ByteConstant(-6), ValReg -> t))
     val lnOut0 = testBox(1, prop, 0, Seq(), Map(MidReg -> f, XReg -> ByteConstant(-6), YReg -> ByteConstant(-7), ValReg -> t))
     val lnOut1 = testBox(1, prop, 0, Seq(), Map(MidReg -> t, XReg -> ByteConstant(-6), YReg -> ByteConstant(-7), ValReg -> t))
     val lnOut2 = testBox(1, prop, 0, Seq(), Map(MidReg -> f, XReg -> ByteConstant(-6), YReg -> ByteConstant(-7), ValReg -> t))
->>>>>>> 3b0d77c9
 
     val lnTx = UnsignedErgoLikeTransaction(IndexedSeq(lnIn0, lnIn1).map(i => new UnsignedInput(i.id)), IndexedSeq(lnOut0, lnOut1, lnOut2))
     val lnProver = new ContextEnrichingTestProvingInterpreter()
@@ -304,17 +274,10 @@
     verifier.verify(prop, lnCtx, lnProof, fakeMessage).get._1 shouldBe true
 
     // test  leftmost case
-<<<<<<< HEAD
-    val lIn0 = ErgoBox.create(1, prop, 0, Seq(), Map(MidReg -> f, XReg -> ByteConstant(-6), YReg -> ByteConstant(-6), ValReg -> t))
-    val lOut0 = ErgoBox.create(1, prop, 0, Seq(), Map(MidReg -> f, XReg -> ByteConstant(-7), YReg -> ByteConstant(-7), ValReg -> t))
-    val lOut1 = ErgoBox.create(1, prop, 0, Seq(), Map(MidReg -> t, XReg -> ByteConstant(-7), YReg -> ByteConstant(-7), ValReg -> t))
-    val lOut2 = ErgoBox.create(1, prop, 0, Seq(), Map(MidReg -> f, XReg -> ByteConstant(-7), YReg -> ByteConstant(-7), ValReg -> t))
-=======
     val lIn0 = testBox(1, prop, 0, Seq(), Map(MidReg -> f, XReg -> ByteConstant(-6), YReg -> ByteConstant(-6), ValReg -> t))
     val lOut0 = testBox(1, prop, 0, Seq(), Map(MidReg -> f, XReg -> ByteConstant(-7), YReg -> ByteConstant(-7), ValReg -> t))
     val lOut1 = testBox(1, prop, 0, Seq(), Map(MidReg -> t, XReg -> ByteConstant(-7), YReg -> ByteConstant(-7), ValReg -> t))
     val lOut2 = testBox(1, prop, 0, Seq(), Map(MidReg -> f, XReg -> ByteConstant(-7), YReg -> ByteConstant(-7), ValReg -> t))
->>>>>>> 3b0d77c9
 
     val lTx = UnsignedErgoLikeTransaction(IndexedSeq(lIn0).map(i => new UnsignedInput(i.id)), IndexedSeq(lOut0, lOut1, lOut2))
     val lProver = new ContextEnrichingTestProvingInterpreter()
@@ -438,11 +401,7 @@
       val row = RowReg -> LongConstant(0)
       val column = ColumnReg -> LongConstant(col)
       val value = if (col == 15) ValueReg -> TrueLeaf else ValueReg -> FalseLeaf
-<<<<<<< HEAD
-      ErgoBox.create(0L, prop, 0, Nil, Map(row, column, value), txId.toModifierId, col.toShort)
-=======
       testBox(0L, prop, 0, Nil, Map(row, column, value), txId.toModifierId, col.toShort)
->>>>>>> 3b0d77c9
     }
 
     val initBlock = FullBlock(
