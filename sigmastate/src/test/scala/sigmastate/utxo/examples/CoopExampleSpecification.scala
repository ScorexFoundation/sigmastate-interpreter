--- conflicted
+++ resolved
@@ -128,19 +128,11 @@
        """.stripMargin).asSigmaProp
 
     {
-<<<<<<< HEAD
-      val self = ErgoBox.create(totalValue, spendingProp1, 0)
-      val output1 = ErgoBox.create(totalValue / 4, pubkeyA, 0)
-      val output2 = ErgoBox.create(totalValue / 4, pubkeyB, 0)
-      val output3 = ErgoBox.create(totalValue / 4, pubkeyC, 0)
-      val output4 = ErgoBox.create(totalValue / 4, pubkeyD, 0)
-=======
       val self = testBox(totalValue, spendingProp1, 0)
       val output1 = testBox(totalValue / 4, pubkeyA, 0)
       val output2 = testBox(totalValue / 4, pubkeyB, 0)
       val output3 = testBox(totalValue / 4, pubkeyC, 0)
       val output4 = testBox(totalValue / 4, pubkeyD, 0)
->>>>>>> 3b0d77c9
       val tx = mkTxFromOutputs(output1, output2, output3, output4)
       val ctx = mkCtx(5001, tx, self)
       successProofTest(spendingProp1, ctx, coopA, verifier)
@@ -176,19 +168,11 @@
       * Withdraw successfully
       */
     {
-<<<<<<< HEAD
-      val self = ErgoBox.create(totalValue, spendingProp2, 0)
-      val output1 = ErgoBox.create(totalValue / 4, pubkeyA, 0)
-      val output2 = ErgoBox.create(totalValue / 4, pubkeyB, 0)
-      val output3 = ErgoBox.create(totalValue / 4, pubkeyC, 0)
-      val output4 = ErgoBox.create(totalValue / 4, pubkeyD, 0)
-=======
       val self = testBox(totalValue, spendingProp2, 0)
       val output1 = testBox(totalValue / 4, pubkeyA, 0)
       val output2 = testBox(totalValue / 4, pubkeyB, 0)
       val output3 = testBox(totalValue / 4, pubkeyC, 0)
       val output4 = testBox(totalValue / 4, pubkeyD, 0)
->>>>>>> 3b0d77c9
       val tx = mkTxFromOutputs(output1, output2, output3, output4)
       val ctx = mkCtx(5001, tx, self)
       successProofTest(spendingProp2, ctx, coopA, verifier)
@@ -198,15 +182,9 @@
       * Won't spend more then defined share
       */
     {
-<<<<<<< HEAD
-      val self = ErgoBox.create(totalValue, spendingProp2, 0)
-      val output1 = ErgoBox.create(totalValue / 2, pubkeyB, 0)
-      val output2 = ErgoBox.create(totalValue / 2, pubkeyC, 0)
-=======
       val self = testBox(totalValue, spendingProp2, 0)
       val output1 = testBox(totalValue / 2, pubkeyB, 0)
       val output2 = testBox(totalValue / 2, pubkeyC, 0)
->>>>>>> 3b0d77c9
       val tx = mkTxFromOutputs(output1, output2)
       val ctx = mkCtx(5001, tx, self = self)
       failingProofTest(spendingProp2, ctx, coopA)
@@ -216,19 +194,11 @@
       * Won't spend before minimal height
       */
     {
-<<<<<<< HEAD
-      val self = ErgoBox.create(totalValue, spendingProp2, 0)
-      val output1 = ErgoBox.create(totalValue / 4, pubkeyA, 0)
-      val output2 = ErgoBox.create(totalValue / 4, pubkeyB, 0)
-      val output3 = ErgoBox.create(totalValue / 4, pubkeyC, 0)
-      val output4 = ErgoBox.create(totalValue / 4, pubkeyD, 0)
-=======
       val self = testBox(totalValue, spendingProp2, 0)
       val output1 = testBox(totalValue / 4, pubkeyA, 0)
       val output2 = testBox(totalValue / 4, pubkeyB, 0)
       val output3 = testBox(totalValue / 4, pubkeyC, 0)
       val output4 = testBox(totalValue / 4, pubkeyD, 0)
->>>>>>> 3b0d77c9
       val tx = mkTxFromOutputs(output1, output2, output3, output4)
       val ctx = mkCtx(5000, tx, self)
       failingProofTest(spendingProp2, ctx, coopA)
@@ -251,19 +221,11 @@
       * Will spend correctly if all the conditions are satisfied
       */
     {
-<<<<<<< HEAD
-      val self = ErgoBox.create(totalValue, spendingProp3, 0)
-      val output1 = ErgoBox.create(totalValue / 4, pubkeyA, 0)
-      val output2 = ErgoBox.create(totalValue / 4, pubkeyB, 0)
-      val output3 = ErgoBox.create(totalValue / 4, pubkeyC, 0)
-      val output4 = ErgoBox.create(totalValue / 4, pubkeyD, 0)
-=======
       val self = testBox(totalValue, spendingProp3, 0)
       val output1 = testBox(totalValue / 4, pubkeyA, 0)
       val output2 = testBox(totalValue / 4, pubkeyB, 0)
       val output3 = testBox(totalValue / 4, pubkeyC, 0)
       val output4 = testBox(totalValue / 4, pubkeyD, 0)
->>>>>>> 3b0d77c9
       val tx = mkTxFromOutputs(output1, output2, output3, output4)
       val ctx = mkCtx(5001, tx, self)
       successProofTest(spendingProp2, ctx, coopA, verifier)
@@ -297,19 +259,11 @@
        """.stripMargin).asSigmaProp
 
     {
-<<<<<<< HEAD
-      val self = ErgoBox.create(totalValue, spendingProp4, 0)
-      val output1 = ErgoBox.create(totalValue / 4, pubkeyA, 0)
-      val output2 = ErgoBox.create(totalValue / 4, pubkeyB, 0)
-      val output3 = ErgoBox.create(totalValue / 4, pubkeyC, 0)
-      val output4 = ErgoBox.create(totalValue / 4, pubkeyD, 0)
-=======
       val self = testBox(totalValue, spendingProp4, 0)
       val output1 = testBox(totalValue / 4, pubkeyA, 0)
       val output2 = testBox(totalValue / 4, pubkeyB, 0)
       val output3 = testBox(totalValue / 4, pubkeyC, 0)
       val output4 = testBox(totalValue / 4, pubkeyD, 0)
->>>>>>> 3b0d77c9
       val tx = mkTxFromOutputs(output1, output2, output3, output4)
       val ctx = mkCtx(5001, tx, self)
       successProofTest(spendingProp4, ctx, coopA, verifier)
@@ -318,13 +272,8 @@
     val spendingProp5 = compile(spendingEnv, "businessKey").asSigmaProp
 
     {
-<<<<<<< HEAD
-      val self = ErgoBox.create(totalValue, spendingProp5, 0)
-      val output = ErgoBox.create(totalValue, businessKey, 0)
-=======
       val self = testBox(totalValue, spendingProp5, 0)
       val output = testBox(totalValue, businessKey, 0)
->>>>>>> 3b0d77c9
       val tx = mkTxFromOutputs(output)
       val ctx = mkCtx(1, tx, self)
       failingProofTest(spendingProp5, ctx, coopA)
@@ -363,21 +312,12 @@
       * Check votingSuccess && properSpending case
       */
     {
-<<<<<<< HEAD
-      val self = ErgoBox.create(totalValue + 1L, thresholdProp, 0)
-      val output1 = ErgoBox.create(toolValue, spendingProp1, 0)
-      val output2 = ErgoBox.create(constructionValue, spendingProp3, 0)
-      val output3 = ErgoBox.create(totalValue - toolValue - constructionValue, spendingProp5, 0)
-      //hack for avoiding None.get exception.
-      val dummy = ErgoBox.create(0L, ErgoScriptPredef.TrueProp, 0)
-=======
       val self = testBox(totalValue + 1L, thresholdProp, 0)
       val output1 = testBox(toolValue, spendingProp1, 0)
       val output2 = testBox(constructionValue, spendingProp3, 0)
       val output3 = testBox(totalValue - toolValue - constructionValue, spendingProp5, 0)
       //hack for avoiding None.get exception.
       val dummy = testBox(0L, ErgoScriptPredef.TrueProp, 0)
->>>>>>> 3b0d77c9
       val tx = mkTxFromOutputs(output1, output2, output3, dummy)
       val ctx = mkCtx(2000, tx, self)
 
@@ -392,19 +332,11 @@
       * Check withdraw success
       */
     {
-<<<<<<< HEAD
-      val self = ErgoBox.create(totalValue + 1L, thresholdProp, 0)
-      val output0 = ErgoBox.create(totalValue / 4, pubkeyA, 0)
-      val output1 = ErgoBox.create(totalValue / 4, pubkeyB, 0)
-      val output2 = ErgoBox.create(totalValue / 4, pubkeyC, 0)
-      val output3 = ErgoBox.create(totalValue / 4, pubkeyD, 0)
-=======
       val self = testBox(totalValue + 1L, thresholdProp, 0)
       val output0 = testBox(totalValue / 4, pubkeyA, 0)
       val output1 = testBox(totalValue / 4, pubkeyB, 0)
       val output2 = testBox(totalValue / 4, pubkeyC, 0)
       val output3 = testBox(totalValue / 4, pubkeyD, 0)
->>>>>>> 3b0d77c9
       val tx = mkTxFromOutputs(output0, output1, output2, output3)
       val ctx = mkCtx(2000, tx, self)
       successProofTest(thresholdProp, ctx, business, verifier)
@@ -414,19 +346,11 @@
       * Check withdraw failure. Not enough height case.
       */
     {
-<<<<<<< HEAD
-      val self = ErgoBox.create(totalValue + 1L, thresholdProp, 0)
-      val output0 = ErgoBox.create(totalValue / 4, pubkeyA, 0)
-      val output1 = ErgoBox.create(totalValue / 4, pubkeyB, 0)
-      val output2 = ErgoBox.create(totalValue / 4, pubkeyC, 0)
-      val output3 = ErgoBox.create(totalValue / 4, pubkeyD, 0)
-=======
       val self = testBox(totalValue + 1L, thresholdProp, 0)
       val output0 = testBox(totalValue / 4, pubkeyA, 0)
       val output1 = testBox(totalValue / 4, pubkeyB, 0)
       val output2 = testBox(totalValue / 4, pubkeyC, 0)
       val output3 = testBox(totalValue / 4, pubkeyD, 0)
->>>>>>> 3b0d77c9
       val tx = mkTxFromOutputs(output0, output1, output2, output3)
       val ctx = mkCtx(1000, tx, self)
       failingProofTest(thresholdProp, ctx, business)
@@ -447,13 +371,8 @@
       * height not higher, total value is equal
       */
     {
-<<<<<<< HEAD
-      val self = ErgoBox.create(totalValue, inputProp, 0)
-      val output = ErgoBox.create(totalValue, thresholdProp, 0)
-=======
       val self = testBox(totalValue, inputProp, 0)
       val output = testBox(totalValue, thresholdProp, 0)
->>>>>>> 3b0d77c9
       val tx = mkTxFromOutputs(output)
       val ctx = mkCtx(1000, tx, self)
       successProofTest(inputProp, ctx, coopA, verifier)
@@ -463,13 +382,8 @@
       * total value is lower, height is higher
       */
     {
-<<<<<<< HEAD
-      val self = ErgoBox.create(totalValue - 1L, inputProp, 0)
-      val output = ErgoBox.create(totalValue - 1L, thresholdProp, 0)
-=======
       val self = testBox(totalValue - 1L, inputProp, 0)
       val output = testBox(totalValue - 1L, thresholdProp, 0)
->>>>>>> 3b0d77c9
       val tx = mkTxFromOutputs(output)
       val ctx = mkCtx(1001, tx, self)
       successProofTest(inputProp, ctx, coopA, verifier)
@@ -479,13 +393,8 @@
       * negative condition
       */
     {
-<<<<<<< HEAD
-      val self = ErgoBox.create(totalValue - 1L, inputProp, 0)
-      val output = ErgoBox.create(totalValue - 1L, thresholdProp, 0)
-=======
       val self = testBox(totalValue - 1L, inputProp, 0)
       val output = testBox(totalValue - 1L, thresholdProp, 0)
->>>>>>> 3b0d77c9
       val tx = mkTxFromOutputs(output)
       val ctx = mkCtx(1000, tx, self)
       failingProofTest(inputProp, ctx, coopA)
