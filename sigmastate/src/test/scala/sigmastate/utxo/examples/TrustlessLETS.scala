
package sigmastate.utxo.examples

import scorex.crypto.hash.Blake2b256
import sigmastate.helpers.{ContextEnrichingTestProvingInterpreter, SigmaTestingCommons}
import sigmastate.helpers.TestingHelpers._
import sigmastate.interpreter.Interpreter._
import sigmastate.lang.Terms._

class TrustlessLETS1 extends SigmaTestingCommons {
  private implicit lazy val IR: TestingIRContext = new TestingIRContext
  property("Evaluation - LETS1 Example") {

    val rateTokenID = Blake2b256("rate")
    val letsTokenID = Blake2b256("lets")
    val minErgsToJoin = 100L // to prevent spam and DDoS attacks
    val minWithdrawTime = 1000 // Ergs locked till 1000 blocks
    val memberBoxEnv = Map(
      ScriptNameProp -> "memberBoxScriptEnv",
      "rateTokenID" -> rateTokenID,
      "letsTokenID" -> letsTokenID,
      "minWithdrawTime" -> minWithdrawTime
    )

    val memberBoxScript = compile(memberBoxEnv,
      """{
        |val validRateOracle = CONTEXT.dataInputs(0).tokens(0)._1 == rateTokenID
        |val rate = CONTEXT.dataInputs(0).R4[Int].get
        |val inBalance = SELF.R4[Long].get    // LETS balance of current input
        |val pubKey = SELF.R5[SigmaProp].get  // owner of the current input
        |val createdAt = SELF.R6[Long].get    // height at which current input was mined
        |
        |val index = getVar[Int](0).get       // index of the corresponding output
        |val outBalance = OUTPUTS(index).R4[Long].get // LETS balance of the output
        |
        |// A LETS box is one that has the same script as the current box
        |val isMemberBox = {(b:Box) => b.propositionBytes == SELF.propositionBytes}
        |val letsInputs = INPUTS.filter(isMemberBox)    // all LETS input boxes
        |val letsOutputs = OUTPUTS.filter(isMemberBox)  // all LETS output boxes
        |
        |// The current input belongs to the receiver if its LETS balance increases
        |// There may be some ergs in receiver's input box. We need to ensure that
        |// the receiver's output box also contains the same amount of ergs as input
        |val receiver = outBalance > inBalance &&
        |               OUTPUTS(index).value == SELF.value
        |
        |val getLetsBalance = {(b:Box) => b.R4[Long].get}   // returns LETS balance of a box
        |
        |val letsBalIn = letsInputs.map(getLetsBalance).fold(0L, {(l:Long, r:Long) => l + r})
        |val letsBalOut = letsOutputs.map(getLetsBalance).fold(0L, {(l:Long, r:Long) => l + r})
        |
        |// sender box can contain less amount of ergs (sender may withdraw ergs provided that any
        |// negative LETS balance of sender is backed by sufficient ergs)
        |val correctErgs = OUTPUTS(index).value >= -outBalance * rate && (
        |  OUTPUTS(index).value >= SELF.value || SELF.R6[Long].get + minWithdrawTime > HEIGHT
        |)
        |
        |// for receiver, we don't touch the erg balance, since a receiver is not actively involved
        |// in the transaction
        |
        |inBalance != outBalance &&       // some transaction should occur and balance must change
        |SELF.tokens(0)._1 == letsTokenID &&            // the current input has the right token
        |OUTPUTS(index).tokens(0)._1 == letsTokenID &&  // corresponding output has the right token
        |validRateOracle &&               // oracle providing rate has the correct "rate token"
        |letsBalIn == letsBalOut &&       // total LETS balance is preserved in the transaction
        |letsInputs.size == 2 && letsOutputs.size == 2 &&   // only two LETS inputs and outputs
        |OUTPUTS(index).propositionBytes == SELF.propositionBytes &&  // output is a LETS box ...
        |OUTPUTS(index).R5[SigmaProp].get == pubKey &&                // ... with the right pub key
        |OUTPUTS(index).R6[Long].get == SELF.R6[Long].get &&          // ... and creation height
        |(receiver ||               // either current input box belongs to receiver ...
        |  (pubKey && correctErgs)  // ... or a signature is present and output box has correct ergs
        |)
        |}""".stripMargin
    ).asSigmaProp

    val tokenBoxEnv = Map(
      ScriptNameProp -> "tokenBoxEnv",
      "rateTokenID" -> rateTokenID,
      "letsTokenID" -> letsTokenID,
      "minErgsToJoin" -> minErgsToJoin,
      "memberBoxScriptHash" -> Blake2b256(memberBoxScript.treeWithSegregation.bytes)
    )

    val tokenScript = compile(tokenBoxEnv,
      """{
        |// a tokenBox stores the membership tokens.
        |val tokenBox = OUTPUTS(0) // first output should contain remaining LETS tokens
        |def isLets(b:Box) = {
        |   // A LETS box must have exactly 1 membership token in tokens(0)
        |   b.tokens(0)._1 == letsTokenID && b.tokens(0)._2 == 1 &&
        |   blake2b256(b.propositionBytes) == memberBoxScriptHash &&
        |   SELF.R4[Long].get == 0 && // start the box with zero LETS balance
        |   b.value >= minErgsToJoin && // the box must contain some min number of ergs
        |	  b.R6[Long].get <= HEIGHT // store the creation height in R6
        |}
        |
        |// how many lets boxes creared in the tx
        |val numLetsBoxes = OUTPUTS.filter({(b:Box) => isLets(b)}).size
        |
        |                                                             // In the transaction...
        |tokenBox.tokens(0)._1 == SELF.tokens(0)._1 &&                //  token id is preserved
        |tokenBox.tokens(0)._2 == SELF.tokens(0)._2 - numLetsBoxes && //  quantity is preserved
        |tokenBox.propositionBytes == SELF.propositionBytes           //  script is preserved
        |}
      """.stripMargin).asSigmaProp

    val tokenBoxCreationHeight = 70
    val tokenAmount = 10      // LongConstant(10)

<<<<<<< HEAD
    val tokenBoxOutput = ErgoBox.create(tokenAmount, tokenScript, tokenBoxCreationHeight)
=======
    val tokenBoxOutput = testBox(tokenAmount, tokenScript, tokenBoxCreationHeight)
>>>>>>> 3b0d77c9

  }

}

class TrustlessLETS2 extends SigmaTestingCommons {
  // LETS2
  //  Non-refundable ergs
  //  Zero sum
  private implicit lazy val IR: TestingIRContext = new TestingIRContext
  property("Evaluation - LETS2 Example") {

    val rateTokenID = Blake2b256("rate")
    val letsTokenID = Blake2b256("lets")
    val minErgsToJoin = 100L // to prevent spam and DDoS attacks

    val memberBoxEnv = Map(
      ScriptNameProp -> "memberBoxScriptEnv",
      "letsTokenID" -> letsTokenID,
      "maxNegativeBalance" -> -10000
    )

    val memberBoxScript = compile(memberBoxEnv,
      """{
        |val inBalance = SELF.R4[Long].get
        |val pubKey = SELF.R5[SigmaProp].get
        |
        |val index = getVar[Int](0).get
        |val outBalance = OUTPUTS(index).R4[Long].get
        |
        |val isMemberBox = {(b:Box) => b.propositionBytes == SELF.propositionBytes}
        |val letsInputs = INPUTS.filter(isMemberBox)
        |val letsOutputs = OUTPUTS.filter(isMemberBox)
        |
        |// receiver box will contain same amount of ergs.
        |val receiver = outBalance > inBalance && OUTPUTS(index).value == SELF.value // there may be some ergs in receiver box
        |val getLetsBalance = {(b:Box) => b.R4[Long].get}
        |
        |val letsBalIn = letsInputs.map(getLetsBalance).fold(0L, {(l:Long, r:Long) => l + r})
        |val letsBalOut = letsOutputs.map(getLetsBalance).fold(0L, {(l:Long, r:Long) => l + r})
        |
        |inBalance != outBalance && // some transaction should occur
        |outBalance >= maxNegativeBalance && // cap negative to a limit
        |SELF.tokens(0)._1 == letsTokenID &&
        |OUTPUTS(index).tokens(0)._1 == letsTokenID &&
        |letsBalIn == letsBalOut &&
        |letsInputs.size == 2 && letsOutputs.size == 2 &&
        |OUTPUTS(index).propositionBytes == SELF.propositionBytes &&
        |OUTPUTS(index).R5[SigmaProp].get == pubKey &&
        |receiver || pubKey
        |}""".stripMargin
    ).asSigmaProp

    val trustedProver = new ContextEnrichingTestProvingInterpreter
    val trustedPubKey = trustedProver.dlogSecrets.head.publicImage

    val tokenBoxEnv = Map(
      ScriptNameProp -> "tokenBoxEnv",
      "rateTokenID" -> rateTokenID,
      "letsTokenID" -> letsTokenID,
      "minErgsToJoin" -> minErgsToJoin,
      "trustedPubKey" -> trustedPubKey,
      "memberBoxScriptHash" -> Blake2b256(memberBoxScript.treeWithSegregation.bytes)
    )

    val tokenScript = compile(tokenBoxEnv,
      """{
        |val tokenBox = OUTPUTS(0) // first output should contain remaining LETS tokens and joining fee added
        |val letsBox = OUTPUTS(1) // second output contains membership box that is created
        |val ergsAdded = tokenBox.value - SELF.value
        |
        |val validLetsBox = {
        |  // A LETS box must have 1 membership token in tokens(0)
        |  letsBox.tokens(0)._1 == letsTokenID &&
        |  letsBox.tokens(0)._2 == 1 &&
        |  blake2b256(letsBox.propositionBytes) == memberBoxScriptHash &&
        |  letsBox.R4[Long].get == 0 // start box with zero LETS balance
        |}
        |
        |val memberSpend = {
        |  tokenBox.tokens(0)._1 == SELF.tokens(0)._1 &&
        |  tokenBox.tokens(0)._2 == SELF.tokens(0)._2 - 1 && // only one LETS box created at a time
        |  tokenBox.propositionBytes == SELF.propositionBytes &&
        |  validLetsBox &&
        |  ergsAdded >= minErgsToJoin
        |}
        |
        |val trustedPubKeySpend = {
        |  tokenBox.tokens(0)._1 == SELF.tokens(0)._1 &&
        |  tokenBox.tokens(0)._2 == SELF.tokens(0)._2 && // no tokens transferred. Only for sweeping ergs
        |  tokenBox.propositionBytes == SELF.propositionBytes &&
        |  trustedPubKey
        |}
        |
        |memberSpend || trustedPubKeySpend
        |}
      """.stripMargin).asSigmaProp

    val tokenBoxCreationHeight = 70
    val tokenAmount = 10      // LongConstant(10)

<<<<<<< HEAD
    val tokenBoxOutput = ErgoBox.create(tokenAmount, tokenScript, tokenBoxCreationHeight)
=======
    val tokenBoxOutput = testBox(tokenAmount, tokenScript, tokenBoxCreationHeight)
>>>>>>> 3b0d77c9

  }

}

class TrustlessLETS3 extends SigmaTestingCommons {
  // LETS3
  //  time-locked ergs
  //  Positive sum

  private implicit lazy val IR: TestingIRContext = new TestingIRContext
  property("Evaluation - LETS3 Example") {

    val rateTokenID = Blake2b256("rate")
    val letsTokenID = Blake2b256("lets")
    val minErgsToJoin = 100L // to prevent spam and DDoS attacks
    val minWithdrawTime = 1000 // Ergs locked till 1000 blocks

    val memberBoxEnv = Map(
      ScriptNameProp -> "memberBoxScriptEnv",
      "rateTokenID" -> rateTokenID,
      "letsTokenID" -> letsTokenID,
      "minWithdrawTime" -> minWithdrawTime
    )

    val memberBoxScript = compile(memberBoxEnv,
      """{
        |val validRateOracle = CONTEXT.dataInputs(0).tokens(0)._1 == rateTokenID
        |val rate = CONTEXT.dataInputs(0).R4[Int].get
        |val inBalance = SELF.R4[Long].get
        |val pubKey = SELF.R5[SigmaProp].get
        |val createdAt = SELF.R6[Long].get
        |
        |val index = getVar[Int](0).get
        |val outBalance = OUTPUTS(index).R4[Long].get
        |
        |val isMemberBox = {(b:Box) => b.propositionBytes == SELF.propositionBytes}
        |val letsInputs = INPUTS.filter(isMemberBox)
        |val letsOutputs = OUTPUTS.filter(isMemberBox)
        |
        |// receiver box will contain same amount of ergs.
        |val receiver = outBalance > inBalance && OUTPUTS(index).value == SELF.value
        |val getLetsBalance = {(b:Box) => b.R4[Long].get}
        |
        |val letsBalIn = letsInputs.map(getLetsBalance).fold(0L, {(l:Long, r:Long) => l + r})
        |val letsBalOut = letsOutputs.map(getLetsBalance).fold(0L, {(l:Long, r:Long) => l + r})
        |
        |// sender box can contain less amount of ergs (sender may withdraw ergs provided that any
        |// negative LETS balance of sender is backed by sufficient ergs
        |// for receiver, we don't touch the erg balance, since a receiver is not actively involved
        |// in the transaction
        |
        |val destroyedLetsBalance = letsBalIn - letsBalOut
        |
        |val correctErgs = SELF.value - OUTPUTS(index).value >= destroyedLetsBalance * rate && (
        |  OUTPUTS(index).value >= SELF.value || SELF.R6[Long].get + minWithdrawTime > HEIGHT
        |)
        |
        |inBalance != outBalance && // some transaction should occur
        |outBalance >= 0 && // only positive LETS balance permitted in LETS-3
        |SELF.tokens(0)._1 == letsTokenID &&
        |OUTPUTS(index).tokens(0)._1 == letsTokenID &&
        |validRateOracle &&
        |letsInputs.size == 2 && letsOutputs.size == 2 &&
        |OUTPUTS(index).propositionBytes == SELF.propositionBytes &&
        |OUTPUTS(index).R5[SigmaProp].get == pubKey &&
        |OUTPUTS(index).R6[Long].get == SELF.R6[Long].get && // creation height
        |(receiver || (pubKey && correctErgs))
        |}""".stripMargin
    ).asSigmaProp

    val trustedProver = new ContextEnrichingTestProvingInterpreter
    val trustedPubKey = trustedProver.dlogSecrets.head.publicImage

    val tokenBoxEnv = Map(
      ScriptNameProp -> "tokenBoxEnv",
      "rateTokenID" -> rateTokenID,
      "letsTokenID" -> letsTokenID,
      "minErgsToJoin" -> minErgsToJoin,
      "trustedPubKey" -> trustedPubKey,
      "memberBoxScriptHash" -> Blake2b256(memberBoxScript.treeWithSegregation.bytes)
    )

    val tokenScript = compile(tokenBoxEnv,
      """{
        |val validRateOracle = CONTEXT.dataInputs(0).tokens(0)._1 == rateTokenID
        |val rate = CONTEXT.dataInputs(0).R4[Int].get
        |val tokenBox = OUTPUTS(0) // first output should contain remaining LETS tokens and joining fee added
        |val letsBox = OUTPUTS(1) // second output contains membership box that is created
        |
        |val validLetsBox = {
        |  // A LETS box must have 1 membership token in tokens(0)
        |  letsBox.tokens(0)._1 == letsTokenID &&
        |  letsBox.tokens(0)._2 == 1 &&
        |  blake2b256(letsBox.propositionBytes) == memberBoxScriptHash &&
        |  SELF.R4[Long].get <= letsBox.value / rate && // start box with LETS balance based on ergsAdded
        |  letsBox.value >= minErgsToJoin &&
        |	 letsBox.R6[Long].get <= HEIGHT // store the creation height in R6
        |}
        |
        |val validTokenBox = {
        |  tokenBox.tokens(0)._1 == SELF.tokens(0)._1 &&
        |  tokenBox.tokens(0)._2 == SELF.tokens(0)._2 - 1 && // only one LETS box created at a time
        |  tokenBox.propositionBytes == SELF.propositionBytes
        |}
        |
        |validLetsBox && validTokenBox
        |}
      """.stripMargin).asSigmaProp

    val tokenBoxCreationHeight = 70
    val tokenAmount = 10      // LongConstant(10)

<<<<<<< HEAD
    val tokenBoxOutput = ErgoBox.create(tokenAmount, tokenScript, tokenBoxCreationHeight)
=======
    val tokenBoxOutput = testBox(tokenAmount, tokenScript, tokenBoxCreationHeight)
>>>>>>> 3b0d77c9

  }

}

class TrustlessLETS4 extends SigmaTestingCommons {
  // LETS4
  //  Non-refundable ergs
  //  Positive sum
  private implicit lazy val IR: TestingIRContext = new TestingIRContext
  property("Evaluation - LETS4 Example") {

    val rateTokenID = Blake2b256("rate")
    val letsTokenID = Blake2b256("lets")
    val minErgsToJoin = 100L // to prevent spam and DDoS attacks

    val memberBoxEnv = Map(
      ScriptNameProp -> "memberBoxScriptEnv",
      "letsTokenID" -> letsTokenID
    )

    val memberBoxScript = compile(memberBoxEnv,
      """{
        |val inBalance = SELF.R4[Long].get    // LETS balance of current input
        |val pubKey = SELF.R5[SigmaProp].get  // Owner of the current input
        |
        |val index = getVar[Int](0).get       // index of the corresponding output
        |val outBalance = OUTPUTS(index).R4[Long].get // LETS balance of the output
        |
        |// A LETS box is one that has the same script as the current box
        |val isMemberBox = {(b:Box) => b.propositionBytes == SELF.propositionBytes}
        |val letsInputs = INPUTS.filter(isMemberBox)    // all LETS input boxes
        |val letsOutputs = OUTPUTS.filter(isMemberBox)  // all LETS output boxes
        |
        |// The current input belongs to the receiver if its LETS balance increases
        |// There may be some ergs in receiver's input box. We need to ensure that
        |// the receiver's output box also contains the same amount of ergs as input
        |val receiver = outBalance > inBalance && OUTPUTS(index).value == SELF.value
        |
        |val getLetsBalance = {(b:Box) => b.R4[Long].get} // returns LETS balance of a box
        |
        |val letsBalIn = letsInputs.map(getLetsBalance).fold(0L, {(l:Long, r:Long) => l + r})
        |val letsBalOut = letsOutputs.map(getLetsBalance).fold(0L, {(l:Long, r:Long) => l + r})
        |
        |inBalance != outBalance && // some transaction should occur
        |outBalance >= 0 && // only positive LETS balance permitted in LETS-4
        |SELF.tokens(0)._1 == letsTokenID &&
        |OUTPUTS(index).tokens(0)._1 == letsTokenID &&
        |letsBalIn == letsBalOut &&
        |letsInputs.size == 2 && letsOutputs.size == 2 &&
        |OUTPUTS(index).propositionBytes == SELF.propositionBytes &&
        |OUTPUTS(index).R5[SigmaProp].get == pubKey &&
        |receiver || pubKey
        |}""".stripMargin
    ).asSigmaProp

    val trustedProver = new ContextEnrichingTestProvingInterpreter
    val trustedPubKey = trustedProver.dlogSecrets.head.publicImage

    val tokenBoxEnv = Map(
      ScriptNameProp -> "tokenBoxEnv",
      "rateTokenID" -> rateTokenID,
      "letsTokenID" -> letsTokenID,
      "minErgsToJoin" -> minErgsToJoin,
      "trustedPubKey" -> trustedPubKey,
      "memberBoxScriptHash" -> Blake2b256(memberBoxScript.treeWithSegregation.bytes)
    )

    val tokenScript = compile(tokenBoxEnv,
      """{
        |val validRateOracle = CONTEXT.dataInputs(0).tokens(0)._1 == rateTokenID
        |val rate = CONTEXT.dataInputs(0).R4[Int].get
        |val tokenBox = OUTPUTS(0) // first output should contain remaining LETS tokens and joining fee added
        |val letsBox = OUTPUTS(1) // second output contains membership box that is created
        |val ergsAdded = tokenBox.value - SELF.value
        |
        |val validLetsBox = {
        |  // A LETS box must have 1 membership token in tokens(0)
        |  letsBox.tokens(0)._1 == letsTokenID &&
        |  letsBox.tokens(0)._2 == 1 &&
        |  blake2b256(letsBox.propositionBytes) == memberBoxScriptHash &&
        |  letsBox.R4[Long].get <= ergsAdded / rate // start box with LETS balance based on ergsAdded
        |}
        |
        |val memberSpend = {
        |  tokenBox.tokens(0)._1 == SELF.tokens(0)._1 &&
        |  tokenBox.tokens(0)._2 == SELF.tokens(0)._2 - 1 && // only one LETS box created at a time
        |  tokenBox.propositionBytes == SELF.propositionBytes &&
        |  validLetsBox &&
        |  ergsAdded >= minErgsToJoin
        |}
        |
        |val trustedPubKeySpend = {
        |  tokenBox.tokens(0)._1 == SELF.tokens(0)._1 &&
        |  tokenBox.tokens(0)._2 == SELF.tokens(0)._2 && // no tokens transferred. Only for sweeping ergs
        |  tokenBox.propositionBytes == SELF.propositionBytes &&
        |  trustedPubKey
        |}
        |
        |memberSpend || trustedPubKeySpend
        |}
      """.stripMargin).asSigmaProp

    val tokenBoxCreationHeight = 70
    val tokenAmount = 10      // LongConstant(10)

<<<<<<< HEAD
    val tokenBoxOutput = ErgoBox.create(tokenAmount, tokenScript, tokenBoxCreationHeight)
=======
    val tokenBoxOutput = testBox(tokenAmount, tokenScript, tokenBoxCreationHeight)
>>>>>>> 3b0d77c9

  }

}
<|MERGE_RESOLUTION|>--- conflicted
+++ resolved
@@ -107,11 +107,7 @@
     val tokenBoxCreationHeight = 70
     val tokenAmount = 10      // LongConstant(10)
 
-<<<<<<< HEAD
-    val tokenBoxOutput = ErgoBox.create(tokenAmount, tokenScript, tokenBoxCreationHeight)
-=======
     val tokenBoxOutput = testBox(tokenAmount, tokenScript, tokenBoxCreationHeight)
->>>>>>> 3b0d77c9
 
   }
 
@@ -213,11 +209,7 @@
     val tokenBoxCreationHeight = 70
     val tokenAmount = 10      // LongConstant(10)
 
-<<<<<<< HEAD
-    val tokenBoxOutput = ErgoBox.create(tokenAmount, tokenScript, tokenBoxCreationHeight)
-=======
     val tokenBoxOutput = testBox(tokenAmount, tokenScript, tokenBoxCreationHeight)
->>>>>>> 3b0d77c9
 
   }
 
@@ -331,11 +323,7 @@
     val tokenBoxCreationHeight = 70
     val tokenAmount = 10      // LongConstant(10)
 
-<<<<<<< HEAD
-    val tokenBoxOutput = ErgoBox.create(tokenAmount, tokenScript, tokenBoxCreationHeight)
-=======
     val tokenBoxOutput = testBox(tokenAmount, tokenScript, tokenBoxCreationHeight)
->>>>>>> 3b0d77c9
 
   }
 
@@ -442,11 +430,7 @@
     val tokenBoxCreationHeight = 70
     val tokenAmount = 10      // LongConstant(10)
 
-<<<<<<< HEAD
-    val tokenBoxOutput = ErgoBox.create(tokenAmount, tokenScript, tokenBoxCreationHeight)
-=======
     val tokenBoxOutput = testBox(tokenAmount, tokenScript, tokenBoxCreationHeight)
->>>>>>> 3b0d77c9
 
   }
 
