--- conflicted
+++ resolved
@@ -3,12 +3,9 @@
 import org.scalatest.Matchers
 
 import scala.annotation.tailrec
-<<<<<<< HEAD
 import scala.util.{Failure, Success, Try}
 import spire.syntax.all.cfor
-=======
 import scala.reflect.ClassTag
->>>>>>> 3651d2f9
 
 trait NegativeTesting extends Matchers {
 
@@ -39,11 +36,22 @@
     if (t.getCause == null) t
     else rootCause(t.getCause)
 
-<<<<<<< HEAD
   /** If error then maps it to the root cause, otherwise returns the original value. */
   final def rootCause[A](x: Try[A]): Try[A] = x match {
     case s: Success[_] => s
     case Failure(t) => Failure(rootCause(t))
+  }
+
+  /** Creates an assertion which checks the given type and message contents.
+    *
+    * @tparam E expected type of exception
+    * @param msgParts expected parts of the exception message
+    * @return the assertion which can be used in assertExceptionThrown method
+    */
+  def exceptionLike[E <: Throwable : ClassTag]
+      (msgParts: String*): Throwable => Boolean = {
+    case t: E => msgParts.forall(t.getMessage.contains(_))
+    case _ => false
   }
 
   /** Checks that both computations either succeed with the same value or fail with the same
@@ -92,18 +100,4 @@
     }
     res
   }
-=======
-  /** Creates an assertion which checks the given type and message contents.
-    *
-    * @tparam E expected type of exception
-    * @param msgParts expected parts of the exception message
-    * @return the assertion which can be used in assertExceptionThrown method
-    */
-  def exceptionLike[E <: Throwable : ClassTag]
-                   (msgParts: String*): Throwable => Boolean = {
-    case t: E => msgParts.forall(t.getMessage.contains(_))
-    case _ => false
-  }
-
->>>>>>> 3651d2f9
 }