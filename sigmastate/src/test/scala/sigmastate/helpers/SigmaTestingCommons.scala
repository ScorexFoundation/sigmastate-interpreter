--- conflicted
+++ resolved
@@ -1,13 +1,10 @@
 package sigmastate.helpers
 
-<<<<<<< HEAD
 import org.ergoplatform.ErgoAddressEncoder.TestnetNetworkPrefix
 import org.ergoplatform.ErgoBox.NonMandatoryRegisterId
 import org.ergoplatform.SigmaConstants.ScriptCostLimit
 import org.ergoplatform.ErgoLikeContext.Height
 import org.ergoplatform.ErgoScriptPredef.TrueProp
-=======
->>>>>>> 7cea39ad
 import org.ergoplatform.SigmaConstants.ScriptCostLimit
 import org.ergoplatform._
 import org.ergoplatform.validation.ValidationRules.{CheckCostFunc, CheckCalcFunc}
@@ -22,15 +19,9 @@
 import sigma.types.IsPrimView
 import sigmastate.Values.{Constant, SValue, Value, ErgoTree, GroupElementConstant}
 import sigmastate.interpreter.Interpreter.{ScriptNameProp, ScriptEnv}
-<<<<<<< HEAD
 import sigmastate.interpreter.{CryptoConstants, TracedCost, ErgoTreeEvaluator, Interpreter, CostAccumulator, EvalSettings, GivenCost, CostDetails, CostItem}
 import sigmastate.lang.{Terms, TransformingSigmaBuilder, SigmaCompiler}
 import sigmastate.serialization.{ValueSerializer, SigmaSerializer}
-=======
-import sigmastate.interpreter.{CryptoConstants, Interpreter}
-import sigmastate.lang.Terms
-import sigmastate.serialization.SigmaSerializer
->>>>>>> 7cea39ad
 import sigmastate.{SGroupElement, TestsBase, SType}
 import sigmastate.eval.{CompiletimeCosting, IRContext, Evaluation, _}
 import sigmastate.interpreter.CryptoConstants.EcPointType
@@ -153,7 +144,7 @@
         (costCtx, calcCtx)
       case _ =>
         val ergoCtx = ErgoLikeContextTesting.dummy(
-          createBox(0, TrueProp), activatedVersionInTests)
+          createBox(0, TrueTree), activatedVersionInTests)
             .withBindings(1.toByte -> Constant[SType](x.asInstanceOf[SType#WrappedType], tpeA))
             .withBindings(bindings: _*)
         val calcCtx = ergoCtx.toSigmaContext(isCost = false).asInstanceOf[CostingDataContext]
@@ -232,46 +223,8 @@
     }
 
     val f = (in: A) => {
-<<<<<<< HEAD
       implicit val cA: ClassTag[A] = tA.classTag
       val (costingCtx, sigmaCtx) = createContexts(in, bindings)
-=======
-      implicit val cA = tA.classTag
-      val x = fromPrimView(in)
-      val (costingCtx, sigmaCtx) = in match {
-        case ctx: CostingDataContext =>
-          // the context is passed as function argument (this is for testing only)
-          // This is to overcome non-functional semantics of context operations
-          // (such as Inputs, Height, etc which don't have arguments and refer to the
-          // context implicitly).
-          // These context operations are introduced by buildTree frontend function
-          // (ctx.HEIGHT method call compiled to Height IR node)
-          // -------
-          // We add ctx as it's own variable with id = 1
-          val ctxVar = Extensions.toAnyValue[special.sigma.Context](ctx)(special.sigma.ContextRType)
-          val newVars = if (ctx.vars.length < 2) {
-            val vars = ctx.vars.toArray
-            val buf = new Array[special.sigma.AnyValue](2)
-            Array.copy(vars, 0, buf, 0, vars.length)
-            buf(1) = ctxVar
-            CostingSigmaDslBuilder.Colls.fromArray(buf)
-          } else {
-            ctx.vars.updated(1, ctxVar)
-          }
-          val calcCtx = ctx.copy(vars = newVars)
-          val costCtx = calcCtx.copy(isCost = true)
-          (costCtx, calcCtx)
-        case _ =>
-          val ergoCtx = ErgoLikeContextTesting.dummy(
-            createBox(0, TrueTree), activatedVersionInTests
-          ).withBindings(1.toByte -> Constant[SType](x.asInstanceOf[SType#WrappedType], tpeA))
-           .withBindings(bindings: _*)
-
-          val calcCtx = ergoCtx.toSigmaContext(isCost = false).asInstanceOf[CostingDataContext]
-          val costCtx = calcCtx.copy(isCost = true)
-          (costCtx, calcCtx)
-      }
->>>>>>> 7cea39ad
 
       val estimatedCost = IR.checkCostWithContext(costingCtx, costF, ScriptCostLimit.value, 0L).getOrThrow
 
