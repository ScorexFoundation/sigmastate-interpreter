package sigmastate

import org.ergoplatform.SigmaConstants
import org.ergoplatform.validation.SigmaValidationSettings
import scalan.{ExactOrdering, ExactNumeric, ExactIntegral, RType}
import scalan.OverloadHack.Overloaded1
import scorex.crypto.hash.{Sha256, Blake2b256, CryptographicHash32}
import sigmastate.Operations._
import sigmastate.SCollection.{SIntArray, SByteArray}
import sigmastate.SOption.SIntOption
import sigmastate.Values._
import sigmastate.basics.{SigmaProtocol, SigmaProtocolPrivateInput, SigmaProtocolCommonInput}
import sigmastate.interpreter.ErgoTreeEvaluator
import sigmastate.interpreter.ErgoTreeEvaluator.DataEnv
import sigmastate.serialization.OpCodes._
import sigmastate.serialization._
import sigmastate.utxo.{Transformer, SimpleTransformerCompanion}
import debox.{Map => DMap}
import scalan.ExactIntegral._
import scalan.ExactNumeric._
import scalan.ExactOrdering._
import scalan.util.Extensions._
import sigmastate.ArithOp.OperationImpl
import sigmastate.eval.NumericOps.{BigIntIsExactOrdering, BigIntIsExactIntegral, BigIntIsExactNumeric}
import sigmastate.eval.{Colls, SigmaDsl, Sized}
import special.collection.Coll
import special.sigma.{SigmaProp, GroupElement}
import spire.syntax.all._

import scala.collection.mutable
import scala.collection.mutable.ArrayBuffer
import spire.syntax.all.cfor

/**
  * Basic trait for inner nodes of crypto-trees, so AND/OR/THRESHOLD sigma-protocol connectives
  */
trait SigmaConjecture extends SigmaBoolean {
  def children: Seq[SigmaBoolean]
}

/**
  * Basic trait for leafs of crypto-trees, such as ProveDlog and ProveDiffieHellman instances
  */
trait SigmaProofOfKnowledgeLeaf[SP <: SigmaProtocol[SP], S <: SigmaProtocolPrivateInput[SP, _]]
  extends SigmaBoolean with SigmaProtocolCommonInput[SP]


/**
  * AND conjunction for sigma propositions
  */
case class CAND(override val children: Seq[SigmaBoolean]) extends SigmaConjecture {
  /** The same code is used for AND operation, but they belong to different type hierarchies. */
  override val opCode: OpCode = OpCodes.AndCode
}

object CAND {
  import TrivialProp._

  /** Connects the given sigma propositions into CAND proposition performing
    * partial evaluation when some of them are trivial propositioins.
    *
    * @param items propositions to combine into CAND
    * @return CAND, TrueProp, FalseProp or even one of the items depending on partial evaluation
    */
  def normalized(items: Seq[SigmaBoolean]): SigmaBoolean = {
    require(items.nonEmpty)
    val res = new ArrayBuffer[SigmaBoolean]()
    val nItems = items.length
    cfor(0)(_ < nItems, _ + 1) { i =>
      val x = items(i)
      x match {
        case FalseProp => return FalseProp
        case TrueProp => // skip
        case _ => res += x
      }
    }
    if (res.isEmpty) TrueProp
    else if (res.length == 1) res(0)
    else CAND(res)
  }
}

/**
  * OR disjunction for sigma propositions
  */
case class COR(children: Seq[SigmaBoolean]) extends SigmaConjecture {
  /** The same code is also used for OR operation, but they belong to different type hierarchies. */
  override val opCode: OpCode = OpCodes.OrCode
}

object COR {
  import TrivialProp._

  /** Connects the given sigma propositions into COR proposition performing
    * partial evaluation when some of them are trivial propositioins.
    *
    * @param items propositions to combine into COR
    * @return COR, TrueProp, FalseProp or even one of the items depending on partial evaluation
    */
  def normalized(items: Seq[SigmaBoolean]): SigmaBoolean = {
    require(items.nonEmpty)
    val res = new ArrayBuffer[SigmaBoolean]()
    val nItems = items.length
    cfor(0)(_ < nItems, _ + 1) { i =>
      val x = items(i)
      x match {
        case FalseProp => // skip
        case TrueProp => return TrueProp
        case _ => res += x
      }
    }
    if (res.isEmpty) FalseProp
    else if (res.length == 1) res(0)
    else COR(res)
  }
}

/**
  * THRESHOLD connector for sigma propositions
  */
case class CTHRESHOLD(k: Int, children: Seq[SigmaBoolean]) extends SigmaConjecture {
  // Our polynomial arithmetic can take only byte inputs
  require(k >= 0 && k <= children.length && children.length <= 255)

  override val opCode: OpCode = OpCodes.AtLeastCode
}


/** Represents boolean values (true/false) in SigmaBoolean tree.
  * Participates in evaluation of CAND, COR, THRESHOLD connectives over SigmaBoolean values.
  * See CAND.normalized, COR.normalized and AtLeast.reduce. */
abstract class TrivialProp(val condition: Boolean) extends SigmaBoolean with Product1[Boolean] {
  override def _1: Boolean = condition
  override def canEqual(that: Any): Boolean = that != null && that.isInstanceOf[TrivialProp]
}
object TrivialProp {
  // NOTE: the corresponding unapply is missing because any implementation (even using Nullable)
  // will lead to Boolean boxing, which we want to avoid
  // So, instead of `case TrivialProp(b) => ... b ...` use more efficient
  // `case p: TrivialProp => ... p.condition ...

  def apply(b: Boolean): TrivialProp = if (b) TrueProp else FalseProp

  val FalseProp = new TrivialProp(false) {
    override val opCode: OpCode = OpCodes.TrivialPropFalseCode
    override def toString = "FalseProp"
  }
  val TrueProp = new TrivialProp(true) {
    override val opCode: OpCode = OpCodes.TrivialPropTrueCode
    override def toString = "TrueProp"
  }
}

/** Embedding of Boolean values to SigmaProp values. As an example, this operation allows boolean experesions
  * to be used as arguments of `atLeast(..., sigmaProp(boolExpr), ...)` operation.
  * During execution results to either `TrueProp` or `FalseProp` values of SigmaProp type.
  */
case class BoolToSigmaProp(value: BoolValue) extends SigmaPropValue {
  override def companion = BoolToSigmaProp
<<<<<<< HEAD
  def tpe = SSigmaProp
  val opType = SFunc(SBoolean, SSigmaProp)
  protected final override def eval(E: ErgoTreeEvaluator, env: DataEnv): Any = {
    // TODO JITC
    val v = value.evalTo[Boolean](E, env)
    SigmaDsl.sigmaProp(v)
  }
=======
  override def tpe = SSigmaProp
  override def opType = BoolToSigmaProp.OpType
>>>>>>> 7cde89d5
}
object BoolToSigmaProp extends ValueCompanion {
  override def opCode: OpCode = OpCodes.BoolToSigmaPropCode
  val OpType = SFunc(SBoolean, SSigmaProp)
}

/** ErgoTree operation to create a new SigmaProp value representing public key
  * of discrete logarithm signature protocol. */
case class CreateProveDlog(value: Value[SGroupElement.type]) extends SigmaPropValue {
  override def companion = CreateProveDlog
  override def tpe = SSigmaProp
<<<<<<< HEAD
  override def opType = SFunc(SGroupElement, SSigmaProp)
  protected final override def eval(E: ErgoTreeEvaluator, env: DataEnv): Any = {
    // TODO JITC
    val v = value.evalTo[GroupElement](E, env)
    SigmaDsl.proveDlog(v)
  }
=======
  override def opType = CreateProveDlog.OpType
>>>>>>> 7cde89d5
}
object CreateProveDlog extends ValueCompanion {
  override def opCode: OpCode = OpCodes.ProveDlogCode
  val OpType = SFunc(SGroupElement, SSigmaProp)
}

// TODO refactor: remove not used class
/** Construct a new authenticated dictionary with given parameters and tree root digest.*/
case class CreateAvlTree(operationFlags: ByteValue,
    digest: Value[SByteArray],
    keyLength: IntValue,
    valueLengthOpt: Value[SIntOption]) extends AvlTreeValue {
  override def companion = CreateAvlTree
  override def tpe = SAvlTree
  override def opType = CreateAvlTree.OpType
}
object CreateAvlTree extends ValueCompanion {
  override def opCode: OpCode = OpCodes.AvlTreeCode
  val OpType = SFunc(Array(SByte, SByteArray, SInt, SIntOption), SAvlTree)
}

/** ErgoTree operation to create a new SigmaProp value representing public key
  * of Diffie Hellman signature protocol.
  * Common input: (g,h,u,v)*/
case class CreateProveDHTuple(gv: Value[SGroupElement.type],
    hv: Value[SGroupElement.type],
    uv: Value[SGroupElement.type],
    vv: Value[SGroupElement.type]) extends SigmaPropValue {
  override def companion = CreateProveDHTuple
  override def tpe = SSigmaProp
  override def opType = SFunc(IndexedSeq(SGroupElement, SGroupElement, SGroupElement, SGroupElement), SSigmaProp)
  protected final override def eval(E: ErgoTreeEvaluator, env: DataEnv): Any = {
    // TODO JITC
    val g = gv.evalTo[GroupElement](E, env)
    val h = hv.evalTo[GroupElement](E, env)
    val u = uv.evalTo[GroupElement](E, env)
    val v = vv.evalTo[GroupElement](E, env)
    SigmaDsl.proveDHTuple(g, h, u, v)
  }
}
object CreateProveDHTuple extends ValueCompanion {
  override def opCode: OpCode = OpCodes.ProveDiffieHellmanTupleCode
}

trait SigmaTransformer[IV <: SigmaPropValue, OV <: SigmaPropValue] extends SigmaPropValue {
  val items: Seq[IV]
}
trait SigmaTransformerCompanion extends ValueCompanion {
  def argInfos: Seq[ArgInfo]
}

/**
  * AND conjunction for sigma propositions
  */
case class SigmaAnd(items: Seq[SigmaPropValue]) extends SigmaTransformer[SigmaPropValue, SigmaPropValue] {
  override def companion = SigmaAnd
<<<<<<< HEAD
  def tpe = SSigmaProp
  val opType = SFunc(SCollection.SSigmaPropArray, SSigmaProp)
  protected final override def eval(E: ErgoTreeEvaluator, env: DataEnv): Any = {
    val len = items.length
    val is = new Array[SigmaProp](len)
    cfor(0)(_ < len, _ + 1) { i =>
      is(i) = items(i).evalTo[SigmaProp](E, env)
    }
    E.addPerItemCostOf(this, len - 1)
    SigmaDsl.allZK(Colls.fromArray(is))
  }
=======
  override def tpe = SSigmaProp
  override def opType = SigmaAnd.OpType
>>>>>>> 7cde89d5
}
object SigmaAnd extends SigmaTransformerCompanion {
  val OpType = SFunc(SCollection.SSigmaPropArray, SSigmaProp)
  override def opCode: OpCode = OpCodes.SigmaAndCode
  override def argInfos: Seq[ArgInfo] = SigmaAndInfo.argInfos
  def apply(first: SigmaPropValue, second: SigmaPropValue, tail: SigmaPropValue*): SigmaAnd = SigmaAnd(Array(first, second) ++ tail)
}

/**
  * OR disjunction for sigma propositions
  */
case class SigmaOr(items: Seq[SigmaPropValue]) extends SigmaTransformer[SigmaPropValue, SigmaPropValue] {
  override def companion = SigmaOr
<<<<<<< HEAD
  def tpe = SSigmaProp
  val opType = SFunc(SCollection.SSigmaPropArray, SSigmaProp)
  protected final override def eval(E: ErgoTreeEvaluator, env: DataEnv): Any = {
    val len = items.length
    val is = new Array[SigmaProp](len)
    cfor(0)(_ < len, _ + 1) { i =>
      is(i) = items(i).evalTo[SigmaProp](E, env)
    }
    E.addPerItemCostOf(this, len - 1)
    SigmaDsl.anyZK(Colls.fromArray(is))
  }
=======
  override def tpe = SSigmaProp
  override def opType = SigmaOr.OpType
>>>>>>> 7cde89d5
}

object SigmaOr extends SigmaTransformerCompanion {
  val OpType = SFunc(SCollection.SSigmaPropArray, SSigmaProp)
  override def opCode: OpCode = OpCodes.SigmaOrCode
  override def argInfos: Seq[ArgInfo] = SigmaOrInfo.argInfos
  def apply(head: SigmaPropValue, tail: SigmaPropValue*): SigmaOr = SigmaOr(head +: tail)
}

/** Base trait for companions of OR, AND and XorOf nodes. */
trait LogicalTransformerCompanion extends ValueCompanion {
  def argInfos: Seq[ArgInfo]
  val OpType: SFunc = SFunc(SCollection.SBooleanArray, SBoolean)
}

/**
  * OR logical conjunction
  */
case class OR(input: Value[SCollection[SBoolean.type]])
  extends Transformer[SCollection[SBoolean.type], SBoolean.type] with NotReadyValueBoolean {
  override def companion = OR
<<<<<<< HEAD
  override val opType = SFunc(SCollection.SBooleanArray, SBoolean)
  protected final override def eval(E: ErgoTreeEvaluator, env: DataEnv): Any = {
    val inputV = input.evalTo[Coll[Boolean]](E, env)
    val res = if (inputV.isEmpty) false
    else {
      E.addPerItemCostOf(this, inputV.length - 1)
      SigmaDsl.anyOf(inputV)
    }
    E.addCostOf(this)
    res
  }
=======
  override def opType = OR.OpType
>>>>>>> 7cde89d5
}

object OR extends LogicalTransformerCompanion {
  override def opCode: OpCode = OrCode
  override def argInfos: Seq[ArgInfo] = Operations.ORInfo.argInfos

  def apply(children: Seq[Value[SBoolean.type]]): OR =
    OR(ConcreteCollection.fromSeq(children))

  def apply(items: Value[SBoolean.type]*)(implicit o: Overloaded1): OR = apply(items)
}

/** Similar to allOf, but performing logical XOR operation instead of `&&`
  */
case class XorOf(input: Value[SCollection[SBoolean.type]])
  extends Transformer[SCollection[SBoolean.type], SBoolean.type] with NotReadyValueBoolean {
  override def companion = XorOf
<<<<<<< HEAD
  override val opType = SFunc(SCollection.SBooleanArray, SBoolean)
  protected final override def eval(E: ErgoTreeEvaluator, env: DataEnv): Any = {
    val inputV = input.evalTo[Coll[Boolean]](E, env)
    if (inputV.nonEmpty)
      E.addPerItemCostOf(this, inputV.length - 1)
    E.addCostOf(this)
    SigmaDsl.xorOf(inputV)
  }
=======
  override def opType = XorOf.OpType
>>>>>>> 7cde89d5
}

object XorOf extends LogicalTransformerCompanion {
  override def opCode: OpCode = XorOfCode
  override def argInfos: Seq[ArgInfo] = Operations.XorOfInfo.argInfos

  def apply(children: Seq[Value[SBoolean.type]]): XorOf =
    XorOf(ConcreteCollection.fromSeq(children))
}

/**
  * AND logical conjunction
  */
case class AND(input: Value[SCollection[SBoolean.type]])
  extends Transformer[SCollection[SBoolean.type], SBoolean.type]
    with NotReadyValueBoolean {
  override def companion = AND
<<<<<<< HEAD
  override val opType = SFunc(SCollection.SBooleanArray, SBoolean)
  protected final override def eval(E: ErgoTreeEvaluator, env: DataEnv): Any = {
    val inputV = input.evalTo[Coll[Boolean]](E, env)
    val res = if (inputV.isEmpty) true
    else {
      E.addPerItemCostOf(this, inputV.length - 1)
      SigmaDsl.allOf(inputV)
    }
    E.addCostOf(this)
    res
  }
}

trait LogicalTransformerCompanion extends ValueCompanion {
  def argInfos: Seq[ArgInfo]
=======
  override def opType = AND.OpType
>>>>>>> 7cde89d5
}

object AND extends LogicalTransformerCompanion {
  override def opCode: OpCode = AndCode
  override def argInfos: Seq[ArgInfo] = Operations.ANDInfo.argInfos

  def apply(children: Seq[Value[SBoolean.type]]): AND =
    AND(ConcreteCollection.fromSeq(children))

//  def apply(head: Value[SBoolean.type], tail: Value[SBoolean.type]*): AND = apply(head +: tail)
  def apply(items: Value[SBoolean.type]*)(implicit o1: Overloaded1): AND = apply(items)
}

/**
  * Logical threshold.
  * AtLeast has two inputs: integer bound and children same as in AND/OR.
  * The result is true if at least bound children are true.
  */
case class AtLeast(bound: Value[SInt.type], input: Value[SCollection[SSigmaProp.type]])
  extends Transformer[SCollection[SSigmaProp.type], SSigmaProp.type]
    with NotReadyValue[SSigmaProp.type] {
  override def companion = AtLeast
  override def tpe: SSigmaProp.type = SSigmaProp
<<<<<<< HEAD
  override def opType: SFunc = SFunc(IndexedSeq(SInt, SCollection.SBooleanArray), SBoolean)
  protected final override def eval(E: ErgoTreeEvaluator, env: DataEnv): Any = {
    val b = bound.evalTo[Int](E, env)
    val props = input.evalTo[Coll[SigmaProp]](E, env)
    E.addCostOf(this)
    SigmaDsl.atLeast(b, props)
  }
=======
  override def opType: SFunc = AtLeast.OpType

>>>>>>> 7cde89d5
}

object AtLeast extends ValueCompanion {
  override def opCode: OpCode = AtLeastCode
  val OpType: SFunc = SFunc(Array(SInt, SCollection.SBooleanArray), SBoolean)
  val MaxChildrenCount: Int = SigmaConstants.MaxChildrenCountForAtLeastOp.value

  def apply(bound: Value[SInt.type], children: Seq[SigmaPropValue]): AtLeast =
    AtLeast(bound, ConcreteCollection.fromSeq(children))

  def apply(bound: Value[SInt.type], head: SigmaPropValue, tail: SigmaPropValue*): AtLeast =
    apply(bound, head +: tail)

  /** @hotspot don't beautify this code */
  def reduce(bound: Int, children: Seq[SigmaBoolean]): SigmaBoolean = {
    import sigmastate.TrivialProp._
    if (bound <= 0) return TrueProp
    val nChildren = children.length
    if (bound > nChildren) return FalseProp

    var curBound = bound
    var childrenLeft = nChildren
    // invariant due to the two if statements above: 0<curBound<=childrenLeft

    val sigmas = mutable.ArrayBuilder.make[SigmaBoolean]
    sigmas.sizeHint(nChildren)

    // we should make sure that number of children doesn't exceed 255, because CTHRESHOLD cannot handle
    // more than 255 children, because of the way polynomial arithmetic is implemented (single-byte inputs only
    // are allowed to polynomials)
    //
    // (this will ensure bound is between 2 and 254, because otherwise one of the conditions above will apply and it will
    // be converted to one of true, false, and, or)
    require(nChildren <= MaxChildrenCount)
    // My preferred method: if (children.length>=255) return FalseLeaf

    var iChild = 0
    while (iChild < nChildren) {
      if (curBound == 1) {
        sigmas ++= children.slice(iChild, nChildren)
        return COR.normalized(sigmas.result())
      }
      // If at any point bound == number of children, convert to AND.
      if (curBound == childrenLeft) {
        sigmas ++= children.slice(iChild, nChildren)
        return CAND.normalized(sigmas.result())
      }
      // at this point 1<curBound<childrenLeft
      children(iChild) match {
        case TrueProp => // If child is true, remove child and reduce bound.
          childrenLeft -= 1
          curBound -= 1
        case FalseProp => // If child is false, remove child, leave bound unchanged.
          childrenLeft -= 1
        case sigma => sigmas += sigma
      }
      // at this point 1<=curBound<=childrenLeft
      iChild += 1
    }

    val ch = sigmas.result()
    if (curBound == 1) return COR.normalized(ch)
    if (curBound == childrenLeft) return CAND.normalized(ch)
    CTHRESHOLD(curBound, ch)
  }
}

/**
  * Up cast for Numeric types
  */
case class Upcast[T <: SNumericType, R <: SNumericType](input: Value[T], tpe: R)
  extends Transformer[T, R] {
  require(input.tpe.isInstanceOf[SNumericType], s"Cannot create Upcast node for non-numeric type ${input.tpe}")
  override def companion = Upcast
<<<<<<< HEAD
  override val opType = SFunc(Vector(tT), tR)

  protected final override def eval(E: ErgoTreeEvaluator, env: DataEnv): Any = {
    val inputV = input.evalTo[AnyVal](E, env)
    // TODO JITC
    tpe.upcast(inputV)
  }
=======
  override def opType = Upcast.OpType
>>>>>>> 7cde89d5
}
trait NumericCastCompanion extends ValueCompanion {
  def argInfos: Seq[ArgInfo]
  val OpType = SFunc(Array(SType.tT), SType.tR)
}
object Upcast extends NumericCastCompanion {
  override def opCode: OpCode = OpCodes.UpcastCode
  override def argInfos: Seq[ArgInfo] = UpcastInfo.argInfos
<<<<<<< HEAD
  val tT = STypeVar("T")
  val tR = STypeVar("R")
  val BigIntOpType = SFunc(tT, SBigInt)
=======
  def tT = SType.tT
  def tR = SType.tR
>>>>>>> 7cde89d5
}

/**
  * Down cast for Numeric types
  */
case class Downcast[T <: SNumericType, R <: SNumericType](input: Value[T], tpe: R)
  extends Transformer[T, R] {
  require(input.tpe.isInstanceOf[SNumericType], s"Cannot create Downcast node for non-numeric type ${input.tpe}")
  override def companion = Downcast
<<<<<<< HEAD
  override val opType = SFunc(Vector(tT), tR)
  protected final override def eval(E: ErgoTreeEvaluator, env: DataEnv): Any = {
    val inputV = input.evalTo[AnyVal](E, env)
    // TODO JITC
    tpe.downcast(inputV)
  }
=======
  override def opType = Downcast.OpType
>>>>>>> 7cde89d5
}

object Downcast extends NumericCastCompanion {
  override def opCode: OpCode = OpCodes.DowncastCode
  override def argInfos: Seq[ArgInfo] = DowncastInfo.argInfos
<<<<<<< HEAD
  val tT = STypeVar("T")
  val tR = STypeVar("R")
  val BigIntOpType = SFunc(SBigInt, tR)
=======
  def tT = SType.tT
  def tR = SType.tR
>>>>>>> 7cde89d5
}

/**
  * Convert SLong to SByteArray
  */
case class LongToByteArray(input: Value[SLong.type])
  extends Transformer[SLong.type, SByteArray] with NotReadyValueByteArray {
  override def companion = LongToByteArray
<<<<<<< HEAD
  override val opType = SFunc(SLong, SByteArray)
  protected final override def eval(E: ErgoTreeEvaluator, env: DataEnv): Any = {
    val inputV = input.evalTo[Long](E, env)
    // TODO JITC
    SigmaDsl.longToByteArray(inputV)
  }
=======
  override def opType = LongToByteArray.OpType
>>>>>>> 7cde89d5
}
object LongToByteArray extends SimpleTransformerCompanion {
  val OpType = SFunc(SLong, SByteArray)
  override def opCode: OpCode = OpCodes.LongToByteArrayCode
  override def argInfos: Seq[ArgInfo] = LongToByteArrayInfo.argInfos
}

/**
  * Convert SByteArray to SLong
  */
case class ByteArrayToLong(input: Value[SByteArray])
  extends Transformer[SByteArray, SLong.type] with NotReadyValueLong {
  override def companion = ByteArrayToLong
<<<<<<< HEAD
  override val opType = SFunc(SByteArray, SLong)
  protected final override def eval(E: ErgoTreeEvaluator, env: DataEnv): Any = {
    val inputV = input.evalTo[Coll[Byte]](E, env)
    // TODO JITC
    SigmaDsl.byteArrayToLong(inputV)
  }
=======
  override def opType = ByteArrayToLong.OpType
>>>>>>> 7cde89d5
}
object ByteArrayToLong extends SimpleTransformerCompanion {
  val OpType = SFunc(SByteArray, SLong)
  override def opCode: OpCode = OpCodes.ByteArrayToLongCode
  override def argInfos: Seq[ArgInfo] = ByteArrayToLongInfo.argInfos
}

/**
  * Convert SByteArray to SBigInt
  */
case class ByteArrayToBigInt(input: Value[SByteArray])
  extends Transformer[SByteArray, SBigInt.type] with NotReadyValueBigInt {
  override def companion = ByteArrayToBigInt
<<<<<<< HEAD
  override val opType = SFunc(SByteArray, SBigInt)
  protected final override def eval(E: ErgoTreeEvaluator, env: DataEnv): Any = {
    val inputV = input.evalTo[Coll[Byte]](E, env)
    // TODO JITC
    SigmaDsl.byteArrayToBigInt(inputV)
  }
=======
  override val opType = ByteArrayToBigInt.OpType
>>>>>>> 7cde89d5
}
object ByteArrayToBigInt extends SimpleTransformerCompanion {
  val OpType = SFunc(SByteArray, SBigInt)
  override def opCode: OpCode = OpCodes.ByteArrayToBigIntCode
  override def argInfos: Seq[ArgInfo] = ByteArrayToBigIntInfo.argInfos
}

/**
  * Convert SByteArray to SGroupElement using CryptoConstants.dlogGroup.curve.decodePoint(bytes)
  */
case class DecodePoint(input: Value[SByteArray])
  extends Transformer[SByteArray, SGroupElement.type] with NotReadyValueGroupElement {
  override def companion = DecodePoint
<<<<<<< HEAD
  override val opType = SFunc(SByteArray, SGroupElement)
  protected final override def eval(E: ErgoTreeEvaluator, env: DataEnv): Any = {
    val inputV = input.evalTo[Coll[Byte]](E, env)
    // TODO JITC
    SigmaDsl.decodePoint(inputV)
  }
=======
  override def opType = DecodePoint.OpType
>>>>>>> 7cde89d5
}
object DecodePoint extends SimpleTransformerCompanion {
  val OpType = SFunc(SByteArray, SGroupElement)
  override def opCode: OpCode = OpCodes.DecodePointCode
  override def argInfos: Seq[ArgInfo] = DecodePointInfo.argInfos
}

sealed abstract class CalcHash extends Transformer[SByteArray, SByteArray] with NotReadyValueByteArray {
  def hashFn: CryptographicHash32
  override def opType = CalcHash.OpType
}
object CalcHash {
  val OpType = SFunc(SByteArray, SByteArray)
}

/**
  * Calculate Blake2b hash from `input`
  */
case class CalcBlake2b256(override val input: Value[SByteArray]) extends CalcHash {
  override def companion = CalcBlake2b256
  override val hashFn: CryptographicHash32 = Blake2b256
  protected final override def eval(E: ErgoTreeEvaluator, env: DataEnv): Any = {
    val inputV = input.evalTo[Coll[Byte]](E, env)
    E.addPerKbCostOf(this, inputV.length)
    SigmaDsl.blake2b256(inputV)
  }
}
object CalcBlake2b256 extends SimpleTransformerCompanion {
  override def opCode: OpCode = OpCodes.CalcBlake2b256Code
  override def argInfos: Seq[ArgInfo] = CalcBlake2b256Info.argInfos
}

/**
  * Calculate Sha256 hash from `input`
  */
case class CalcSha256(override val input: Value[SByteArray]) extends CalcHash {
  override def companion = CalcSha256
  override val hashFn: CryptographicHash32 = Sha256
  protected final override def eval(E: ErgoTreeEvaluator, env: DataEnv): Any = {
    val inputV = input.evalTo[Coll[Byte]](E, env)
    E.addPerKbCostOf(this, inputV.length)
    SigmaDsl.sha256(inputV)
  }
}
object CalcSha256 extends SimpleTransformerCompanion {
  override def opCode: OpCode = OpCodes.CalcSha256Code
  override def argInfos: Seq[ArgInfo] = CalcSha256Info.argInfos
}

/**
  * Transforms serialized bytes of ErgoTree with segregated constants by replacing constants
  * at given positions with new values. This operation allow to use serialized scripts as
  * pre-defined templates.
  * The typical usage is "check that output box have proposition equal to given script bytes,
  * where minerPk (constants(0)) is replaced with currentMinerPk".
  * Each constant in original scriptBytes have SType serialized before actual data (see ConstantSerializer).
  * During substitution each value from newValues is checked to be an instance of the corresponding type.
  * This means, the constants during substitution cannot change their types.
  *
  * @param scriptBytes serialized ErgoTree with ConstantSegregationFlag set to 1.
  * @param positions zero based indexes in ErgoTree.constants array which should be replaced with new values
  * @param newValues new values to be injected into the corresponding positions in ErgoTree.constants array
  * @return original scriptBytes array where only specified constants are replaced and all other bytes remain exactly the same
  */
case class SubstConstants[T <: SType](scriptBytes: Value[SByteArray], positions: Value[SIntArray], newValues: Value[SCollection[T]])
    extends NotReadyValueByteArray {
  override def companion = SubstConstants
<<<<<<< HEAD
  override val opType = SFunc(Vector(SByteArray, SIntArray, SCollection(tT)), SByteArray)
  protected final override def eval(E: ErgoTreeEvaluator, env: DataEnv): Any = {
    val scriptBytesV = scriptBytes.evalTo[Coll[Byte]](E, env)
    val positionsV = positions.evalTo[Coll[Int]](E, env)
    val newValuesV = newValues.evalTo[Coll[T]](E, env)
    // TODO JITC
    SigmaDsl.substConstants(scriptBytesV, positionsV, newValuesV)
  }
=======
  override val opType = SFunc(Array(SByteArray, SIntArray, SCollection(SType.tT)), SByteArray)
>>>>>>> 7cde89d5
}

object SubstConstants extends ValueCompanion {
  override def opCode: OpCode = OpCodes.SubstConstantsCode

  def eval(scriptBytes: Array[Byte],
           positions: Array[Int],
           newVals: Array[Value[SType]])(implicit vs: SigmaValidationSettings): Array[Byte] =
    ErgoTreeSerializer.DefaultSerializer.substituteConstants(scriptBytes, positions, newVals)
}

/**
  * A tree node with left and right descendants
  */
sealed trait Triple[LIV <: SType, RIV <: SType, OV <: SType] extends NotReadyValue[OV] {
  val left: Value[LIV]
  val right: Value[RIV]
}

sealed trait OneArgumentOperation[IV <: SType, OV <: SType] extends NotReadyValue[OV] {
  val input: Value[IV]
  override def opType = SFunc(input.tpe, tpe)
}
trait OneArgumentOperationCompanion extends ValueCompanion {
  def argInfos: Seq[ArgInfo]
}

// TwoArgumentsOperation
sealed trait TwoArgumentsOperation[LIV <: SType, RIV <: SType, OV <: SType]
  extends Triple[LIV, RIV, OV]

trait TwoArgumentOperationCompanion extends ValueCompanion {
  def argInfos: Seq[ArgInfo]
}

case class ArithOp[T <: SType](left: Value[T], right: Value[T], override val opCode: OpCode)
  extends TwoArgumentsOperation[T, T, T] with NotReadyValue[T] {
  override def companion: ArithOpCompanion = ArithOp.operations(opCode)
  override def tpe: T = left.tpe
  override val opType = SFunc(Array[SType](left.tpe, right.tpe), tpe)
  override def opName: String = ArithOp.opcodeToArithOpName(opCode)

  // TODO refactor: avoid such enumaration, use ArithOp.operations map instead
  override def toString: String = opCode match {
    case OpCodes.PlusCode     => s"Plus($left, $right)"
    case OpCodes.MinusCode    => s"Minus($left, $right)"
    case OpCodes.MultiplyCode => s"Multiply($left, $right)"
    case OpCodes.DivisionCode => s"Divide($left, $right)"
    case OpCodes.ModuloCode   => s"Modulo($left, $right)"
    case OpCodes.MinCode      => s"Min($left, $right)"
    case OpCodes.MaxCode      => s"Max($left, $right)"
  }

  protected final override def eval(E: ErgoTreeEvaluator, env: DataEnv): Any = {
    val x = left.evalTo[Any](E, env)
    val y = right.evalTo[Any](E, env)
    E.addCostOf(this)
    companion.eval(tpe.typeCode, x, y)
  }
}
/** NOTE: by-name argument is required for correct initialization order. */
abstract class ArithOpCompanion(val opCode: OpCode, val name: String, _argInfos: => Seq[ArgInfo]) extends TwoArgumentOperationCompanion {
  override def argInfos: Seq[ArgInfo] = _argInfos
  @inline final def eval(typeCode: SType.TypeCode, x: Any, y: Any): Any = eval(ArithOp.numerics(typeCode), x, y)
  def eval(impl: OperationImpl, x: Any, y: Any): Any
}

object ArithOp {
  import OpCodes._
  object Plus     extends ArithOpCompanion(PlusCode,     "+", PlusInfo.argInfos) {
    def eval(impl: OperationImpl, x: Any, y: Any): Any = impl.n.plus(x, y)
  }
  object Minus    extends ArithOpCompanion(MinusCode,    "-", MinusInfo.argInfos) {
    def eval(impl: OperationImpl, x: Any, y: Any): Any = impl.n.minus(x, y)
  }
  object Multiply extends ArithOpCompanion(MultiplyCode, "*", MultiplyInfo.argInfos) {
    def eval(impl: OperationImpl, x: Any, y: Any): Any = impl.n.times(x, y)
  }
  object Division extends ArithOpCompanion(DivisionCode, "/", DivisionInfo.argInfos) {
    def eval(impl: OperationImpl, x: Any, y: Any): Any = impl.i.quot(x, y)
  }
  object Modulo   extends ArithOpCompanion(ModuloCode,   "%", ModuloInfo.argInfos) {
    def eval(impl: OperationImpl, x: Any, y: Any): Any = impl.i.rem(x, y)
  }
  object Min      extends ArithOpCompanion(MinCode,      "min", MinInfo.argInfos) {
    def eval(impl: OperationImpl, x: Any, y: Any): Any = impl.o.min(x, y)
  }
  object Max      extends ArithOpCompanion(MaxCode,      "max", MaxInfo.argInfos) {
    def eval(impl: OperationImpl, x: Any, y: Any): Any = impl.o.max(x, y)
  }

  private[sigmastate] val operations: DMap[Byte, ArithOpCompanion] =
    DMap.fromIterable(Seq(Plus, Minus, Multiply, Division, Modulo, Min, Max).map(o => (o.opCode, o)))

  class OperationImpl(_n: ExactNumeric[_], _i: ExactIntegral[_], _o: ExactOrdering[_]) {
    val n = _n.asInstanceOf[ExactNumeric[Any]]
    val i = _i.asInstanceOf[ExactIntegral[Any]]
    val o = _o.asInstanceOf[ExactOrdering[Any]]
  }

  private[sigmastate] val numerics: DMap[SType.TypeCode, OperationImpl] =
    DMap.fromIterable(Seq(
      SByte   -> new OperationImpl(ByteIsExactNumeric,   ByteIsExactIntegral,   ByteIsExactOrdering),
      SShort  -> new OperationImpl(ShortIsExactNumeric,  ShortIsExactIntegral,  ShortIsExactOrdering),
      SInt    -> new OperationImpl(IntIsExactNumeric,    IntIsExactIntegral,    IntIsExactOrdering),
      SLong   -> new OperationImpl(LongIsExactNumeric,   LongIsExactIntegral,   LongIsExactOrdering),
      SBigInt -> new OperationImpl(BigIntIsExactNumeric, BigIntIsExactIntegral, BigIntIsExactOrdering)
    ).map { case (t, n) => (t.typeCode, n) })

  def opcodeToArithOpName(opCode: Byte): String = operations.get(opCode) match {
    case Some(c)  => c.name
    case _ => sys.error(s"Cannot find ArithOpName for opcode $opCode")
  }
}

/** Negation operation on numeric type T. */
case class Negation[T <: SType](input: Value[T]) extends OneArgumentOperation[T, T] {
  require(input.tpe.isNumTypeOrNoType, s"invalid type ${input.tpe}")
  override def companion = Negation
  override def tpe: T = input.tpe
  protected final override def eval(E: ErgoTreeEvaluator, env: DataEnv): Any = {
    val inputV = input.evalTo[AnyVal](E, env)
    val n = ArithOp.numerics(input.tpe.typeCode).n
    // TODO JITC
    n.negate(inputV)
  }
}
object Negation extends OneArgumentOperationCompanion {
  override def opCode: OpCode = OpCodes.NegationCode
  override def argInfos: Seq[ArgInfo] = NegationInfo.argInfos
}

case class BitInversion[T <: SType](input: Value[T]) extends OneArgumentOperation[T, T] {
  require(input.tpe.isNumTypeOrNoType, s"invalid type ${input.tpe}")
  override def companion = BitInversion
  override def tpe: T = input.tpe
}
object BitInversion extends OneArgumentOperationCompanion {
  override def opCode: OpCode = OpCodes.BitInversionCode
  override def argInfos: Seq[ArgInfo] = BitInversionInfo.argInfos
}

case class BitOp[T <: SType](left: Value[T], right: Value[T], override val opCode: OpCode)
  extends TwoArgumentsOperation[T, T, T] with NotReadyValue[T] {
  require(left.tpe.isNumTypeOrNoType && right.tpe.isNumTypeOrNoType, s"invalid types left:${left.tpe}, right:${right.tpe}")
  override def companion = BitOp.operations(opCode)
  override def tpe: T = left.tpe
  override val opType = SFunc(Array[SType](left.tpe, right.tpe), tpe)
}
/** NOTE: by-name argument is required for correct initialization order. */
class BitOpCompanion(val opCode: OpCode, val name: String, _argInfos: => Seq[ArgInfo]) extends TwoArgumentOperationCompanion {
  override def argInfos: Seq[ArgInfo] = _argInfos
}

object BitOp {
  import OpCodes._
  object BitOr     extends BitOpCompanion(BitOrCode,  "|", BitOrInfo.argInfos)
  object BitAnd    extends BitOpCompanion(BitAndCode, "&", BitAndInfo.argInfos)
  object BitXor    extends BitOpCompanion(BitXorCode, "^", BitXorInfo.argInfos)
  object BitShiftRight extends BitOpCompanion(BitShiftRightCode, ">>", BitShiftRightInfo.argInfos)
  object BitShiftLeft        extends BitOpCompanion(BitShiftLeftCode,   "<<", BitShiftLeftInfo.argInfos)
  object BitShiftRightZeroed extends BitOpCompanion(BitShiftRightZeroedCode, ">>>", BitShiftRightZeroedInfo.argInfos)

  val operations: Map[Byte, BitOpCompanion] =
    Seq(BitOr, BitAnd, BitXor, BitShiftRight, BitShiftLeft, BitShiftRightZeroed).map(o => (o.opCode, o)).toMap

  def opcodeToName(opCode: Byte): String = operations.get(opCode) match {
    case Some(c)  => c.name
    case _ => sys.error(s"Cannot find BitOpName for opcode $opCode")
  }
}

// TODO HF (24h): implement modular operations
case class ModQ(input: Value[SBigInt.type])
  extends NotReadyValue[SBigInt.type] {
  override def companion = ModQ
  override def tpe: SBigInt.type = SBigInt
  override def opType: SFunc = SFunc(input.tpe, tpe)
}
object ModQ extends ValueCompanion {
  override def opCode: OpCode = OpCodes.ModQCode
}

case class ModQArithOp(left: Value[SBigInt.type], right: Value[SBigInt.type], override val opCode: OpCode)
  extends NotReadyValue[SBigInt.type] {
  override def companion = ModQArithOp.operations(opCode)
  override def tpe: SBigInt.type = SBigInt
  override def opType: SFunc = SFunc(Array(left.tpe, right.tpe), tpe)
}
abstract class ModQArithOpCompanion(val opCode: OpCode, val name: String) extends ValueCompanion {
  def argInfos: Seq[ArgInfo]
}

trait OpGroup[C <: ValueCompanion] {
  def operations: Map[Byte, C]
}

object ModQArithOp extends OpGroup[ModQArithOpCompanion] {
  import OpCodes._
  object PlusModQ extends ModQArithOpCompanion(PlusModQCode,  "PlusModQ") {
    // TODO soft-fork:
    // override def argInfos: Seq[ArgInfo] = PlusModQInfo.argInfos
    override def argInfos: Seq[ArgInfo] = Seq(ArgInfo("this", ""), ArgInfo("other", ""))
  }
  object MinusModQ extends ModQArithOpCompanion(MinusModQCode, "MinusModQ") {
    // TODO soft-fork:
    // override def argInfos: Seq[ArgInfo] = MinusModQInfo.argInfos
    override def argInfos: Seq[ArgInfo] = Seq(ArgInfo("this", ""), ArgInfo("other", ""))
  }

  val operations: Map[Byte, ModQArithOpCompanion] = Seq(PlusModQ, MinusModQ).map(o => (o.opCode, o)).toMap

  def opcodeToName(opCode: Byte): String = operations.get(opCode) match {
    case Some(c)  => c.name
    case _ => sys.error(s"Cannot find ModQArithOp operation name for opcode $opCode")
  }
}
/**
  * XOR for two SByteArray
  */
case class Xor(override val left: Value[SByteArray],
               override val right: Value[SByteArray])
  extends TwoArgumentsOperation[SByteArray, SByteArray, SByteArray]
    with NotReadyValueByteArray {
  override def companion = Xor
<<<<<<< HEAD
  protected final override def eval(E: ErgoTreeEvaluator, env: DataEnv): Any = {
    val lV = left.evalTo[Coll[Byte]](E, env)
    val rV = right.evalTo[Coll[Byte]](E, env)
    // TODO JITC
    Colls.xor(lV, rV)
  }
=======
  override def opType = Xor.OpType
>>>>>>> 7cde89d5
}
object Xor extends TwoArgumentOperationCompanion {
  val OpType = SFunc(Array(SByteArray, SByteArray), SByteArray)
  override def opCode: OpCode = XorCode
  override def argInfos: Seq[ArgInfo] = XorInfo.argInfos
}

case class Exponentiate(override val left: Value[SGroupElement.type],
                        override val right: Value[SBigInt.type])
  extends TwoArgumentsOperation[SGroupElement.type, SBigInt.type, SGroupElement.type]
    with NotReadyValueGroupElement {
  override def companion = Exponentiate
<<<<<<< HEAD

  protected final override def eval(E: ErgoTreeEvaluator, env: DataEnv): Any = {
    val leftV = left.evalTo[GroupElement](E, env)
    val rightV = right.evalTo[special.sigma.BigInt](E, env)
    // TODO JITC
    leftV.exp(rightV)
  }
=======
  override def opType = Exponentiate.OpType
>>>>>>> 7cde89d5
}
object Exponentiate extends TwoArgumentOperationCompanion {
  val OpType = SFunc(Array(SGroupElement, SBigInt), SGroupElement)
  override def opCode: OpCode = ExponentiateCode
  override def argInfos: Seq[ArgInfo] = ExponentiateInfo.argInfos
}

case class MultiplyGroup(override val left: Value[SGroupElement.type],
                         override val right: Value[SGroupElement.type])
  extends TwoArgumentsOperation[SGroupElement.type, SGroupElement.type, SGroupElement.type]
    with NotReadyValueGroupElement {
  override def companion = MultiplyGroup
<<<<<<< HEAD
  protected final override def eval(E: ErgoTreeEvaluator, env: DataEnv): Any = {
    val leftV = left.evalTo[GroupElement](E, env)
    val rightV = right.evalTo[GroupElement](E, env)
    // TODO JITC
    leftV.multiply(rightV)
  }
=======
  override def opType = MultiplyGroup.OpType
>>>>>>> 7cde89d5
}
object MultiplyGroup extends TwoArgumentOperationCompanion {
  val OpType = SFunc(Array(SGroupElement, SGroupElement), SGroupElement)
  override def opCode: OpCode = MultiplyGroupCode
  override def argInfos: Seq[ArgInfo] = MultiplyGroupInfo.argInfos
}
// Relation

sealed trait Relation[LIV <: SType, RIV <: SType] extends Triple[LIV, RIV, SBoolean.type]
  with NotReadyValueBoolean

trait SimpleRelation[T <: SType] extends Relation[T, T] {
<<<<<<< HEAD
  val tT = STypeVar("T")
  override val opType = SFunc(Vector(tT, tT), SBoolean)
  lazy val opImpl = ArithOp.numerics(left.tpe.typeCode)
=======
  override def opType = SimpleRelation.GenericOpType
}
object SimpleRelation {
  val GenericOpType = SFunc(SType.IndexedSeqOfT2, SBoolean)
>>>>>>> 7cde89d5
}

trait RelationCompanion extends ValueCompanion {
  def argInfos: Seq[ArgInfo]
}

/**
  * Less operation for SInt
  */
case class LT[T <: SType](override val left: Value[T], override val right: Value[T]) extends SimpleRelation[T] {
  override def companion = LT
  protected final override def eval(E: ErgoTreeEvaluator, env: DataEnv): Any = {
    val lV = left.evalTo[Any](E, env)
    val rV = right.evalTo[Any](E, env)
    E.addCostOf(this)
    opImpl.o.lt(lV, rV)
  }
}
object LT extends RelationCompanion {
  override def opCode: OpCode = LtCode
  override def argInfos: Seq[ArgInfo] = LTInfo.argInfos
}
/**
  * Less or equals operation for SInt
  */
case class LE[T <: SType](override val left: Value[T], override val right: Value[T]) extends SimpleRelation[T] {
  override def companion = LE
  protected final override def eval(E: ErgoTreeEvaluator, env: DataEnv): Any = {
    val lV = left.evalTo[Any](E, env)
    val rV = right.evalTo[Any](E, env)
    E.addCostOf(this)
    opImpl.o.lteq(lV, rV)
  }
}
object LE extends RelationCompanion {
  override def opCode: OpCode = LeCode
  override def argInfos: Seq[ArgInfo] = LEInfo.argInfos
}
/**
  * Greater operation for [[SNumericType]] values
  */
case class GT[T <: SType](override val left: Value[T], override val right: Value[T]) extends SimpleRelation[T] {
  override def companion = GT
  protected final override def eval(E: ErgoTreeEvaluator, env: DataEnv): Any = {
    val lV = left.evalTo[Any](E, env)
    val rV = right.evalTo[Any](E, env)
    E.addCostOf(this)
    opImpl.o.gt(lV, rV)
  }
}
object GT extends RelationCompanion {
  override def opCode: OpCode = GtCode
  override def argInfos: Seq[ArgInfo] = GTInfo.argInfos
}
/**
  * Greater or equals operation for SInt
  */
case class GE[T <: SType](override val left: Value[T], override val right: Value[T]) extends SimpleRelation[T] {
  override def companion = GE
  protected final override def eval(E: ErgoTreeEvaluator, env: DataEnv): Any = {
    val lV = left.evalTo[Any](E, env)
    val rV = right.evalTo[Any](E, env)
    E.addCostOf(this)
    opImpl.o.gteq(lV, rV)
  }
}
object GE extends RelationCompanion {
  override def opCode: OpCode = GeCode
  override def argInfos: Seq[ArgInfo] = GEInfo.argInfos
}

/**
  * Equals operation for SType
  * todo: make EQ to really accept only values of the same type, now EQ(TrueLeaf, IntConstant(5)) is valid
  */
case class EQ[S <: SType](override val left: Value[S], override val right: Value[S])
  extends SimpleRelation[S] {
  override def companion = EQ
  protected final override def eval(E: ErgoTreeEvaluator, env: DataEnv): Any = {
    val l = left.evalTo[S#WrappedType](E, env)
    val r = right.evalTo[S#WrappedType](E, env)
    left.tpe.asInstanceOf[SType] match {
      case SBigInt => E.addCostOf("EQ", SBigInt.RelationOpType)
      case t if t.isConstantSize => E.addCostOf(this)
      case _ =>
        val lds = Sized.dataSizeOf[S](l, left.tpe)
        val rds = Sized.dataSizeOf[S](r, right.tpe)
        E.addPerKbCostOf(this, (lds + rds).toIntExact)
    }
    l == r
  }
}
object EQ extends RelationCompanion {
  override def opCode: OpCode = EqCode
  override def argInfos: Seq[ArgInfo] = EQInfo.argInfos
}

/**
  * Non-Equals operation for SType
  */
case class NEQ[S <: SType](override val left: Value[S], override val right: Value[S])
  extends SimpleRelation[S] {
  override def companion = NEQ
  protected final override def eval(E: ErgoTreeEvaluator, env: DataEnv): Any = {
    // TODO JITC
    left.evalTo[Any](E, env) != right.evalTo[Any](E, env)
  }
}
object NEQ extends RelationCompanion {
  override def opCode: OpCode = NeqCode
  override def argInfos: Seq[ArgInfo] = NEQInfo.argInfos
}

/**
  * Logical OR with lazy right argument which is evaluated only if left == false.
  * If left argument is true, the right is guaranteed to NOT be evaluated
  */
case class BinOr(override val left: BoolValue, override val right: BoolValue)
  extends Relation[SBoolean.type, SBoolean.type] {
  override def companion = BinOr
<<<<<<< HEAD
  protected final override def eval(E: ErgoTreeEvaluator, env: DataEnv): Any = {
    val l = left.evalTo[Boolean](E, env)
    E.addCostOf(this)
    l || right.evalTo[Boolean](E, env)  // rely on short-cutting semantics of Scala's ||
  }
=======
  override def opType = BinOr.OpType
>>>>>>> 7cde89d5
}
object BinOr extends RelationCompanion {
  val OpType = SFunc(Array(SBoolean, SBoolean), SBoolean)
  override def opCode: OpCode = BinOrCode
  override def argInfos: Seq[ArgInfo] = BinOrInfo.argInfos
}

/**
  * Logical AND with lazy right argument which is evaluated only if left == true.
  * If left argument is false, the right is guaranteed to NOT be evaluated
  */
case class BinAnd(override val left: BoolValue, override val right: BoolValue)
  extends Relation[SBoolean.type, SBoolean.type] {
  override def companion = BinAnd
<<<<<<< HEAD
  protected final override def eval(E: ErgoTreeEvaluator, env: DataEnv): Any = {
    val l = left.evalTo[Boolean](E, env)
    E.addCostOf(this)
    l && right.evalTo[Boolean](E, env)  // rely on short-cutting semantics of Scala's &&
  }
=======
  override def opType = BinAnd.OpType
>>>>>>> 7cde89d5
}
object BinAnd extends RelationCompanion {
  val OpType = SFunc(Array(SBoolean, SBoolean), SBoolean)
  override def opCode: OpCode = BinAndCode
  override def argInfos: Seq[ArgInfo] = BinAndInfo.argInfos
}

case class BinXor(override val left: BoolValue, override val right: BoolValue)
  extends Relation[SBoolean.type, SBoolean.type] {
  override def companion = BinXor
<<<<<<< HEAD
  protected final override def eval(E: ErgoTreeEvaluator, env: DataEnv): Any = {
    val leftV = left.evalTo[Boolean](E, env)
    val rightV = right.evalTo[Boolean](E, env)
    // TODO JITC
    leftV ^ rightV
  }
=======
  override def opType = BinXor.OpType
>>>>>>> 7cde89d5
}
object BinXor extends RelationCompanion {
  val OpType = SFunc(Array(SBoolean, SBoolean), SBoolean)
  override def opCode: OpCode = BinXorCode
  override def argInfos: Seq[ArgInfo] = BinXorInfo.argInfos
}

/**
  * A tree node with three descendants
  */
sealed trait Quadruple[IV1 <: SType, IV2 <: SType, IV3 <: SType, OV <: SType] extends NotReadyValue[OV] {

  val first: Value[IV1]
  val second: Value[IV2]
  val third: Value[IV3]

  val opType = SFunc(Array(first.tpe, second.tpe, third.tpe), tpe)
}

/**
  * Perform a lookup of key `key` in a tree with root `tree` using proof `proof`.
  * Throws exception if proof is incorrect
  * Return Some(bytes) of leaf with key `key` if it exists
  * Return None if leaf with provided key does not exist.
  */
case class TreeLookup(tree: Value[SAvlTree.type],
    key: Value[SByteArray],
    proof: Value[SByteArray]) extends Quadruple[SAvlTree.type, SByteArray, SByteArray, SOption[SByteArray]] {
  override def companion = TreeLookup
  override def tpe = SOption[SByteArray]
  override lazy val first = tree
  override lazy val second = key
  override lazy val third = proof
}
trait QuadrupleCompanion extends ValueCompanion {
  def argInfos: Seq[ArgInfo]
}
object TreeLookup extends QuadrupleCompanion {
  override def opCode: OpCode = OpCodes.AvlTreeGetCode
  override def argInfos: Seq[ArgInfo] = TreeLookupInfo.argInfos
}

/**
  * If conditional function.
  * Non-lazy - evaluate both branches.
  *
  * @param condition   - condition to check
  * @param trueBranch  - branch that will be used if condition is true
  * @param falseBranch - branch that will be used if condition is false
  */
case class If[T <: SType](condition: Value[SBoolean.type], trueBranch: Value[T], falseBranch: Value[T])
  extends Quadruple[SBoolean.type, T, T, T] {
  override def companion = If
  override def tpe = trueBranch.tpe
  override lazy val first = condition
  override lazy val second = trueBranch
  override lazy val third = falseBranch
  protected final override def eval(E: ErgoTreeEvaluator, env: DataEnv): Any = {
    val c = condition.evalTo[Boolean](E, env)
    // TODO JITC
    if (c) trueBranch.evalTo[T#WrappedType](E, env)
    else   falseBranch.evalTo[T#WrappedType](E, env)
  }
}
object If extends QuadrupleCompanion {
  override def opCode: OpCode = OpCodes.IfCode
  override def argInfos: Seq[ArgInfo] = IfInfo.argInfos
  val GenericOpType = SFunc(Array(SBoolean, SType.tT, SType.tT), SType.tT)
}

case class LogicalNot(input: Value[SBoolean.type]) extends NotReadyValueBoolean {
  override def companion = LogicalNot
<<<<<<< HEAD
  override val opType = SFunc(Vector(SBoolean), SBoolean)
  protected final override def eval(E: ErgoTreeEvaluator, env: DataEnv): Any = {
    val inputV = input.evalTo[Boolean](E, env)
    // TODO JITC
    !inputV
  }
=======
  override def opType = LogicalNot.OpType
>>>>>>> 7cde89d5
}
object LogicalNot extends ValueCompanion {
  val OpType = SFunc(Array(SBoolean), SBoolean)
  override def opCode: OpCode = OpCodes.LogicalNotCode
}

<|MERGE_RESOLUTION|>--- conflicted
+++ resolved
@@ -157,18 +157,13 @@
   */
 case class BoolToSigmaProp(value: BoolValue) extends SigmaPropValue {
   override def companion = BoolToSigmaProp
-<<<<<<< HEAD
-  def tpe = SSigmaProp
-  val opType = SFunc(SBoolean, SSigmaProp)
+  override def tpe = SSigmaProp
+  override def opType = BoolToSigmaProp.OpType
   protected final override def eval(E: ErgoTreeEvaluator, env: DataEnv): Any = {
     // TODO JITC
     val v = value.evalTo[Boolean](E, env)
     SigmaDsl.sigmaProp(v)
   }
-=======
-  override def tpe = SSigmaProp
-  override def opType = BoolToSigmaProp.OpType
->>>>>>> 7cde89d5
 }
 object BoolToSigmaProp extends ValueCompanion {
   override def opCode: OpCode = OpCodes.BoolToSigmaPropCode
@@ -180,16 +175,12 @@
 case class CreateProveDlog(value: Value[SGroupElement.type]) extends SigmaPropValue {
   override def companion = CreateProveDlog
   override def tpe = SSigmaProp
-<<<<<<< HEAD
-  override def opType = SFunc(SGroupElement, SSigmaProp)
+  override def opType = CreateProveDlog.OpType
   protected final override def eval(E: ErgoTreeEvaluator, env: DataEnv): Any = {
     // TODO JITC
     val v = value.evalTo[GroupElement](E, env)
     SigmaDsl.proveDlog(v)
   }
-=======
-  override def opType = CreateProveDlog.OpType
->>>>>>> 7cde89d5
 }
 object CreateProveDlog extends ValueCompanion {
   override def opCode: OpCode = OpCodes.ProveDlogCode
@@ -246,9 +237,8 @@
   */
 case class SigmaAnd(items: Seq[SigmaPropValue]) extends SigmaTransformer[SigmaPropValue, SigmaPropValue] {
   override def companion = SigmaAnd
-<<<<<<< HEAD
-  def tpe = SSigmaProp
-  val opType = SFunc(SCollection.SSigmaPropArray, SSigmaProp)
+  override def tpe = SSigmaProp
+  override def opType = SigmaAnd.OpType
   protected final override def eval(E: ErgoTreeEvaluator, env: DataEnv): Any = {
     val len = items.length
     val is = new Array[SigmaProp](len)
@@ -258,10 +248,6 @@
     E.addPerItemCostOf(this, len - 1)
     SigmaDsl.allZK(Colls.fromArray(is))
   }
-=======
-  override def tpe = SSigmaProp
-  override def opType = SigmaAnd.OpType
->>>>>>> 7cde89d5
 }
 object SigmaAnd extends SigmaTransformerCompanion {
   val OpType = SFunc(SCollection.SSigmaPropArray, SSigmaProp)
@@ -275,9 +261,8 @@
   */
 case class SigmaOr(items: Seq[SigmaPropValue]) extends SigmaTransformer[SigmaPropValue, SigmaPropValue] {
   override def companion = SigmaOr
-<<<<<<< HEAD
-  def tpe = SSigmaProp
-  val opType = SFunc(SCollection.SSigmaPropArray, SSigmaProp)
+  override def tpe = SSigmaProp
+  override def opType = SigmaOr.OpType
   protected final override def eval(E: ErgoTreeEvaluator, env: DataEnv): Any = {
     val len = items.length
     val is = new Array[SigmaProp](len)
@@ -287,10 +272,6 @@
     E.addPerItemCostOf(this, len - 1)
     SigmaDsl.anyZK(Colls.fromArray(is))
   }
-=======
-  override def tpe = SSigmaProp
-  override def opType = SigmaOr.OpType
->>>>>>> 7cde89d5
 }
 
 object SigmaOr extends SigmaTransformerCompanion {
@@ -312,8 +293,7 @@
 case class OR(input: Value[SCollection[SBoolean.type]])
   extends Transformer[SCollection[SBoolean.type], SBoolean.type] with NotReadyValueBoolean {
   override def companion = OR
-<<<<<<< HEAD
-  override val opType = SFunc(SCollection.SBooleanArray, SBoolean)
+  override def opType = OR.OpType
   protected final override def eval(E: ErgoTreeEvaluator, env: DataEnv): Any = {
     val inputV = input.evalTo[Coll[Boolean]](E, env)
     val res = if (inputV.isEmpty) false
@@ -324,9 +304,6 @@
     E.addCostOf(this)
     res
   }
-=======
-  override def opType = OR.OpType
->>>>>>> 7cde89d5
 }
 
 object OR extends LogicalTransformerCompanion {
@@ -344,8 +321,7 @@
 case class XorOf(input: Value[SCollection[SBoolean.type]])
   extends Transformer[SCollection[SBoolean.type], SBoolean.type] with NotReadyValueBoolean {
   override def companion = XorOf
-<<<<<<< HEAD
-  override val opType = SFunc(SCollection.SBooleanArray, SBoolean)
+  override def opType = XorOf.OpType
   protected final override def eval(E: ErgoTreeEvaluator, env: DataEnv): Any = {
     val inputV = input.evalTo[Coll[Boolean]](E, env)
     if (inputV.nonEmpty)
@@ -353,9 +329,6 @@
     E.addCostOf(this)
     SigmaDsl.xorOf(inputV)
   }
-=======
-  override def opType = XorOf.OpType
->>>>>>> 7cde89d5
 }
 
 object XorOf extends LogicalTransformerCompanion {
@@ -373,8 +346,7 @@
   extends Transformer[SCollection[SBoolean.type], SBoolean.type]
     with NotReadyValueBoolean {
   override def companion = AND
-<<<<<<< HEAD
-  override val opType = SFunc(SCollection.SBooleanArray, SBoolean)
+  override def opType = AND.OpType
   protected final override def eval(E: ErgoTreeEvaluator, env: DataEnv): Any = {
     val inputV = input.evalTo[Coll[Boolean]](E, env)
     val res = if (inputV.isEmpty) true
@@ -389,9 +361,6 @@
 
 trait LogicalTransformerCompanion extends ValueCompanion {
   def argInfos: Seq[ArgInfo]
-=======
-  override def opType = AND.OpType
->>>>>>> 7cde89d5
 }
 
 object AND extends LogicalTransformerCompanion {
@@ -415,18 +384,14 @@
     with NotReadyValue[SSigmaProp.type] {
   override def companion = AtLeast
   override def tpe: SSigmaProp.type = SSigmaProp
-<<<<<<< HEAD
-  override def opType: SFunc = SFunc(IndexedSeq(SInt, SCollection.SBooleanArray), SBoolean)
+  override def opType: SFunc = AtLeast.OpType
+
   protected final override def eval(E: ErgoTreeEvaluator, env: DataEnv): Any = {
     val b = bound.evalTo[Int](E, env)
     val props = input.evalTo[Coll[SigmaProp]](E, env)
     E.addCostOf(this)
     SigmaDsl.atLeast(b, props)
   }
-=======
-  override def opType: SFunc = AtLeast.OpType
-
->>>>>>> 7cde89d5
 }
 
 object AtLeast extends ValueCompanion {
@@ -501,17 +466,13 @@
   extends Transformer[T, R] {
   require(input.tpe.isInstanceOf[SNumericType], s"Cannot create Upcast node for non-numeric type ${input.tpe}")
   override def companion = Upcast
-<<<<<<< HEAD
-  override val opType = SFunc(Vector(tT), tR)
+  override def opType = Upcast.OpType
 
   protected final override def eval(E: ErgoTreeEvaluator, env: DataEnv): Any = {
     val inputV = input.evalTo[AnyVal](E, env)
     // TODO JITC
     tpe.upcast(inputV)
   }
-=======
-  override def opType = Upcast.OpType
->>>>>>> 7cde89d5
 }
 trait NumericCastCompanion extends ValueCompanion {
   def argInfos: Seq[ArgInfo]
@@ -520,14 +481,9 @@
 object Upcast extends NumericCastCompanion {
   override def opCode: OpCode = OpCodes.UpcastCode
   override def argInfos: Seq[ArgInfo] = UpcastInfo.argInfos
-<<<<<<< HEAD
-  val tT = STypeVar("T")
-  val tR = STypeVar("R")
-  val BigIntOpType = SFunc(tT, SBigInt)
-=======
   def tT = SType.tT
   def tR = SType.tR
->>>>>>> 7cde89d5
+  val BigIntOpType = SFunc(tT, SBigInt) // TODO check usage
 }
 
 /**
@@ -537,29 +493,20 @@
   extends Transformer[T, R] {
   require(input.tpe.isInstanceOf[SNumericType], s"Cannot create Downcast node for non-numeric type ${input.tpe}")
   override def companion = Downcast
-<<<<<<< HEAD
-  override val opType = SFunc(Vector(tT), tR)
+  override def opType = Downcast.OpType
   protected final override def eval(E: ErgoTreeEvaluator, env: DataEnv): Any = {
     val inputV = input.evalTo[AnyVal](E, env)
     // TODO JITC
     tpe.downcast(inputV)
   }
-=======
-  override def opType = Downcast.OpType
->>>>>>> 7cde89d5
 }
 
 object Downcast extends NumericCastCompanion {
   override def opCode: OpCode = OpCodes.DowncastCode
   override def argInfos: Seq[ArgInfo] = DowncastInfo.argInfos
-<<<<<<< HEAD
-  val tT = STypeVar("T")
-  val tR = STypeVar("R")
-  val BigIntOpType = SFunc(SBigInt, tR)
-=======
   def tT = SType.tT
   def tR = SType.tR
->>>>>>> 7cde89d5
+  val BigIntOpType = SFunc(SBigInt, tR) // TODO check usage
 }
 
 /**
@@ -568,16 +515,12 @@
 case class LongToByteArray(input: Value[SLong.type])
   extends Transformer[SLong.type, SByteArray] with NotReadyValueByteArray {
   override def companion = LongToByteArray
-<<<<<<< HEAD
-  override val opType = SFunc(SLong, SByteArray)
+  override def opType = LongToByteArray.OpType
   protected final override def eval(E: ErgoTreeEvaluator, env: DataEnv): Any = {
     val inputV = input.evalTo[Long](E, env)
     // TODO JITC
     SigmaDsl.longToByteArray(inputV)
   }
-=======
-  override def opType = LongToByteArray.OpType
->>>>>>> 7cde89d5
 }
 object LongToByteArray extends SimpleTransformerCompanion {
   val OpType = SFunc(SLong, SByteArray)
@@ -591,16 +534,12 @@
 case class ByteArrayToLong(input: Value[SByteArray])
   extends Transformer[SByteArray, SLong.type] with NotReadyValueLong {
   override def companion = ByteArrayToLong
-<<<<<<< HEAD
-  override val opType = SFunc(SByteArray, SLong)
+  override def opType = ByteArrayToLong.OpType
   protected final override def eval(E: ErgoTreeEvaluator, env: DataEnv): Any = {
     val inputV = input.evalTo[Coll[Byte]](E, env)
     // TODO JITC
     SigmaDsl.byteArrayToLong(inputV)
   }
-=======
-  override def opType = ByteArrayToLong.OpType
->>>>>>> 7cde89d5
 }
 object ByteArrayToLong extends SimpleTransformerCompanion {
   val OpType = SFunc(SByteArray, SLong)
@@ -614,16 +553,12 @@
 case class ByteArrayToBigInt(input: Value[SByteArray])
   extends Transformer[SByteArray, SBigInt.type] with NotReadyValueBigInt {
   override def companion = ByteArrayToBigInt
-<<<<<<< HEAD
-  override val opType = SFunc(SByteArray, SBigInt)
+  override val opType = ByteArrayToBigInt.OpType
   protected final override def eval(E: ErgoTreeEvaluator, env: DataEnv): Any = {
     val inputV = input.evalTo[Coll[Byte]](E, env)
     // TODO JITC
     SigmaDsl.byteArrayToBigInt(inputV)
   }
-=======
-  override val opType = ByteArrayToBigInt.OpType
->>>>>>> 7cde89d5
 }
 object ByteArrayToBigInt extends SimpleTransformerCompanion {
   val OpType = SFunc(SByteArray, SBigInt)
@@ -637,16 +572,12 @@
 case class DecodePoint(input: Value[SByteArray])
   extends Transformer[SByteArray, SGroupElement.type] with NotReadyValueGroupElement {
   override def companion = DecodePoint
-<<<<<<< HEAD
-  override val opType = SFunc(SByteArray, SGroupElement)
+  override def opType = DecodePoint.OpType
   protected final override def eval(E: ErgoTreeEvaluator, env: DataEnv): Any = {
     val inputV = input.evalTo[Coll[Byte]](E, env)
     // TODO JITC
     SigmaDsl.decodePoint(inputV)
   }
-=======
-  override def opType = DecodePoint.OpType
->>>>>>> 7cde89d5
 }
 object DecodePoint extends SimpleTransformerCompanion {
   val OpType = SFunc(SByteArray, SGroupElement)
@@ -714,8 +645,7 @@
 case class SubstConstants[T <: SType](scriptBytes: Value[SByteArray], positions: Value[SIntArray], newValues: Value[SCollection[T]])
     extends NotReadyValueByteArray {
   override def companion = SubstConstants
-<<<<<<< HEAD
-  override val opType = SFunc(Vector(SByteArray, SIntArray, SCollection(tT)), SByteArray)
+  override val opType = SFunc(Array(SByteArray, SIntArray, SCollection(SType.tT)), SByteArray) // TODO optimize: allocation
   protected final override def eval(E: ErgoTreeEvaluator, env: DataEnv): Any = {
     val scriptBytesV = scriptBytes.evalTo[Coll[Byte]](E, env)
     val positionsV = positions.evalTo[Coll[Int]](E, env)
@@ -723,9 +653,6 @@
     // TODO JITC
     SigmaDsl.substConstants(scriptBytesV, positionsV, newValuesV)
   }
-=======
-  override val opType = SFunc(Array(SByteArray, SIntArray, SCollection(SType.tT)), SByteArray)
->>>>>>> 7cde89d5
 }
 
 object SubstConstants extends ValueCompanion {
@@ -951,16 +878,13 @@
   extends TwoArgumentsOperation[SByteArray, SByteArray, SByteArray]
     with NotReadyValueByteArray {
   override def companion = Xor
-<<<<<<< HEAD
+  override def opType = Xor.OpType
   protected final override def eval(E: ErgoTreeEvaluator, env: DataEnv): Any = {
     val lV = left.evalTo[Coll[Byte]](E, env)
     val rV = right.evalTo[Coll[Byte]](E, env)
     // TODO JITC
     Colls.xor(lV, rV)
   }
-=======
-  override def opType = Xor.OpType
->>>>>>> 7cde89d5
 }
 object Xor extends TwoArgumentOperationCompanion {
   val OpType = SFunc(Array(SByteArray, SByteArray), SByteArray)
@@ -973,7 +897,7 @@
   extends TwoArgumentsOperation[SGroupElement.type, SBigInt.type, SGroupElement.type]
     with NotReadyValueGroupElement {
   override def companion = Exponentiate
-<<<<<<< HEAD
+  override def opType = Exponentiate.OpType
 
   protected final override def eval(E: ErgoTreeEvaluator, env: DataEnv): Any = {
     val leftV = left.evalTo[GroupElement](E, env)
@@ -981,9 +905,6 @@
     // TODO JITC
     leftV.exp(rightV)
   }
-=======
-  override def opType = Exponentiate.OpType
->>>>>>> 7cde89d5
 }
 object Exponentiate extends TwoArgumentOperationCompanion {
   val OpType = SFunc(Array(SGroupElement, SBigInt), SGroupElement)
@@ -996,16 +917,13 @@
   extends TwoArgumentsOperation[SGroupElement.type, SGroupElement.type, SGroupElement.type]
     with NotReadyValueGroupElement {
   override def companion = MultiplyGroup
-<<<<<<< HEAD
+  override def opType = MultiplyGroup.OpType
   protected final override def eval(E: ErgoTreeEvaluator, env: DataEnv): Any = {
     val leftV = left.evalTo[GroupElement](E, env)
     val rightV = right.evalTo[GroupElement](E, env)
     // TODO JITC
     leftV.multiply(rightV)
   }
-=======
-  override def opType = MultiplyGroup.OpType
->>>>>>> 7cde89d5
 }
 object MultiplyGroup extends TwoArgumentOperationCompanion {
   val OpType = SFunc(Array(SGroupElement, SGroupElement), SGroupElement)
@@ -1018,16 +936,11 @@
   with NotReadyValueBoolean
 
 trait SimpleRelation[T <: SType] extends Relation[T, T] {
-<<<<<<< HEAD
-  val tT = STypeVar("T")
-  override val opType = SFunc(Vector(tT, tT), SBoolean)
+  override def opType = SimpleRelation.GenericOpType
   lazy val opImpl = ArithOp.numerics(left.tpe.typeCode)
-=======
-  override def opType = SimpleRelation.GenericOpType
 }
 object SimpleRelation {
   val GenericOpType = SFunc(SType.IndexedSeqOfT2, SBoolean)
->>>>>>> 7cde89d5
 }
 
 trait RelationCompanion extends ValueCompanion {
@@ -1148,15 +1061,12 @@
 case class BinOr(override val left: BoolValue, override val right: BoolValue)
   extends Relation[SBoolean.type, SBoolean.type] {
   override def companion = BinOr
-<<<<<<< HEAD
+  override def opType = BinOr.OpType
   protected final override def eval(E: ErgoTreeEvaluator, env: DataEnv): Any = {
     val l = left.evalTo[Boolean](E, env)
     E.addCostOf(this)
     l || right.evalTo[Boolean](E, env)  // rely on short-cutting semantics of Scala's ||
   }
-=======
-  override def opType = BinOr.OpType
->>>>>>> 7cde89d5
 }
 object BinOr extends RelationCompanion {
   val OpType = SFunc(Array(SBoolean, SBoolean), SBoolean)
@@ -1171,15 +1081,12 @@
 case class BinAnd(override val left: BoolValue, override val right: BoolValue)
   extends Relation[SBoolean.type, SBoolean.type] {
   override def companion = BinAnd
-<<<<<<< HEAD
+  override def opType = BinAnd.OpType
   protected final override def eval(E: ErgoTreeEvaluator, env: DataEnv): Any = {
     val l = left.evalTo[Boolean](E, env)
     E.addCostOf(this)
     l && right.evalTo[Boolean](E, env)  // rely on short-cutting semantics of Scala's &&
   }
-=======
-  override def opType = BinAnd.OpType
->>>>>>> 7cde89d5
 }
 object BinAnd extends RelationCompanion {
   val OpType = SFunc(Array(SBoolean, SBoolean), SBoolean)
@@ -1190,16 +1097,13 @@
 case class BinXor(override val left: BoolValue, override val right: BoolValue)
   extends Relation[SBoolean.type, SBoolean.type] {
   override def companion = BinXor
-<<<<<<< HEAD
+  override def opType = BinXor.OpType
   protected final override def eval(E: ErgoTreeEvaluator, env: DataEnv): Any = {
     val leftV = left.evalTo[Boolean](E, env)
     val rightV = right.evalTo[Boolean](E, env)
     // TODO JITC
     leftV ^ rightV
   }
-=======
-  override def opType = BinXor.OpType
->>>>>>> 7cde89d5
 }
 object BinXor extends RelationCompanion {
   val OpType = SFunc(Array(SBoolean, SBoolean), SBoolean)
@@ -1272,16 +1176,12 @@
 
 case class LogicalNot(input: Value[SBoolean.type]) extends NotReadyValueBoolean {
   override def companion = LogicalNot
-<<<<<<< HEAD
-  override val opType = SFunc(Vector(SBoolean), SBoolean)
+  override def opType = LogicalNot.OpType
   protected final override def eval(E: ErgoTreeEvaluator, env: DataEnv): Any = {
     val inputV = input.evalTo[Boolean](E, env)
     // TODO JITC
     !inputV
   }
-=======
-  override def opType = LogicalNot.OpType
->>>>>>> 7cde89d5
 }
 object LogicalNot extends ValueCompanion {
   val OpType = SFunc(Array(SBoolean), SBoolean)
