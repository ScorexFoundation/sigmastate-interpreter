package sigmastate.lang

import fastparse.core.Parsed
import fastparse.core.Parsed.Success
import org.bitbucket.inkytonik.kiama.rewriting.Rewriter.{everywherebu, rewrite, rule}
import org.ergoplatform.ErgoAddressEncoder.NetworkPrefix
import org.ergoplatform.Global
import sigmastate.Values.{SValue, Value}
import sigmastate.eval.IRContext
import sigmastate.interpreter.Interpreter.ScriptEnv
import sigmastate.lang.SigmaPredef.PredefinedFuncRegistry
import sigmastate.lang.Terms.MethodCall
import sigmastate.lang.syntax.ParserException
import sigmastate.utxo._
import sigmastate.{Exponentiate, MultiplyGroup, SCollection, SGlobal, SGroupElement, SType, STypeVar, Xor}

/**
  * @param networkPrefix    network prefix to decode an ergo address from string (PK op)
  * @param builder          used to create ErgoTree nodes
  * @param lowerMethodCalls if true, then MethodCall nodes are lowered to ErgoTree nodes
  *                         when [[sigmastate.SMethod.irInfo.irBuilder]] is defined. For
  *                         example, in the `coll.map(x => x+1)` code, the `map` method
  *                         call can be lowered to MapCollection node.
  *                         The lowering if preferable, because it is more compact (1 byte
  *                         for MapCollection instead of 3 bytes for MethodCall).
  */
case class CompilerSettings(
    networkPrefix: NetworkPrefix,
    builder: SigmaBuilder,
    lowerMethodCalls: Boolean
)

case class CompilerResult[Ctx <: IRContext](
  env: ScriptEnv,
  code: String,
  compiledGraph: Ctx#Ref[Ctx#Context => Any],
  /** Tree obtained from graph created by GraphBuilding */
  buildTree: SValue
)

class SigmaCompiler(settings: CompilerSettings) {
  def this(networkPrefix: Byte) = this(
    CompilerSettings(networkPrefix, TransformingSigmaBuilder, lowerMethodCalls = true)
  )

  @inline final def builder = settings.builder
  @inline final def networkPrefix = settings.networkPrefix

  /** Parses the given ErgoScript source code and produces expression tree. */
  def parse(x: String): SValue = {
    SigmaParser(x, builder) match {
      case Success(v, _) => v
      case f: Parsed.Failure[_,String] =>
        throw new ParserException(s"Syntax error: $f", Some(SourceContext.fromParserFailure(f)))
    }
  }

  /** Typechecks the given parsed expression and assigns types for all sub-expressions. */
  def typecheck(env: ScriptEnv, parsed: SValue): Value[SType] = {
    val predefinedFuncRegistry = new PredefinedFuncRegistry(builder)
    val binder = new SigmaBinder(env, builder, networkPrefix, predefinedFuncRegistry)
    val bound = binder.bind(parsed)
    val typer = new SigmaTyper(builder, predefinedFuncRegistry, settings.lowerMethodCalls)
    val typed = typer.typecheck(bound)
    typed
  }

  def typecheck(env: ScriptEnv, code: String): Value[SType] = {
    val parsed = parse(code)
    typecheck(env, parsed)
  }

  private[sigmastate] def compileWithoutCosting(env: ScriptEnv, code: String): Value[SType] = {
    val typed = typecheck(env, code)
    val spec = new SigmaSpecializer(builder)
    val ir = spec.specialize(typed)
    ir
  }

  /** Compiles the given ErgoScript source code. */
  def compile(env: ScriptEnv, code: String)(implicit IR: IRContext): CompilerResult[IR.type] = {
    val typed = typecheck(env, code)
    val res = compileTyped(env, typed)
    res.copy(code = code)
  }

  /** Compiles the given typed expression. */
  def compileTyped(env: ScriptEnv, typedExpr: SValue)(implicit IR: IRContext): CompilerResult[IR.type] = {
    val compiledGraph = IR.buildGraph(env, typedExpr)
    val compiledTree = IR.buildTree(compiledGraph)
<<<<<<< HEAD
    CompilerResult(env, "<no source code>", compiledGraph,compiledTree)
=======
    CompilerResult(env, "<no source code>", compiledGraph, compiledTree)
  }

  def unlowerMethodCalls(expr: SValue): SValue = {
    import SCollection._
    val r = rule[Any]({
      case MultiplyGroup(l, r) =>
        MethodCall(l, SGroupElement.MultiplyMethod, Vector(r), Map())
      case Exponentiate(l, r) =>
        MethodCall(l, SGroupElement.ExponentiateMethod, Vector(r), Map())
      case ForAll(xs, p) =>
        MethodCall(xs, ForallMethod.withConcreteTypes(Map(tIV -> xs.tpe.elemType)), Vector(p), Map())
      case Exists(xs, p) =>
        MethodCall(xs, ExistsMethod.withConcreteTypes(Map(tIV -> xs.tpe.elemType)), Vector(p), Map())
      case MapCollection(xs, f) =>
        MethodCall(xs,
          MapMethod.withConcreteTypes(Map(tIV -> xs.tpe.elemType, tOV -> f.tpe.tRange)),
          Vector(f), Map())
      case Fold(xs, z, op) =>
        MethodCall(xs,
          SCollection.FoldMethod.withConcreteTypes(Map(tIV -> xs.tpe.elemType, tOV -> z.tpe)),
          Vector(z, op), Map())
      case Slice(xs, from, until) =>
        MethodCall(xs,
          SCollection.SliceMethod.withConcreteTypes(Map(tIV -> xs.tpe.elemType)),
          Vector(from, until), Map())
      case Append(xs, ys) =>
        MethodCall(xs,
          SCollection.AppendMethod.withConcreteTypes(Map(tIV -> xs.tpe.elemType)),
          Vector(ys), Map())
      case Xor(l, r) =>
        MethodCall(Global, SGlobal.xorMethod, Vector(l, r), Map())
      case ByIndex(xs, index, Some(default)) =>
        MethodCall(xs,
          SCollection.GetOrElseMethod.withConcreteTypes(Map(tIV -> xs.tpe.elemType)),
          Vector(index, default), Map())
    })
    rewrite(everywherebu(r))(expr)
>>>>>>> def2cef3
  }
}

object SigmaCompiler {
  def apply(settings: CompilerSettings): SigmaCompiler =
    new SigmaCompiler(settings)
}<|MERGE_RESOLUTION|>--- conflicted
+++ resolved
@@ -88,9 +88,6 @@
   def compileTyped(env: ScriptEnv, typedExpr: SValue)(implicit IR: IRContext): CompilerResult[IR.type] = {
     val compiledGraph = IR.buildGraph(env, typedExpr)
     val compiledTree = IR.buildTree(compiledGraph)
-<<<<<<< HEAD
-    CompilerResult(env, "<no source code>", compiledGraph,compiledTree)
-=======
     CompilerResult(env, "<no source code>", compiledGraph, compiledTree)
   }
 
@@ -129,7 +126,6 @@
           Vector(index, default), Map())
     })
     rewrite(everywherebu(r))(expr)
->>>>>>> def2cef3
   }
 }
 
