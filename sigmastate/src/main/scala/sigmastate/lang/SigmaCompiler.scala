package sigmastate.lang

import fastparse.core.Parsed
import fastparse.core.Parsed.Success
<<<<<<< HEAD
import org.bitbucket.inkytonik.kiama.rewriting.Rewriter.{everywherebu, rewrite, rule}
=======
>>>>>>> 5fb56d0a
import org.ergoplatform.ErgoAddressEncoder.NetworkPrefix
import org.ergoplatform.Global
import sigmastate.Values.{SValue, Value}
import sigmastate.eval.IRContext
import sigmastate.interpreter.Interpreter.ScriptEnv
import sigmastate.lang.SigmaPredef.PredefinedFuncRegistry
import sigmastate.lang.Terms.MethodCall
import sigmastate.lang.syntax.ParserException
import sigmastate.utxo._
import sigmastate.{Exponentiate, MultiplyGroup, SCollection, SGlobal, SGroupElement, SType, STypeVar, Xor}

/**
  * @param networkPrefix    network prefix to decode an ergo address from string (PK op)
  * @param builder          used to create ErgoTree nodes
  * @param lowerMethodCalls if true, then MethodCall nodes are lowered to ErgoTree nodes
  *                         when [[sigmastate.SMethod.irInfo.irBuilder]] is defined. For
  *                         example, in the `coll.map(x => x+1)` code, the `map` method
  *                         call can be lowered to MapCollection node.
  *                         The lowering if preferable, because it is more compact (1 byte
  *                         for MapCollection instead of 3 bytes for MethodCall).
  */
case class CompilerSettings(
    networkPrefix: NetworkPrefix,
    builder: SigmaBuilder,
    lowerMethodCalls: Boolean
)

/** Result of ErgoScript source code compilation.
  * @param env compiler environment used to compile the code
  * @param code ErgoScript source code
  * @param calcF  graph obtained by using old AOT costing based compiler
  * @param compiledGraph graph obtained by using new [[GraphBuilding]]
  * @param calcTree ErgoTree expression obtained from calcF graph.
  * @param buildTree ErgoTree expression obtained from graph created by [[GraphBuilding]]
  */
case class CompilerResult[Ctx <: IRContext](
  env: ScriptEnv,
  code: String,
  compiledGraph: Ctx#Ref[Ctx#Context => Any],
<<<<<<< HEAD
  /** Tree obtained from graph created by GraphBuilding */
=======
  calcTree: SValue,
>>>>>>> 5fb56d0a
  buildTree: SValue
)

/** Compiler which compiles ErgoScript source code into ErgoTree.
  * @param settings compilation parameters \
  */
class SigmaCompiler(settings: CompilerSettings) {
  /** Constructs an instance for the given network type and with default settings. */
  def this(networkPrefix: Byte) = this(
    CompilerSettings(networkPrefix, TransformingSigmaBuilder, lowerMethodCalls = true)
  )

  @inline final def builder = settings.builder
  @inline final def networkPrefix = settings.networkPrefix

  /** Parses the given ErgoScript source code and produces expression tree. */
  def parse(x: String): SValue = {
    SigmaParser(x, builder) match {
      case Success(v, _) => v
      case f: Parsed.Failure[_,String] =>
        throw new ParserException(s"Syntax error: $f", Some(SourceContext.fromParserFailure(f)))
    }
  }

  /** Typechecks the given parsed expression and assigns types for all sub-expressions. */
  def typecheck(env: ScriptEnv, parsed: SValue): Value[SType] = {
    val predefinedFuncRegistry = new PredefinedFuncRegistry(builder)
    val binder = new SigmaBinder(env, builder, networkPrefix, predefinedFuncRegistry)
    val bound = binder.bind(parsed)
    val typer = new SigmaTyper(builder, predefinedFuncRegistry, settings.lowerMethodCalls)
    val typed = typer.typecheck(bound)
    typed
  }

  def typecheck(env: ScriptEnv, code: String): Value[SType] = {
    val parsed = parse(code)
    typecheck(env, parsed)
  }

  private[sigmastate] def compileWithoutCosting(env: ScriptEnv, code: String): Value[SType] = {
    val typed = typecheck(env, code)
    val spec = new SigmaSpecializer(builder)
    val ir = spec.specialize(typed)
    ir
  }

  /** Compiles the given ErgoScript source code. */
  def compile(env: ScriptEnv, code: String)(implicit IR: IRContext): CompilerResult[IR.type] = {
    val typed = typecheck(env, code)
    val res = compileTyped(env, typed).copy(code = code)
    assert(res.calcTree == res.buildTree)
    res
  }

  /** Compiles the given typed expression. */
  def compileTyped(env: ScriptEnv, typedExpr: SValue)(implicit IR: IRContext): CompilerResult[IR.type] = {
<<<<<<< HEAD
=======
    val IR.Pair(calcF, _) = IR.doCosting(env, typedExpr, true)
>>>>>>> 5fb56d0a
    val compiledGraph = IR.buildGraph(env, typedExpr)
    val compiledTree = IR.buildTree(compiledGraph)
    CompilerResult(env, "<no source code>", compiledGraph, compiledTree)
  }

  def unlowerMethodCalls(expr: SValue): SValue = {
    import SCollection._
    val r = rule[Any]({
      case MultiplyGroup(l, r) =>
        MethodCall(l, SGroupElement.MultiplyMethod, Vector(r), Map())
      case Exponentiate(l, r) =>
        MethodCall(l, SGroupElement.ExponentiateMethod, Vector(r), Map())
      case ForAll(xs, p) =>
        MethodCall(xs, ForallMethod.withConcreteTypes(Map(tIV -> xs.tpe.elemType)), Vector(p), Map())
      case Exists(xs, p) =>
        MethodCall(xs, ExistsMethod.withConcreteTypes(Map(tIV -> xs.tpe.elemType)), Vector(p), Map())
      case MapCollection(xs, f) =>
        MethodCall(xs,
          MapMethod.withConcreteTypes(Map(tIV -> xs.tpe.elemType, tOV -> f.tpe.tRange)),
          Vector(f), Map())
      case Fold(xs, z, op) =>
        MethodCall(xs,
          SCollection.FoldMethod.withConcreteTypes(Map(tIV -> xs.tpe.elemType, tOV -> z.tpe)),
          Vector(z, op), Map())
      case Slice(xs, from, until) =>
        MethodCall(xs,
          SCollection.SliceMethod.withConcreteTypes(Map(tIV -> xs.tpe.elemType)),
          Vector(from, until), Map())
      case Append(xs, ys) =>
        MethodCall(xs,
          SCollection.AppendMethod.withConcreteTypes(Map(tIV -> xs.tpe.elemType)),
          Vector(ys), Map())
      case Xor(l, r) =>
        MethodCall(Global, SGlobal.xorMethod, Vector(l, r), Map())
      case ByIndex(xs, index, Some(default)) =>
        MethodCall(xs,
          SCollection.GetOrElseMethod.withConcreteTypes(Map(tIV -> xs.tpe.elemType)),
          Vector(index, default), Map())
    })
    rewrite(everywherebu(r))(expr)
  }
}

object SigmaCompiler {
  def apply(settings: CompilerSettings): SigmaCompiler =
    new SigmaCompiler(settings)
}<|MERGE_RESOLUTION|>--- conflicted
+++ resolved
@@ -2,10 +2,7 @@
 
 import fastparse.core.Parsed
 import fastparse.core.Parsed.Success
-<<<<<<< HEAD
 import org.bitbucket.inkytonik.kiama.rewriting.Rewriter.{everywherebu, rewrite, rule}
-=======
->>>>>>> 5fb56d0a
 import org.ergoplatform.ErgoAddressEncoder.NetworkPrefix
 import org.ergoplatform.Global
 import sigmastate.Values.{SValue, Value}
@@ -45,11 +42,7 @@
   env: ScriptEnv,
   code: String,
   compiledGraph: Ctx#Ref[Ctx#Context => Any],
-<<<<<<< HEAD
   /** Tree obtained from graph created by GraphBuilding */
-=======
-  calcTree: SValue,
->>>>>>> 5fb56d0a
   buildTree: SValue
 )
 
@@ -100,16 +93,11 @@
   def compile(env: ScriptEnv, code: String)(implicit IR: IRContext): CompilerResult[IR.type] = {
     val typed = typecheck(env, code)
     val res = compileTyped(env, typed).copy(code = code)
-    assert(res.calcTree == res.buildTree)
     res
   }
 
   /** Compiles the given typed expression. */
   def compileTyped(env: ScriptEnv, typedExpr: SValue)(implicit IR: IRContext): CompilerResult[IR.type] = {
-<<<<<<< HEAD
-=======
-    val IR.Pair(calcF, _) = IR.doCosting(env, typedExpr, true)
->>>>>>> 5fb56d0a
     val compiledGraph = IR.buildGraph(env, typedExpr)
     val compiledTree = IR.buildTree(compiledGraph)
     CompilerResult(env, "<no source code>", compiledGraph, compiledTree)
