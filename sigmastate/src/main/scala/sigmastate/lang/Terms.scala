package sigmastate.lang

import org.bitbucket.inkytonik.kiama.rewriting.Rewriter._
import scalan.Nullable
import sigmastate.SCollection.{SByteArray, SIntArray}
import sigmastate.Values._
import sigmastate.utils.Overloading.Overload1
import sigmastate._
import sigmastate.serialization.OpCodes
import sigmastate.serialization.OpCodes.OpCode
import sigmastate.lang.TransformingSigmaBuilder._

import scala.language.implicitConversions
import scala.collection.mutable.WrappedArray
import spire.syntax.all.cfor

object Terms {

  /** Frontend representation of a block of Val definitions.
    * { val x = ...; val y = ... }
    * This node is not part of ErgoTree and hence have Undefined opCode. */
  case class Block(bindings: Seq[Val], result: SValue) extends Value[SType] {
    override def companion = Block
    override def tpe: SType = result.tpe

    /** This is not used as operation, but rather to form a program structure */
    override def opType: SFunc = Value.notSupportedError(this, "opType")
  }
  object Block extends ValueCompanion {
    override def opCode: OpCode = OpCodes.Undefined
    def apply(let: Val, result: SValue)(implicit o1: Overload1): Block =
      Block(Seq(let), result)
  }

  /** IR node to represent explicit Zero Knowledge scope in ErgoTree.
    * Compiler checks Zero Knowledge properties and issue error message is case of violations.
    * ZK-scoping is optional, it can be used when the user want to ensure Zero Knowledge of
    * specific set of operations.
    * Usually it will require simple restructuring of the code to make the scope body explicit.
    * Invariants checked by the compiler:
    *  - single ZKProof in ErgoTree in a root position
    *  - no boolean operations in the body, because otherwise the result may be disclosed
    *  - all the operations are over SigmaProp values
    *
    * For motivation and details see https://github.com/ScorexFoundation/sigmastate-interpreter/issues/236
    * */
  case class ZKProofBlock(body: SigmaPropValue) extends BoolValue {
    override def companion = ZKProofBlock
    override def tpe = SBoolean
    override def opType: SFunc = ZKProofBlock.OpType
  }
  object ZKProofBlock extends ValueCompanion {
    override def opCode: OpCode = OpCodes.Undefined
    val OpType = SFunc(SSigmaProp, SBoolean)
  }

  trait Val extends Value[SType] {
    val name: String
    val givenType: SType
    val body: SValue
  }
  object Val {
    def apply(name: String, body: SValue): Val = ValNode(name, NoType, body)
    def apply(name: String, givenType: SType, body: SValue): Val = ValNode(name, givenType, body)
    def unapply(v: SValue): Option[(String, SType, SValue)] = v match {
      case ValNode(name, givenType, body) => Some((name, givenType, body))
      case _ => None
    }
  }

  case class ValNode(name: String,
                     givenType: SType,
                     body: SValue) extends Val {
    override def companion = ValNode
    override def tpe: SType = givenType ?: body.tpe
    /** This is not used as operation, but rather to form a program structure */
    override def opType: SFunc = Value.notSupportedError(this, "opType")
  }
  object ValNode extends ValueCompanion {
    override def opCode: OpCode = OpCodes.Undefined
  }

  /** Frontend node to select a field from an object. Should be transformed to SelectField*/
  case class Select(obj: Value[SType], field: String, resType: Option[SType] = None) extends Value[SType] {
    override def companion = Select
    override val tpe: SType = resType.getOrElse(obj.tpe match {
      case p: SProduct =>
        val i = p.methodIndex(field)
        if (i == -1) NoType
        else p.methods(i).stype
      case _ => NoType
    })
    override def opType: SFunc = SFunc(obj.tpe, tpe)
  }
  object Select extends ValueCompanion {
    override def opCode: OpCode = OpCodes.Undefined
  }

  /** Frontend node to represent variable names parsed in a source code.
    * Should be resolved during compilation to lambda argument, Val definition or
    * compilation environment value. */
  case class Ident(name: String, tpe: SType = NoType) extends Value[SType] {
    override def companion = Ident
    override def opType: SFunc = SFunc(WrappedArray.empty, tpe)
  }
  object Ident extends ValueCompanion {
    override def opCode: OpCode = OpCodes.Undefined
    def apply(name: String): Ident = Ident(name, NoType)
  }

<<<<<<< HEAD
  // TODO refactor: move to sigmastate.Values
=======
  // TODO HF: move to sigmastate.Values
  /** ErgoTree node which represents application of function `func` to the given arguments.
    * @param func expression which evaluates to a function
    * @param args arguments of the function application
    */
>>>>>>> 288ec24b
  case class Apply(func: Value[SType], args: IndexedSeq[Value[SType]]) extends Value[SType] {
    override def companion = Apply
    override lazy val tpe: SType = func.tpe match {
      case SFunc(_, r, _) => r
      case tColl: SCollectionType[_] => tColl.elemType
      case _ => NoType
    }
    override lazy val opType: SFunc = {
      val nArgs = args.length
      val argTypes = new Array[SType](nArgs + 1)
      argTypes(0) = func.tpe
      cfor(0)(_ < nArgs, _ + 1) { i =>
        argTypes(i + 1) = args(i).tpe
      }
      SFunc(argTypes, tpe)
    }
  }
  object Apply extends ValueCompanion {
    override def opCode: OpCode = OpCodes.FuncApplyCode
  }

  /** Apply types for type parameters of input value. */
  case class ApplyTypes(input: Value[SType], tpeArgs: Seq[SType]) extends Value[SType] { node =>
    override def companion = ApplyTypes
    override lazy val tpe: SType = input.tpe match {
      case funcType: SFunc =>
        val subst = funcType.tpeParams.map(_.ident).zip(tpeArgs).toMap
        SigmaTyper.applySubst(input.tpe, subst)
      case _ => input.tpe
    }
    /** This is not used as operation, but rather to form a program structure */
    override def opType: SFunc = Value.notSupportedError(this, "opType")
  }
  object ApplyTypes extends ValueCompanion {
    override def opCode: OpCode = OpCodes.Undefined
  }

  /** Frontend node to represent potential method call in a source code.
    * Should be resolved during compilation to MethodCall.
    * Cannot be serialized to ErgoTree. */
  case class MethodCallLike(obj: Value[SType], name: String, args: IndexedSeq[Value[SType]], tpe: SType = NoType) extends Value[SType] {
    override def companion = MethodCallLike
    override def opType: SFunc = SFunc(obj.tpe +: args.map(_.tpe), tpe)
  }
  object MethodCallLike extends ValueCompanion {
    override def opCode: OpCode = OpCodes.Undefined
  }

  /** Represents in ErgoTree an invocation of method of the object `obj` with arguments `args`.
    * The SMethod instances in STypeCompanions may have type STypeIdent in methods types,
    * but valid ErgoTree should have SMethod instances specialized for specific types of
    * obj and args using `specializeFor`.
    * This means, if we save typeId, mathodId, and we save all the arguments,
    * we can restore the specialized SMethod instance.
    * This work by induction, if we assume all arguments are monomorphic,
    * then we can make MethodCall monomorphic.
    * Thus, all ErgoTree instances are monomorphic by construction.
    *
    * @param obj object on which method will be invoked
    * @param method method to be invoked
    * @param args arguments passed to the method on invocation
    * @param typeSubst a map of concrete type for each generic type parameter
    */
  case class MethodCall(obj: Value[SType],
                        method: SMethod,
                        args: IndexedSeq[Value[SType]],
                        typeSubst: Map[STypeVar, SType]) extends Value[SType] {
    override def companion = if (args.isEmpty) PropertyCall else MethodCall
    override def opType: SFunc = SFunc(obj.tpe +: args.map(_.tpe), tpe)
    override val tpe: SType = method.stype match {
      case f: SFunc => f.tRange.withSubstTypes(typeSubst)
      case t => t.withSubstTypes(typeSubst)
    }
  }
  object MethodCall extends ValueCompanion {
    override def opCode: OpCode = OpCodes.MethodCallCode

    /** Helper constructor which allows to cast the resulting node to the specified
      * [[sigmastate.Values.Value]] type `T`.
      * @see [[sigmastate.lang.Terms.MethodCall]]
      */
    def typed[T <: SValue](obj: Value[SType],
                           method: SMethod,
                           args: IndexedSeq[Value[SType]],
                           typeSubst: Map[STypeVar, SType]): T = {
      MethodCall(obj, method, args, typeSubst).asInstanceOf[T]
    }
  }
  object PropertyCall extends ValueCompanion {
    override def opCode: OpCode = OpCodes.PropertyCallCode
  }

  case class STypeParam(ident: STypeVar, upperBound: Option[SType] = None, lowerBound: Option[SType] = None) {
    assert(upperBound.isEmpty && lowerBound.isEmpty, s"Type parameters with bounds are not supported, but found $this")
    override def toString = ident.toString + upperBound.fold("")(u => s" <: $u") + lowerBound.fold("")(l => s" >: $l")
  }
  object STypeParam {
    implicit def typeIdentToTypeParam(id: STypeVar): STypeParam = STypeParam(id)
  }

  /** Frontend implementation of lambdas. Should be transformed to FuncValue. */
  case class Lambda(
        tpeParams: Seq[STypeParam],
        args: IndexedSeq[(String,SType)],
        givenResType: SType,
        body: Option[Value[SType]]) extends Value[SFunc]
  {
    require(!(tpeParams.nonEmpty && body.nonEmpty), s"Generic function definitions are not supported, but found $this")
    override def companion = Lambda
    override lazy val tpe: SFunc = {
      val sRange = givenResType ?: body.fold(NoType: SType)(_.tpe)
      SFunc(args.map(_._2), sRange, tpeParams)
    }
    /** This is not used as operation, but rather to form a program structure */
    override def opType: SFunc = SFunc(Vector(), tpe)
  }
  object Lambda extends ValueCompanion {
    override def opCode: OpCode = OpCodes.Undefined
    def apply(args: IndexedSeq[(String,SType)], resTpe: SType, body: Value[SType]): Lambda =
      Lambda(Nil, args, resTpe, Some(body))
    def apply(args: IndexedSeq[(String,SType)], resTpe: SType, body: Option[Value[SType]]): Lambda =
      Lambda(Nil, args, resTpe, body)
    def apply(args: IndexedSeq[(String,SType)], body: Value[SType]): Lambda = Lambda(Nil, args, NoType, Some(body))
  }

  case class OperationId(name: String, opType: SFunc)

  implicit class ValueOps(val v: Value[SType]) extends AnyVal {
    def asValue[T <: SType]: Value[T] = v.asInstanceOf[Value[T]]
    def asNumValue: Value[SNumericType] = v.asInstanceOf[Value[SNumericType]]
    def asStringValue: Value[SString.type] = v.asInstanceOf[Value[SString.type]]
    def asBoolValue: Value[SBoolean.type] = v.asInstanceOf[Value[SBoolean.type]]
    def asByteValue: Value[SByte.type] = v.asInstanceOf[Value[SByte.type]]
    def asShortValue: Value[SShort.type] = v.asInstanceOf[Value[SShort.type]]
    def asIntValue: Value[SInt.type] = v.asInstanceOf[Value[SInt.type]]
    def asLongValue: Value[SLong.type] = v.asInstanceOf[Value[SLong.type]]
    def asBigInt: Value[SBigInt.type] = v.asInstanceOf[Value[SBigInt.type]]
    def asBox: Value[SBox.type] = v.asInstanceOf[Value[SBox.type]]
    def asGroupElement: Value[SGroupElement.type] = v.asInstanceOf[Value[SGroupElement.type]]
    def asSigmaProp: Value[SSigmaProp.type] = v.asInstanceOf[Value[SSigmaProp.type]]
    def asByteArray: Value[SByteArray] = v.asInstanceOf[Value[SByteArray]]
    def asIntArray: Value[SIntArray] = v.asInstanceOf[Value[SIntArray]]
    def asCollection[T <: SType]: Value[SCollection[T]] = v.asInstanceOf[Value[SCollection[T]]]
    def asOption[T <: SType]: Value[SOption[T]] = v.asInstanceOf[Value[SOption[T]]]
    def asTuple: Value[STuple] = v.asInstanceOf[Value[STuple]]
    def asFunc: Value[SFunc] = v.asInstanceOf[Value[SFunc]]
    def asConcreteCollection[T <: SType]: ConcreteCollection[T] = v.asInstanceOf[ConcreteCollection[T]]
    def upcastTo[T <: SNumericType](targetType: T): Value[T] = {
      assert(v.tpe.isInstanceOf[SNumericType],
        s"Cannot upcast value of type ${v.tpe} to $targetType: only numeric types can be upcasted.")
      val tV = v.asValue[SNumericType]
      assert(targetType.max(tV.tpe) == targetType,
        s"Invalid upcast from $tV to $targetType: target type should be larger than source type.")
      if (targetType == tV.tpe) v.asValue[T]
      else
        mkUpcast(tV, targetType).withSrcCtx(v.sourceContext)
    }
    def withSrcCtx[T <: SType](sourceContext: Nullable[SourceContext]): Value[T] = {
      v.sourceContext = sourceContext
      v.asValue[T]
    }
    /**
      * Set source context only if it's empty
      */
    def withEnsuredSrcCtx[T <: SType](sourceContext: Nullable[SourceContext]): Value[T] = {
      if (v.sourceContext.isEmpty) v.sourceContext = sourceContext
      v.asValue[T]
    }
    /**
      * Set source context to all nodes missing source context in the given tree.
      * @param srcCtx source context to set
      * @return AST where all nodes with missing source context are set to the given srcCtx
      */
    def withPropagatedSrcCtx[T <: SType](srcCtx: Nullable[SourceContext]): Value[T] = {
      rewrite(everywherebu(rule[Any] {
        case node: SValue if node != null && node.sourceContext.isEmpty =>
          node.withSrcCtx(srcCtx)
      }))(v).asValue[T]
    }

  }
}<|MERGE_RESOLUTION|>--- conflicted
+++ resolved
@@ -108,15 +108,11 @@
     def apply(name: String): Ident = Ident(name, NoType)
   }
 
-<<<<<<< HEAD
   // TODO refactor: move to sigmastate.Values
-=======
-  // TODO HF: move to sigmastate.Values
   /** ErgoTree node which represents application of function `func` to the given arguments.
     * @param func expression which evaluates to a function
     * @param args arguments of the function application
     */
->>>>>>> 288ec24b
   case class Apply(func: Value[SType], args: IndexedSeq[Value[SType]]) extends Value[SType] {
     override def companion = Apply
     override lazy val tpe: SType = func.tpe match {
