package sigmastate.lang

import org.bitbucket.inkytonik.kiama.rewriting.Rewriter._
import scalan.Nullable
import sigmastate.SCollection.{SIntArray, SByteArray}
import sigmastate.Values._
import sigmastate.utils.Overloading.Overload1
import sigmastate._
import sigmastate.interpreter.ErgoTreeEvaluator
import sigmastate.interpreter.ErgoTreeEvaluator.DataEnv
import sigmastate.serialization.OpCodes
import sigmastate.serialization.OpCodes.OpCode
import sigmastate.lang.TransformingSigmaBuilder._
import spire.syntax.all._

import scala.collection.mutable
import scala.language.implicitConversions
import scala.collection.mutable.WrappedArray
import spire.syntax.all.cfor

object Terms {

  /** Frontend representation of a block of Val definitions.
    * { val x = ...; val y = ... }
    * This node is not part of ErgoTree and hence have Undefined opCode. */
  case class Block(bindings: Seq[Val], result: SValue) extends Value[SType] {
    override def companion = Block
    override def tpe: SType = result.tpe

    /** This is not used as operation, but rather to form a program structure */
    override def opType: SFunc = Value.notSupportedError(this, "opType")
  }
  object Block extends ValueCompanion {
    override def opCode: OpCode = OpCodes.Undefined
    def apply(let: Val, result: SValue)(implicit o1: Overload1): Block =
      Block(Seq(let), result)
  }

  /** IR node to represent explicit Zero Knowledge scope in ErgoTree.
    * Compiler checks Zero Knowledge properties and issue error message is case of violations.
    * ZK-scoping is optional, it can be used when the user want to ensure Zero Knowledge of
    * specific set of operations.
    * Usually it will require simple restructuring of the code to make the scope body explicit.
    * Invariants checked by the compiler:
    *  - single ZKProof in ErgoTree in a root position
    *  - no boolean operations in the body, because otherwise the result may be disclosed
    *  - all the operations are over SigmaProp values
    *
    * For motivation and details see https://github.com/ScorexFoundation/sigmastate-interpreter/issues/236
    * */
  case class ZKProofBlock(body: SigmaPropValue) extends BoolValue {
    override def companion = ZKProofBlock
    override def tpe = SBoolean
    override def opType: SFunc = ZKProofBlock.OpType
  }
  object ZKProofBlock extends ValueCompanion {
    override def opCode: OpCode = OpCodes.Undefined
    val OpType = SFunc(SSigmaProp, SBoolean)
  }

  trait Val extends Value[SType] {
    val name: String
    val givenType: SType
    val body: SValue
  }
  object Val {
    def apply(name: String, body: SValue): Val = ValNode(name, NoType, body)
    def apply(name: String, givenType: SType, body: SValue): Val = ValNode(name, givenType, body)
    def unapply(v: SValue): Option[(String, SType, SValue)] = v match {
      case ValNode(name, givenType, body) => Some((name, givenType, body))
      case _ => None
    }
  }

  case class ValNode(name: String,
                     givenType: SType,
                     body: SValue) extends Val {
    override def companion = ValNode
    override def tpe: SType = givenType ?: body.tpe
    /** This is not used as operation, but rather to form a program structure */
    override def opType: SFunc = Value.notSupportedError(this, "opType")
  }
  object ValNode extends ValueCompanion {
    override def opCode: OpCode = OpCodes.Undefined
  }

  /** Frontend node to select a field from an object. Should be transformed to SelectField*/
  case class Select(obj: Value[SType], field: String, resType: Option[SType] = None) extends Value[SType] {
    override def companion = Select
    override val tpe: SType = resType.getOrElse(obj.tpe match {
      case p: SProduct =>
        val i = p.methodIndex(field)
        if (i == -1) NoType
        else p.methods(i).stype
      case _ => NoType
    })
    override def opType: SFunc = SFunc(obj.tpe, tpe)
  }
  object Select extends ValueCompanion {
    override def opCode: OpCode = OpCodes.Undefined
  }

  /** Frontend node to represent variable names parsed in a source code.
    * Should be resolved during compilation to lambda argument, Val definition or
    * compilation environment value. */
  case class Ident(name: String, tpe: SType = NoType) extends Value[SType] {
    override def companion = Ident
    override def opType: SFunc = SFunc(WrappedArray.empty, tpe)
  }
  object Ident extends ValueCompanion {
    override def opCode: OpCode = OpCodes.Undefined
    def apply(name: String): Ident = Ident(name, NoType)
  }

  // TODO refactor: move to sigmastate.Values
  /** ErgoTree node which represents application of function `func` to the given arguments.
    * @param func expression which evaluates to a function
    * @param args arguments of the function application
    */
  case class Apply(func: Value[SType], args: IndexedSeq[Value[SType]]) extends Value[SType] {
    override def companion = Apply
    override lazy val tpe: SType = func.tpe match {
      case SFunc(_, r, _) => r
      case tColl: SCollectionType[_] => tColl.elemType
      case _ => NoType
    }
<<<<<<< HEAD
    override def opType: SFunc = SFunc(Vector(func.tpe +: args.map(_.tpe):_*), tpe)

    protected final override def eval(E: ErgoTreeEvaluator, env: DataEnv): Any = {
      if (args.isEmpty) {
        // TODO coverage
        val fV = func.evalTo[() => Any](E, env)
        fV()
      }
      else if (args.length == 1) {
        val fV = func.evalTo[Any => Any](E, env)
        val argV = args(0).evalTo[Any](E, env)
        fV(argV)
      }
      else {
        // TODO coverage
        val f = func.evalTo[Seq[Any] => Any](E, env)
        val argsV = args.map(a => a.evalTo[Any](E, env))
        f(argsV)
      }
      // TODO JITC
=======
    override lazy val opType: SFunc = {
      val nArgs = args.length
      val argTypes = new Array[SType](nArgs + 1)
      argTypes(0) = func.tpe
      cfor(0)(_ < nArgs, _ + 1) { i =>
        argTypes(i + 1) = args(i).tpe
      }
      SFunc(argTypes, tpe)
>>>>>>> 7cde89d5
    }
  }
  object Apply extends ValueCompanion {
    override def opCode: OpCode = OpCodes.FuncApplyCode
  }

  /** Apply types for type parameters of input value. */
  case class ApplyTypes(input: Value[SType], tpeArgs: Seq[SType]) extends Value[SType] { node =>
    override def companion = ApplyTypes
    override lazy val tpe: SType = input.tpe match {
      case funcType: SFunc =>
        val subst = funcType.tpeParams.map(_.ident).zip(tpeArgs).toMap
        SigmaTyper.applySubst(input.tpe, subst)
      case _ => input.tpe
    }
    /** This is not used as operation, but rather to form a program structure */
    override def opType: SFunc = Value.notSupportedError(this, "opType")
  }
  object ApplyTypes extends ValueCompanion {
    override def opCode: OpCode = OpCodes.Undefined
  }

  /** Frontend node to represent potential method call in a source code.
    * Should be resolved during compilation to MethodCall.
    * Cannot be serialized to ErgoTree. */
  case class MethodCallLike(obj: Value[SType], name: String, args: IndexedSeq[Value[SType]], tpe: SType = NoType) extends Value[SType] {
    override def companion = MethodCallLike
    override def opType: SFunc = SFunc(obj.tpe +: args.map(_.tpe), tpe)
  }
  object MethodCallLike extends ValueCompanion {
    override def opCode: OpCode = OpCodes.Undefined
  }

  /** Represents in ErgoTree an invocation of method of the object `obj` with arguments `args`.
    * The SMethod instances in STypeCompanions may have type STypeIdent in methods types,
    * but valid ErgoTree should have SMethod instances specialized for specific types of
    * obj and args using `specializeFor`.
    * This means, if we save typeId, methodId, and we save all the arguments,
    * we can restore the specialized SMethod instance.
    * This work by induction, if we assume all arguments are monomorphic,
    * then we can make MethodCall monomorphic.
    * Thus, all ErgoTree instances are monomorphic by construction.
    *
    * @param obj       object on which method will be invoked
    * @param method    method to be invoked
    * @param args      arguments passed to the method on invocation
    * @param typeSubst a map of concrete type for each generic type parameter
    */
  case class MethodCall(obj: Value[SType],
                        method: SMethod,
                        args: IndexedSeq[Value[SType]],
                        typeSubst: Map[STypeVar, SType]) extends Value[SType] {
    override def companion = if (args.isEmpty) PropertyCall else MethodCall
    override def opType: SFunc = SFunc(obj.tpe +: args.map(_.tpe), tpe)
    override val tpe: SType = method.stype match {
      case f: SFunc => f.tRange.withSubstTypes(typeSubst)
      case t => t.withSubstTypes(typeSubst)
    }

    /** @hotspot don't beautify this code */
    protected final override def eval(E: ErgoTreeEvaluator, env: DataEnv): Any = {
      val objV = obj.evalTo[Any](E, env)
      val argsBuf = mutable.ArrayBuilder.make[Any]() // TODO optimize: avoid using resizable buffer
      val len = args.length
      cfor(0)(_ < len, _ + 1) { i =>
        val arg = args(i)
        val argV = arg.evalTo[Any](E, env)
        argsBuf += argV
      }
      val extra = method.extraDescriptors
      if (extra.nonEmpty) argsBuf ++= extra
      method.invoke(objV, argsBuf.result())
      // TODO JITC
    }
  }
  object MethodCall extends ValueCompanion {
    override def opCode: OpCode = OpCodes.MethodCallCode

    /** Helper constructor which allows to cast the resulting node to the specified
      * [[sigmastate.Values.Value]] type `T`.
      * @see [[sigmastate.lang.Terms.MethodCall]]
      */
    def typed[T <: SValue](obj: Value[SType],
                           method: SMethod,
                           args: IndexedSeq[Value[SType]],
                           typeSubst: Map[STypeVar, SType]): T = {
      MethodCall(obj, method, args, typeSubst).asInstanceOf[T]
    }
  }
  object PropertyCall extends ValueCompanion {
    override def opCode: OpCode = OpCodes.PropertyCallCode
  }

  case class STypeParam(ident: STypeVar, upperBound: Option[SType] = None, lowerBound: Option[SType] = None) {
    assert(upperBound.isEmpty && lowerBound.isEmpty, s"Type parameters with bounds are not supported, but found $this")
    override def toString = ident.toString + upperBound.fold("")(u => s" <: $u") + lowerBound.fold("")(l => s" >: $l")
  }
  object STypeParam {
    implicit def typeIdentToTypeParam(id: STypeVar): STypeParam = STypeParam(id)
  }

  /** Frontend implementation of lambdas. Should be transformed to FuncValue. */
  case class Lambda(
        tpeParams: Seq[STypeParam],
        args: IndexedSeq[(String,SType)],
        givenResType: SType,
        body: Option[Value[SType]]) extends Value[SFunc]
  {
    require(!(tpeParams.nonEmpty && body.nonEmpty), s"Generic function definitions are not supported, but found $this")
    override def companion = Lambda
    override lazy val tpe: SFunc = {
      val sRange = givenResType ?: body.fold(NoType: SType)(_.tpe)
      SFunc(args.map(_._2), sRange, tpeParams)
    }
    /** This is not used as operation, but rather to form a program structure */
    override def opType: SFunc = SFunc(Vector(), tpe)
  }
  object Lambda extends ValueCompanion {
    override def opCode: OpCode = OpCodes.Undefined
    def apply(args: IndexedSeq[(String,SType)], resTpe: SType, body: Value[SType]): Lambda =
      Lambda(Nil, args, resTpe, Some(body))
    def apply(args: IndexedSeq[(String,SType)], resTpe: SType, body: Option[Value[SType]]): Lambda =
      Lambda(Nil, args, resTpe, body)
    def apply(args: IndexedSeq[(String,SType)], body: Value[SType]): Lambda = Lambda(Nil, args, NoType, Some(body))
  }

  case class OperationId(name: String, opType: SFunc)

  implicit class ValueOps(val v: Value[SType]) extends AnyVal {
    def asValue[T <: SType]: Value[T] = v.asInstanceOf[Value[T]]
    def asNumValue: Value[SNumericType] = v.asInstanceOf[Value[SNumericType]]
    def asStringValue: Value[SString.type] = v.asInstanceOf[Value[SString.type]]
    def asBoolValue: Value[SBoolean.type] = v.asInstanceOf[Value[SBoolean.type]]
    def asByteValue: Value[SByte.type] = v.asInstanceOf[Value[SByte.type]]
    def asShortValue: Value[SShort.type] = v.asInstanceOf[Value[SShort.type]]
    def asIntValue: Value[SInt.type] = v.asInstanceOf[Value[SInt.type]]
    def asLongValue: Value[SLong.type] = v.asInstanceOf[Value[SLong.type]]
    def asBigInt: Value[SBigInt.type] = v.asInstanceOf[Value[SBigInt.type]]
    def asBox: Value[SBox.type] = v.asInstanceOf[Value[SBox.type]]
    def asGroupElement: Value[SGroupElement.type] = v.asInstanceOf[Value[SGroupElement.type]]
    def asSigmaProp: Value[SSigmaProp.type] = v.asInstanceOf[Value[SSigmaProp.type]]
    def asByteArray: Value[SByteArray] = v.asInstanceOf[Value[SByteArray]]
    def asIntArray: Value[SIntArray] = v.asInstanceOf[Value[SIntArray]]
    def asCollection[T <: SType]: Value[SCollection[T]] = v.asInstanceOf[Value[SCollection[T]]]
    def asOption[T <: SType]: Value[SOption[T]] = v.asInstanceOf[Value[SOption[T]]]
    def asTuple: Value[STuple] = v.asInstanceOf[Value[STuple]]
    def asFunc: Value[SFunc] = v.asInstanceOf[Value[SFunc]]
    def asConcreteCollection[T <: SType]: ConcreteCollection[T] = v.asInstanceOf[ConcreteCollection[T]]
    def upcastTo[T <: SNumericType](targetType: T): Value[T] = {
      assert(v.tpe.isInstanceOf[SNumericType],
        s"Cannot upcast value of type ${v.tpe} to $targetType: only numeric types can be upcasted.")
      val tV = v.asValue[SNumericType]
      assert(targetType.max(tV.tpe) == targetType,
        s"Invalid upcast from $tV to $targetType: target type should be larger than source type.")
      if (targetType == tV.tpe) v.asValue[T]
      else
        mkUpcast(tV, targetType).withSrcCtx(v.sourceContext)
    }
    def withSrcCtx[T <: SType](sourceContext: Nullable[SourceContext]): Value[T] = {
      v.sourceContext = sourceContext
      v.asValue[T]
    }
    /**
      * Set source context only if it's empty
      */
    def withEnsuredSrcCtx[T <: SType](sourceContext: Nullable[SourceContext]): Value[T] = {
      if (v.sourceContext.isEmpty) v.sourceContext = sourceContext
      v.asValue[T]
    }
    /**
      * Set source context to all nodes missing source context in the given tree.
      * @param srcCtx source context to set
      * @return AST where all nodes with missing source context are set to the given srcCtx
      */
    def withPropagatedSrcCtx[T <: SType](srcCtx: Nullable[SourceContext]): Value[T] = {
      rewrite(everywherebu(rule[Any] {
        case node: SValue if node != null && node.sourceContext.isEmpty =>
          node.withSrcCtx(srcCtx)
      }))(v).asValue[T]
    }

  }
}<|MERGE_RESOLUTION|>--- conflicted
+++ resolved
@@ -124,28 +124,6 @@
       case tColl: SCollectionType[_] => tColl.elemType
       case _ => NoType
     }
-<<<<<<< HEAD
-    override def opType: SFunc = SFunc(Vector(func.tpe +: args.map(_.tpe):_*), tpe)
-
-    protected final override def eval(E: ErgoTreeEvaluator, env: DataEnv): Any = {
-      if (args.isEmpty) {
-        // TODO coverage
-        val fV = func.evalTo[() => Any](E, env)
-        fV()
-      }
-      else if (args.length == 1) {
-        val fV = func.evalTo[Any => Any](E, env)
-        val argV = args(0).evalTo[Any](E, env)
-        fV(argV)
-      }
-      else {
-        // TODO coverage
-        val f = func.evalTo[Seq[Any] => Any](E, env)
-        val argsV = args.map(a => a.evalTo[Any](E, env))
-        f(argsV)
-      }
-      // TODO JITC
-=======
     override lazy val opType: SFunc = {
       val nArgs = args.length
       val argTypes = new Array[SType](nArgs + 1)
@@ -154,7 +132,26 @@
         argTypes(i + 1) = args(i).tpe
       }
       SFunc(argTypes, tpe)
->>>>>>> 7cde89d5
+    }
+
+    protected final override def eval(E: ErgoTreeEvaluator, env: DataEnv): Any = {
+      if (args.isEmpty) {
+        // TODO coverage
+        val fV = func.evalTo[() => Any](E, env)
+        fV()
+      }
+      else if (args.length == 1) {
+        val fV = func.evalTo[Any => Any](E, env)
+        val argV = args(0).evalTo[Any](E, env)
+        fV(argV)
+      }
+      else {
+        // TODO coverage
+        val f = func.evalTo[Seq[Any] => Any](E, env)
+        val argsV = args.map(a => a.evalTo[Any](E, env))
+        f(argsV)
+      }
+      // TODO JITC
     }
   }
   object Apply extends ValueCompanion {
