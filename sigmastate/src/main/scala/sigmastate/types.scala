package sigmastate

import java.lang.reflect.Method
import java.math.BigInteger

import org.ergoplatform._
import org.ergoplatform.validation._
import scalan.{Nullable, RType}
import scalan.RType.GeneralType
import sigmastate.SType.{TypeCode, AnyOps}
import sigmastate.interpreter._
import sigmastate.utils.Overloading.Overload1
import sigmastate.utils.SparseArrayContainer
import scalan.util.Extensions._
import scorex.crypto.authds.{ADKey, ADValue}
import scorex.crypto.authds.avltree.batch.{Lookup, Insert, Update, Remove}
import scorex.crypto.hash.Blake2b256
import sigmastate.Values._
import sigmastate.lang.Terms.{MethodCall, _}
import sigmastate.lang.{SigmaBuilder, SigmaTyper}
import sigmastate.SCollection._
import sigmastate.interpreter.CryptoConstants.{EcPointType, hashLength}
import sigmastate.serialization.OpCodes
import special.collection.Coll
import special.sigma._
import sigmastate.eval.RuntimeCosting

import scala.language.implicitConversions
import scala.reflect.{ClassTag, classTag}
import sigmastate.SMethod.{InvokeDescBuilder, MethodCostFunc, givenCost, javaMethodOf, MethodCallIrBuilder}
import sigmastate.utxo.ByIndex
import sigmastate.utxo.ExtractCreationInfo
import sigmastate.utxo._
import special.sigma.{Header, Box, SigmaProp, AvlTree, SigmaDslBuilder, PreHeader}
import sigmastate.lang.SigmaTyper.STypeSubst
import sigmastate.eval.Evaluation.stypeToRType
import sigmastate.eval._
import sigmastate.interpreter.ErgoTreeEvaluator.{OperationCostInfo, NamedDesc, MethodDesc}
import sigmastate.lang.exceptions.MethodNotFound
import sigmastate.utxo.CostTable.CostOf
import spire.syntax.all.cfor

import scala.collection.mutable
import scala.util.{Success, Failure}

/** Base type for all AST nodes of sigma lang. */
trait SigmaNode extends Product

/** Base type for all companions of AST nodes of sigma lang. */
trait SigmaNodeCompanion

/** Every type descriptor is a tree represented by nodes in SType hierarchy.
  * In order to extend type family:
  * - Implement concrete class derived from SType
  * - Implement serializer (see SCollectionSerializer) and register it in STypeSerializer.table
  * Each SType is serialized to array of bytes by:
  * - emitting typeCode of each node (see special case for collections below)
  * - then recursively serializing subtrees from left to right on each level
  * - for each collection of primitive type there is special type code to emit single byte instead of two bytes
  * Types code intervals
  * - (1 .. MaxPrimTypeCode)  // primitive types
  * - (CollectionTypeCode .. CollectionTypeCode + MaxPrimTypeCode) // collections of primitive types
  * - (MaxCollectionTypeCode ..)  // Other types
  * Collection of non-primitive type is serialized as (CollectionTypeCode, serialize(elementType))
  * */
sealed trait SType extends SigmaNode {
  type WrappedType
  /** Type code used in serialization of SType values.
    * @see TypeSerializer
    */
  val typeCode: SType.TypeCode

  /** Approximate size of the given value in bytes. It is actual size only for primitive types.*/
  def dataSize(v: SType#WrappedType): Long

  /** Returns true if this type embeddable, i.e. a type that can be combined with type
    * constructor for optimized encoding. For each embeddable type `T`, and type
    * constructor `C`, the type `C[T]` can be represented by a single byte.
    * @see [[sigmastate.serialization.TypeSerializer]]
    */
  def isEmbeddable: Boolean = false

  /** Returns true if dataSize doesn't depend on data value.
    * This is useful for optimizations of calculating sizes of collections.
    * The method should have O(1) amortized complexity over n invocations to avoid
    * over-cost attacks on ErgoTree interpretation.
    */
  def isConstantSize: Boolean

  /** Elvis operator for types. See https://en.wikipedia.org/wiki/Elvis_operator*/
  def ?:(whenNoType: => SType): SType = if (this == NoType) whenNoType else this

  def withSubstTypes(subst: Map[STypeVar, SType]): SType =
    if (subst.isEmpty) this
    else
      SigmaTyper.applySubst(this, subst)

  /** Returns parsable type term string of the type described by this type descriptor.
    * For every type it should be inverse to SigmaTyper.parseType.
    * This is default fallback implementation, should be overriden if it
    * is not correct for a particular type. */
  def toTermString: String = {
    val t = Evaluation.stypeToRType(this)
    t.name
  }
}

object SType {
  /** Representation of type codes used in serialization. */
  type TypeCode = Byte

  val DummyValue = 0.asWrappedType

  implicit val typeByte = SByte
  implicit val typeShort = SShort
  implicit val typeInt = SInt
  implicit val typeLong = SLong
  implicit val typeBigInt = SBigInt
  implicit val typeBoolean = SBoolean
  implicit val typeAvlTree = SAvlTree
  implicit val typeGroupElement = SGroupElement
  implicit val typeSigmaProp = SSigmaProp
  implicit val typeBox = SBox

  /** Costructs a collection type with the given type of elements. */
  implicit def typeCollection[V <: SType](implicit tV: V): SCollection[V] = SCollection[V](tV)

  implicit val SigmaBooleanRType: RType[SigmaBoolean] = RType.fromClassTag(classTag[SigmaBoolean])
  implicit val ErgoBoxRType: RType[ErgoBox] = RType.fromClassTag(classTag[ErgoBox])
  implicit val ErgoBoxCandidateRType: RType[ErgoBoxCandidate] = RType.fromClassTag(classTag[ErgoBoxCandidate])
  implicit val AvlTreeDataRType: RType[AvlTreeData] = new GeneralType(classTag[AvlTreeData]) {
    override def isConstantSize: Boolean = true
  }
  implicit val ErgoLikeContextRType: RType[ErgoLikeContext] = RType.fromClassTag(classTag[ErgoLikeContext])

  /** Named type variables and parameters used in generic types and method signatures.
    * Generic type terms like `(Coll[IV],(IV) => Boolean) => Boolean` are used to represent
    * method types of `Coll`` and `Option`` types. Each such type is an instance of [[SFunc]].
    * To represent variables (such as `IV` in the example above) [[STypeVar]] instances
    * are used.
    *
    * Generic types are not supported by ErgoTree serialization format and STypeVars are
    * used internally and never serialized (there is no serializer for STypeVar).
    * Thus the usage of type variables is limited.
    *
    * All necessary type variables can be declared in advance and reused across all code
    * base. This allows to avoid allocation of many duplicates and also improve
    * performance of SType values.
    */
  val tT = STypeVar("T")
  val tR = STypeVar("R")
  val tK = STypeVar("K")
  val tL = STypeVar("L")
  val tO = STypeVar("O")
  val tD = STypeVar("D")
  val tV = STypeVar("V")
  val tIV = STypeVar("IV")
  val tOV = STypeVar("OV")

  val paramT = STypeParam(tT)
  val paramR = STypeParam(tR)
  val paramIV = STypeParam(tIV)
  val paramOV = STypeParam(tOV)
  val paramIVSeq: Seq[STypeParam] = Array(paramIV)

  val IndexedSeqOfT1: IndexedSeq[SType] = Array(SType.tT)
  val IndexedSeqOfT2: IndexedSeq[SType] = Array(SType.tT, SType.tT)

  /** Immutable empty array, can be used to avoid repeated allocations. */
  val EmptyArray = Array.empty[SType]

  /** Immutable empty IndexedSeq, can be used to avoid repeated allocations. */
  val EmptySeq: IndexedSeq[SType] = EmptyArray

  /** All pre-defined types should be listed here. Note, NoType is not listed.
    * Should be in sync with sigmastate.lang.Types.predefTypes. */
  val allPredefTypes: Seq[SType] = Array(SBoolean, SByte, SShort, SInt, SLong, SBigInt, SContext,
    SGlobal, SHeader, SPreHeader, SAvlTree, SGroupElement, SSigmaProp, SString, SBox,
    SUnit, SAny)

  /** A mapping of object types supporting MethodCall operations. For each serialized
    * typeId this map contains a companion object which can be used to access the list of
    * corresponding methods.
    *
    * NOTE: in the current implementation only monomorphic methods are supported (without
    * type parameters)
    *
    * NOTE2: in v3.x SNumericType.typeId is silently shadowed by SGlobal.typeId as part of
    * `toMap` operation. As a result, the methods collected into SByte.methods cannot be
    * resolved (using SMethod.fromIds()) for all numeric types (SByte, SShort, SInt,
    * SLong, SBigInt). See the corresponding regression `property("MethodCall on numerics")`.
    * However, this "shadowing" is not a problem since all casting methods are implemented
    * via Downcast, Upcast opcodes and the remaining `toBytes`, `toBits` methods are not
    * implemented at all.
    * In order to allow MethodCalls on numeric types in future versions the SNumericType.typeId
    * should be changed and SGlobal.typeId should be preserved. The regression tests in
    * `property("MethodCall Codes")` should pass.
    */
  // TODO v6.0 (h4): should contain all numeric types (including also SNumericType)
  //  to support method calls like 10.toByte which encoded as MethodCall with typeId = 4, methodId = 1
  //  see https://github.com/ScorexFoundation/sigmastate-interpreter/issues/667
  lazy val types: Map[Byte, STypeCompanion] = Seq(
    SBoolean, SNumericType, SString, STuple, SGroupElement, SSigmaProp, SContext, SGlobal, SHeader, SPreHeader,
    SAvlTree, SBox, SOption, SCollection, SBigInt
  ).map { t => (t.typeId, t) }.toMap

  /** Checks that the type of the value corresponds to the descriptor `tpe`.
    * If the value has complex structure only root type constructor is checked.
    * NOTE, this method is used in ErgoTree evaluation to systematically check that each
    * tree node evaluates to a value of the expected type.
    * Shallow runtime checks are enough if:
    * 1) ErgoTree is well-typed, i.e. each sub-expression has correct types (agree with
    *    the argument type).
    * 2) `isValueOfType == true` for each tree leaf
    * 3) `isValueOfType == true` for each sub-expression
    *
    * @param value value to check type
    * @param tpe   type descriptor to check value against
    * @return true if the given `value` is of type tpe`
    */
  def isValueOfType[T <: SType](x: Any, tpe: T): Boolean = tpe match {
    case SBoolean => x.isInstanceOf[Boolean]
    case SByte => x.isInstanceOf[Byte]
    case SShort => x.isInstanceOf[Short]
    case SInt => x.isInstanceOf[Int]
    case SLong => x.isInstanceOf[Long]
    case SBigInt => x.isInstanceOf[BigInt]
    case SGroupElement => x.isInstanceOf[GroupElement]
    case SSigmaProp => x.isInstanceOf[SigmaProp]
    case SBox => x.isInstanceOf[Box]
    case _: SCollectionType[_] => x.isInstanceOf[Coll[_]]
    case _: SOption[_] => x.isInstanceOf[Option[_]]
    case t: STuple =>
      if (t.items.length == 2) x.isInstanceOf[Tuple2[_,_]]
      else sys.error(s"Unsupported tuple type $t")
    case tF: SFunc =>
      if (tF.tDom.length == 1) x.isInstanceOf[Function1[_,_]]
      else sys.error(s"Unsupported function type $tF")
    case SContext => x.isInstanceOf[Context]
    case SAvlTree => x.isInstanceOf[AvlTree]
    case SGlobal => x.isInstanceOf[SigmaDslBuilder]
    case SHeader => x.isInstanceOf[Header]
    case SPreHeader => x.isInstanceOf[PreHeader]
    case SUnit => x.isInstanceOf[Unit]
    case _ => sys.error(s"Unknown type $tpe")
  }

  implicit class STypeOps(val tpe: SType) extends AnyVal {
    def isCollectionLike: Boolean = tpe.isInstanceOf[SCollection[_]]
    def isCollection: Boolean = tpe.isInstanceOf[SCollectionType[_]]
    def isOption: Boolean = tpe.isInstanceOf[SOption[_]]
    def isBox: Boolean = tpe.isInstanceOf[SBox.type]
    def isGroupElement: Boolean = tpe.isInstanceOf[SGroupElement.type]
    def isSigmaProp: Boolean = tpe.isInstanceOf[SSigmaProp.type]
    def isAvlTree: Boolean = tpe.isInstanceOf[SAvlTree.type]
    def isFunc : Boolean = tpe.isInstanceOf[SFunc]
    def isTuple: Boolean = tpe.isInstanceOf[STuple]

    /** Returns true if this type is numeric (Byte, Short, etc.)
      * @see [[sigmastate.SNumericType]]
      */
    def isNumType: Boolean = tpe.isInstanceOf[SNumericType]

    /** Returns true if this type is either numeric (Byte, Short, etc.) or is NoType.
      * @see [[sigmastate.SNumericType]]
      */
    def isNumTypeOrNoType: Boolean = isNumType || tpe == NoType

    def asNumType: SNumericType = tpe.asInstanceOf[SNumericType]
    def asFunc: SFunc = tpe.asInstanceOf[SFunc]
    def asProduct: SProduct = tpe.asInstanceOf[SProduct]
    def asTuple: STuple = tpe.asInstanceOf[STuple]
    def asOption[T <: SType]: SOption[T] = tpe.asInstanceOf[SOption[T]]
    def whenFunc[T](action: SFunc => Unit) = if(tpe.isInstanceOf[SFunc]) action(tpe.asFunc)
    def asCollection[T <: SType] = tpe.asInstanceOf[SCollection[T]]
    def classTag[T <: SType#WrappedType]: ClassTag[T] = (tpe match {
      case SBoolean => reflect.classTag[Boolean]
      case SByte => reflect.classTag[Byte]
      case SShort => reflect.classTag[Short]
      case SInt => reflect.classTag[Int]
      case SLong => reflect.classTag[Long]
      case SBigInt => reflect.classTag[BigInteger]
      case SAvlTree => reflect.classTag[AvlTree]
      case SGroupElement => reflect.classTag[EcPointType]
      case SSigmaProp => reflect.classTag[SigmaBoolean]
      case SUnit => reflect.classTag[Unit]
      case SBox => reflect.classTag[ErgoBox]
      case SAny => reflect.classTag[Any]
      case opt: SOption[a] => reflect.classTag[Option[a]]
      case _: STuple => reflect.classTag[Array[Any]]
      case tColl: SCollection[a] =>
        val elemType = tColl.elemType
        implicit val ca = elemType.classTag[elemType.WrappedType]
        reflect.classTag[Array[elemType.WrappedType]]
      case _ => sys.error(s"Cannot get ClassTag for type $tpe")
    }).asInstanceOf[ClassTag[T]]
  }

  implicit class AnyOps(val x: Any) extends AnyVal {
    def asWrappedType: SType#WrappedType = x.asInstanceOf[SType#WrappedType]
  }
}

/** Basic interface for all type companions.
  * This is necessary to make distinction between concrete type descriptor of a type like Coll[Int]
  * and generic descriptor of Coll[T] type constructor.
  * Some simple types like Int, GroupElement inherit from both SType and STypeCompanion.
  * @see SInt, SGroupElement, SType
  */
trait STypeCompanion {

  /** Type identifier to use in method serialization */
  def typeId: Byte

  def typeName: String = {
    this match {
      case t: SType =>
        val rtype = stypeToRType(t)
        rtype.name
      case _ => this.getClass.getSimpleName.replace("$", "")
    }
  }

  /** List of methods defined for instances of this type. */
  def methods: Seq[SMethod]

  private lazy val _methodsMap: Map[Byte, Map[Byte, SMethod]] = methods
    .groupBy(_.objType.typeId)
    .map { case (typeId, ms) => (typeId -> ms.map(m => m.methodId -> m).toMap) }

  /** Lookup method by its id in this type. */
  @inline def getMethodById(methodId: Byte): Option[SMethod] =
    _methodsMap.get(typeId) match {
      case Some(ms) => ms.get(methodId)
      case None => None
    }

  /** Lookup method in this type by method's id or throw ValidationException.
    * This method can be used in trySoftForkable section to either obtain valid method
    * or catch ValidatioinException which can be checked for soft-fork condition.
    * It delegate to getMethodById to lookup method.
    * @see getMethodById
    */
  def methodById(methodId: Byte): SMethod = {
    ValidationRules.CheckAndGetMethod(this, methodId)
  }

  /** Looks up the method descriptor by the method name. */
  def getMethodByName(name: String): SMethod = methods.find(_.name == name).get

  /** CosterFactory associated with this type. */
  def coster: Option[CosterFactory] = None

  /** Class which represents values of this type. When method call is executed, the corresponding method
    * of this class is invoked via reflection [[java.lang.reflect.Method]].invoke(). */
  def reprClass: Class[_]
}

/** Defines recognizer method which allows the derived object to be used in patterns
  * to recognize method descriptors by method name.
  * @see SCollecton
  */
trait MethodByNameUnapply extends STypeCompanion {
  def unapply(methodName: String): Option[SMethod] = methods.find(_.name == methodName)
}

/** Base trait for all types which have methods (and properties) */
trait SProduct extends SType {
  /** Returns -1 if `method` is not found. */
  def methodIndex(name: String): Int = methods.indexWhere(_.name == name)

  /** Returns true if this type has a method with the given name. */
  def hasMethod(name: String): Boolean = methodIndex(name) != -1

  /** This method should be overriden in derived classes to add new methods in addition to inherited.
    * Typical override: `super.getMethods() ++ Seq(m1, m2, m3)` */
  protected def getMethods(): Seq[SMethod] = Nil

  /** Returns all the methods of this type. */
  lazy val methods: Seq[SMethod] = {
    val ms = getMethods()
    assert(ms.map(_.name).distinct.length == ms.length, s"Duplicate method names in $this")
    ms.groupBy(_.objType).foreach { case (comp, ms) =>
      assert(ms.map(_.methodId).distinct.length == ms.length, s"Duplicate method ids in $comp: $ms")
    }
    ms
  }

  /** Finds a method descriptor [[SMethod]] for the given name. */
  def method(methodName: String): Option[SMethod] = methods.find(_.name == methodName)
}

/** Base trait implemented by all generic types (those which has type parameters,
  * e.g. Coll[T], Option[T], etc.)*/
trait SGenericType {
  /** Type parameters of this generic type. */
  def typeParams: Seq[STypeParam]
}

/** Special interface to access CostingHandler.
  * Each `STypeCompanion.coster` property optionally defines an instance of this interface to provide
  * access to Coster for its methods. If not specified (which is default) then generic costing mechanism
  * is not used for methods of the corresponding type. (e.g. SInt, SLong)*/
trait CosterFactory {
  def apply[Ctx <: RuntimeCosting](IR: Ctx): IR.CostingHandler[_]
}

/** An instance of this class is created in each `STypeCompaion.coster` property implementation.
  * @see SBox, SContext
  */
case class Coster(selector: RuntimeCosting => RuntimeCosting#CostingHandler[_]) extends CosterFactory {
   def apply[Ctx <: RuntimeCosting](IR: Ctx): IR.CostingHandler[_] = selector(IR).asInstanceOf[IR.CostingHandler[_]]
}

/** Meta information which can be attached to each argument of SMethod.
  * @param name  name of the argument
  * @param description argument description. */
case class ArgInfo(name: String, description: String)

/** Meta information which can be attached to SMethod.
  * @param description  human readable description of the method
  * @param args         one item for each argument */
case class OperationInfo(opDesc: Option[ValueCompanion], description: String, args: Seq[ArgInfo]) {
  def isFrontendOnly: Boolean = opDesc.isEmpty
  def opTypeName: String = opDesc.map(_.typeName).getOrElse("(FRONTEND ONLY)")
}

object OperationInfo {
  /** Convenience factory method. */
  def apply(opDesc: ValueCompanion, description: String, args: Seq[ArgInfo]): OperationInfo =
    OperationInfo(Some(opDesc), description, args)
}

/** Meta information connecting SMethod with ErgoTree.
  * The optional builder is used by front-end ErgoScript compiler to replace method calls
  * with ErgoTree nodes. In many cases [[SMethod.MethodCallIrBuilder]] builder is used.
  * However there are specific cases where more complex builders are used, see for example
  * usage of `withIRInfo` in the declaration of [[SCollection.GetOrElseMethod]].
  * @param  irBuilder  optional method call recognizer and ErgoTree node builder.
  *                    When the partial function is defined on a tuple
  *                    (builder, obj, m, args, subst) it transforms it to a new ErgoTree
  *                    node, which is then used in the resuting ErgoTree coming out of
  *                    the ErgoScript compiler.
  */
case class MethodIRInfo(
    irBuilder: Option[PartialFunction[(SigmaBuilder, SValue, SMethod, Seq[SValue], STypeSubst), SValue]],
    javaMethod: Option[Method],
    invokeDescsBuilder: Option[InvokeDescBuilder]
)

/** Represents method descriptor.
  *
  * @param objType type or type constructor descriptor
  * @param name    method name
  * @param stype   method signature type,
  *                where `stype.tDom`` - argument type and
  *                `stype.tRange` - method result type.
  * @param methodId method code, it should be unique among methods of the same objType.
  * @param irInfo  meta information connecting SMethod with ErgoTree (see [[MethodIRInfo]])
  * @param docInfo optional human readable method description data
  */
case class SMethod(
    objType: STypeCompanion,
    name: String,
    stype: SFunc,
    methodId: Byte,
    costKind: CostKind,
    irInfo: MethodIRInfo,
    docInfo: Option[OperationInfo],
    costFunc: Option[MethodCostFunc]) {

  /** Operation descriptor of this method. */
  lazy val opDesc = MethodDesc(this)

  /** Do some checks the method descriptor is well configured and consistent. */
  def checkWellDefined(): Boolean = {
    docInfo match {
      case Some(opInfo) =>
        opInfo.opDesc match {
          case Some(opDesc) if (opDesc == MethodCall || opDesc == PropertyCall) =>
            if (costFunc.isEmpty)
              throw new IllegalStateException(
                s"Neither costKind not costFunc is defined for $this")
            else true
          case _ => true
        }
      case None => true
    }
  }

  /** Finds and keeps the [[Method]] instance which corresponds to this method descriptor.
    * The lazy value is forced only if irInfo.javaMethod == None
    */
  lazy val javaMethod: Method = {
    irInfo.javaMethod.getOrElse {
      val paramTypes = stype.tDom.drop(1).map(t => t match {
        case _: STypeVar => classOf[AnyRef]
        case _: SFunc => classOf[_ => _]
        case _ => Evaluation.stypeToRType(t).classTag.runtimeClass
      }).toArray
      val m = objType.reprClass.getMethod(name, paramTypes:_*)
      m
    }
  }

  lazy val extraDescriptors: Seq[RType[_]] = {
    irInfo.invokeDescsBuilder match {
      case Some(builder) =>
        builder(stype).map(Evaluation.stypeToRType)
      case None =>
        mutable.WrappedArray.empty[RType[_]]
    }
  }

  /** Invoke this method on the given object with the arguments.
    * This is used for methods with FixedCost costKind. */
  def invokeFixed(obj: Any, args: Array[Any])(implicit E: ErgoTreeEvaluator): AnyRef = {
    javaMethod.invoke(obj, args.asInstanceOf[Array[AnyRef]]:_*)
  }

  // TODO optimize: avoid lookup when this SMethod is created via `specializeFor`
  /** Return generic template of this method. */
  @inline final def genericMethod: SMethod = {
    objType.getMethodById(methodId).get
  }

  /** @hotspot don't beautify the code */
  lazy val evalMethod: Method = {
    val argTypes = stype.tDom
    val nArgs = argTypes.length
    val paramTypes = new Array[Class[_]](nArgs + 2)
    paramTypes(0) = classOf[MethodCall]
    cfor(0)(_ < nArgs, _ + 1) { i =>
      paramTypes(i + 1) = argTypes(i) match {
        case _: STypeVar => classOf[AnyRef]
        case _: SFunc => classOf[_ => _]
        case _: SCollectionType[_] => classOf[Coll[_]]
        case _: SOption[_] => classOf[Option[_]]
        case t =>
          Evaluation.stypeToRType(t).classTag.runtimeClass
      }
    }
    paramTypes(paramTypes.length - 1) = classOf[ErgoTreeEvaluator]

    val methodName = name + "_eval"
    val m = try {
      objType.getClass().getMethod(methodName, paramTypes:_*)
    }
    catch { case e: MethodNotFound =>
      throw new RuntimeException(s"Cannot find eval method def $methodName(${Seq(paramTypes:_*)})", e)
    }
    m
  }

  /** Create a new instance with the given stype. */
  def withSType(newSType: SFunc): SMethod = copy(stype = newSType)

  /** Create a new instance with the given cost function. */
  def withCost(costFunc: MethodCostFunc): SMethod = copy(costFunc = Some(costFunc))

  /** Create a new instance in which the `stype` field transformed using
    * the given substitution. */
  def withConcreteTypes(subst: Map[STypeVar, SType]): SMethod =
    withSType(stype.withSubstTypes(subst).asFunc)

  def opName = objType.getClass.getSimpleName + "." + name

  /** Returns [[OperationId]] for AOT costing. */
  def opId: OperationId = {
    OperationId(opName, stype)
  }

  /** Specializes this instance by creating a new [[SMethod]] instance where signature
    * is specialized with respect to the given object and args types. It is used in
    * [[sigmastate.serialization.MethodCallSerializer]] `parse` method, so it is part of
    * consensus protocol.
    *
    * @param objTpe specific type of method receiver (aka object)
    * @param args   specific types of method arguments
    * @return new instance of method descriptor with specialized signature
    * @consensus
    */
  def specializeFor(objTpe: SType, args: Seq[SType]): SMethod = {
    SigmaTyper.unifyTypeLists(stype.tDom, objTpe +: args) match {
      case Some(subst) if subst.nonEmpty =>
        withConcreteTypes(subst)
      case _ => this
    }
  }

  /** Create a new instance with the given [[OperationInfo]] parameters. */
  def withInfo(opDesc: ValueCompanion, desc: String, args: ArgInfo*): SMethod = {
    this.copy(docInfo = Some(OperationInfo(opDesc, desc, ArgInfo("this", "this instance") +: args.toSeq)))
  }

  /** Create a new instance with the given [[OperationInfo]] parameters.
    * NOTE: opDesc parameter is not defined and falls back to None.
    */
  def withInfo(desc: String, args: ArgInfo*): SMethod = {
    this.copy(docInfo = Some(OperationInfo(None, desc, ArgInfo("this", "this instance") +: args.toSeq)))
  }

  /** Create a new instance with the given IR builder (aka MethodCall rewriter) parameter. */
  def withIRInfo(
      irBuilder: PartialFunction[(SigmaBuilder, SValue, SMethod, Seq[SValue], STypeSubst), SValue],
      javaMethod: Method = null,
      invokeHandler: InvokeDescBuilder = null): SMethod = {
    this.copy(irInfo = MethodIRInfo(Some(irBuilder), Option(javaMethod), Option(invokeHandler)))
  }

  /** Lookup [[ArgInfo]] for the given argName or throw an exception. */
  def argInfo(argName: String): ArgInfo =
    docInfo.get.args.find(_.name == argName).get
}


object SMethod {
  type RCosted[A] = RuntimeCosting#RCosted[A]

  /** Type of functions used to assign cost to method call nodes.
    * For a function `f: (mc, obj, args) => cost` it is called before the evaluation of
    * the `mc` node with the given `obj` as method receiver and `args` as method
    * arguments.
    */
  abstract class MethodCostFunc extends Function4[ErgoTreeEvaluator, MethodCall, Any, Array[Any], CostDetails] {
    /**
      * The function returns an estimated cost of evaluation BEFORE actual evaluation of
      * the method. For this reason [[MethodCostFunc]] is not used for higher-order
      * operations like `Coll.map`, `Coll.filter` etc.
      */
    def apply(E: ErgoTreeEvaluator, mc: MethodCall, obj: Any, args: Array[Any]): CostDetails
  }

  /** Returns a cost function which always returs the given cost. */
  def givenCost(costKind: FixedCost): MethodCostFunc = new MethodCostFunc {
    override def apply(E: ErgoTreeEvaluator,
                       mc: MethodCall,
                       obj: Any, args: Array[Any]): CostDetails = {
      if (E.settings.costTracingEnabled)
        TracedCost(Array(FixedCostItem(MethodDesc(mc.method), costKind)))
      else
        GivenCost(costKind.cost)
    }
  }

  /** Returns a cost function which expects `obj` to be of `Coll[T]` type and
    * uses its length to compute SeqCostItem  */
  def perItemCost(costKind: PerItemCost): MethodCostFunc = new MethodCostFunc {
    override def apply(E: ErgoTreeEvaluator,
                       mc: MethodCall,
                       obj: Any, args: Array[Any]): CostDetails = obj match {
      case coll: Coll[a] =>
        if (E.settings.costTracingEnabled) {
          val desc = MethodDesc(mc.method)
          TracedCost(Array(SeqCostItem(desc, costKind, coll.length)))
        }
        else
          GivenCost(costKind.cost(coll.length))
      case _ =>
        ErgoTreeEvaluator.error(
          s"Invalid object $obj of method call $mc: Coll type is expected")
    }
  }

  /** Some runtime methods (like Coll.map, Coll.flatMap) require additional RType descriptors.
    * The builder can extract those descriptors from the given type of the method signature.
    */
  type InvokeDescBuilder = SFunc => Seq[SType]

  def javaMethodOf[T, A1](methodName: String)(implicit cT: ClassTag[T], cA1: ClassTag[A1]) =
    cT.runtimeClass.getMethod(methodName, cA1.runtimeClass)

  def javaMethodOf[T, A1, A2](methodName: String)(implicit cT: ClassTag[T], cA1: ClassTag[A1], cA2: ClassTag[A2]) =
    cT.runtimeClass.getMethod(methodName, cA1.runtimeClass, cA2.runtimeClass)


  /** Default fallback method call recognizer which builds MethodCall ErgoTree nodes. */
  val MethodCallIrBuilder: PartialFunction[(SigmaBuilder, SValue, SMethod, Seq[SValue], STypeSubst), SValue] = {
    case (builder, obj, method, args, tparamSubst) =>
      builder.mkMethodCall(obj, method, args.toIndexedSeq, tparamSubst)
  }

  /** Convenience factory method. */
  def apply(objType: STypeCompanion, name: String, stype: SFunc,
            methodId: Byte,
            costKind: CostKind): SMethod = {
    SMethod(
      objType, name, stype, methodId, costKind,
      MethodIRInfo(None, None, None), None, None)
  }

  /** Looks up [[SMethod]] instance for the given type and method ids.
    *
    * @param typeId   id of a type which can contain methods
    * @param methodId id of a method of the type given by `typeId`
    * @return an instance of [[SMethod]] which may contain generic type variables in the
    *         signature (see SMethod.stype). As a result `specializeFor` is called by
    *         deserializer to obtain monomorphic method descriptor.
    * @consensus this is method is used in [[sigmastate.serialization.MethodCallSerializer]]
    *            `parse` method and hence it is part of consensus protocol
    */
  def fromIds(typeId: Byte, methodId: Byte): SMethod = {
    ValidationRules.CheckTypeWithMethods(typeId, SType.types.contains(typeId))
    val typeCompanion = SType.types(typeId)
    val method = typeCompanion.methodById(methodId)
    method
  }
}

/** Special type to represent untyped values.
  * Interpreter raises an error when encounter a Value with this type.
  * All Value nodes with this type should be elimitanted during typing.
  * If no specific type can be assigned statically during typing,
  * then either error should be raised or type SAny should be assigned
  * which is interpreted as dynamic typing. */
case object NoType extends SType {
  type WrappedType = Nothing
  override val typeCode = 0: Byte
  override def isConstantSize = true
  override def dataSize(v: SType#WrappedType): Long =
    sys.error(s"$this.dataSize($v) is not defined")
}

/** Base trait for all pre-defined types which are not necessary primitive (e.g. Box, AvlTree).
  */
trait SPredefType extends SType {
}

/** Base trait for all embeddable types.
  */
trait SEmbeddable extends SType {
  override def isEmbeddable: Boolean = true
  /** Type code of embeddable type can be combined with code of type constructor.
    * Resulting code can be serialized. This simple convention allows to save space for most frequently used types.
    * See TypeSerializer */
  @inline final def embedIn(typeConstrId: Byte): Byte = (typeConstrId + this.typeCode).toByte
}

/** Base trait for all primitive types (aka atoms) which don't have internal type items.
  * All primitive types can occupy a reserved interval of codes from 1 to MaxPrimTypeCode. */
trait SPrimType extends SType with SPredefType {
}

/** Primitive type recognizer to pattern match on TypeCode */
object SPrimType {
  def unapply(t: SType): Option[SType] = SType.allPredefTypes.find(_ == t)

  /** Type code of the last valid prim type so that (1 to LastPrimTypeCode) is a range of valid codes. */
  final val LastPrimTypeCode: Byte = 8: Byte

  /** Upper limit of the interval of valid type codes for primitive types */
  final val MaxPrimTypeCode: Byte = 11: Byte
  final val PrimRange: Byte = (MaxPrimTypeCode + 1).toByte
}

/** Marker trait for all numeric types. */
trait SNumericType extends SProduct {
  import SNumericType._
  protected override def getMethods(): Seq[SMethod] = {
    super.getMethods() ++ SNumericType.methods.map {
      m => m.copy(stype = SigmaTyper.applySubst(m.stype, Map(tNum -> this)).asFunc)
    }
  }

  /** Checks if the given name is a cast method name.
    * @return true if it is. */
  def isCastMethod (name: String): Boolean = castMethods.contains(name)

  /** Upcasts the given value of a smaller type to this larger type.
    * Corresponds to section 5.1.2 Widening Primitive Conversion of Java Language Spec.
    * @param n numeric value to be converted
    * @return a value of WrappedType of this type descriptor's instance.
    * @throw exception if `n` has actual type which is larger than this type.
    */
  def upcast(n: AnyVal): WrappedType

  /** Downcasts the given value of a larger type to this smaller type.
    * Corresponds to section 5.1.3 Narrowing Primitive Conversion of Java Language Spec.
    * @param n numeric value to be converted
    * @return a value of WrappedType of this type descriptor's instance.
    * @throw exception if the actual value of `i` cannot fit into this type.
    */
  def downcast(n: AnyVal): WrappedType

  /** Returns a type which is larger. */
  @inline def max(that: SNumericType): SNumericType =
    if (this.numericTypeIndex > that.numericTypeIndex) this else that

<<<<<<< HEAD
  /** Returns true if this numeric type is larger than that. */
  @inline def >(that: SNumericType): Boolean = this.typeIndex > that.typeIndex

  /** Number of bytes to store values of this type. */
  @inline private def typeIndex: Int = allNumericTypes.indexOf(this)
=======
  /** Numeric types are ordered by the number of bytes to store the numeric values.
    * @return index in the array of all numeric types. */
  @inline protected def numericTypeIndex: Int
>>>>>>> 8d5b44dd

  override def toString: String = this.getClass.getSimpleName
}
object SNumericType extends STypeCompanion {
  /** Array of all numeric types ordered by number of bytes in the representation. */
  final val allNumericTypes = Array(SByte, SShort, SInt, SLong, SBigInt)

  // TODO HF (4h): this typeId is now shadowed by SGlobal.typeId
  //  see https://github.com/ScorexFoundation/sigmastate-interpreter/issues/667
  override def typeId: TypeCode = 106: Byte

  /** Since this object is not used in SMethod instances. */
  override def reprClass: Class[_] = sys.error(s"Shouldn't be called.")

  /** Type variable used in generic signatures of method descriptors. */
  val tNum = STypeVar("TNum")

  /** Cost function which is assigned for numeric cast MethodCall nodes in ErgoTree.
    * It is called as part of MethodCall.eval method. */
  val costOfNumericCast: MethodCostFunc = new MethodCostFunc {
    override def apply(E: ErgoTreeEvaluator,
                       mc: MethodCall,
                       obj: Any,
                       args: Array[Any]): CostDetails = {
      val targetTpe = mc.method.stype.tRange
      val cast = getNumericCast(mc.obj.tpe, mc.method.name, targetTpe).get
      val costKind = if (cast == Downcast) Downcast.costKind else Upcast.costKind
      TracedCost(Array(TypeBasedCostItem(MethodDesc(mc.method), costKind, targetTpe)))
    }
  }

  val ToByteMethod: SMethod = SMethod(this, "toByte", SFunc(tNum, SByte), 1, null)
    .withCost(costOfNumericCast)
    .withInfo(PropertyCall, "Converts this numeric value to \\lst{Byte}, throwing exception if overflow.")
  val ToShortMethod: SMethod = SMethod(this, "toShort", SFunc(tNum, SShort), 2, null)
    .withCost(costOfNumericCast)
    .withInfo(PropertyCall, "Converts this numeric value to \\lst{Short}, throwing exception if overflow.")
  val ToIntMethod: SMethod = SMethod(this, "toInt", SFunc(tNum, SInt), 3, null)
    .withCost(costOfNumericCast)
    .withInfo(PropertyCall, "Converts this numeric value to \\lst{Int}, throwing exception if overflow.")
  val ToLongMethod: SMethod = SMethod(this, "toLong", SFunc(tNum, SLong), 4, null)
    .withCost(costOfNumericCast)
    .withInfo(PropertyCall, "Converts this numeric value to \\lst{Long}, throwing exception if overflow.")
  val ToBigIntMethod: SMethod = SMethod(this, "toBigInt", SFunc(tNum, SBigInt), 5, null)
    .withCost(costOfNumericCast)
    .withInfo(PropertyCall, "Converts this numeric value to \\lst{BigInt}")

  val ToBytesMethod: SMethod = SMethod(
    this, "toBytes", SFunc(tNum, SByteArray), 6, FixedCost(CostOf.NumericToBytes))
    .withIRInfo(MethodCallIrBuilder)
    .withInfo(PropertyCall,
      """ Returns a big-endian representation of this numeric value in a collection of bytes.
        | For example, the \lst{Int} value \lst{0x12131415} would yield the
        | collection of bytes \lst{[0x12, 0x13, 0x14, 0x15]}.
          """.stripMargin)
  val ToBitsMethod: SMethod = SMethod(
    this, "toBits", SFunc(tNum, SBooleanArray), 7, FixedCost(CostOf.NumericToBits))
    .withIRInfo(MethodCallIrBuilder)
    .withInfo(PropertyCall,
      """ Returns a big-endian representation of this numeric in a collection of Booleans.
        |  Each boolean corresponds to one bit.
          """.stripMargin)

  override val methods: Seq[SMethod] = Array(
    ToByteMethod,  // see Downcast
    ToShortMethod,  // see Downcast
    ToIntMethod,  // see Downcast
    ToLongMethod,  // see Downcast
    ToBigIntMethod,  // see Downcast
    ToBytesMethod,
    ToBitsMethod
  ) // TODO v5.0: .ensuring(_.forall { m => m.checkWellDefined() })

  /** Collection of names of numeric casting methods (like `toByte`, `toInt`, etc). */
  val castMethods: Array[String] =
    Array(ToByteMethod, ToShortMethod, ToIntMethod, ToLongMethod, ToBigIntMethod)
      .map(_.name)

  /** Checks the given name is numeric type cast method (like toByte, toInt, etc.).*/
  def isCastMethod(name: String): Boolean = castMethods.contains(name)

  /** Convert the given method to a cast operation from fromTpe to resTpe. */
  def getNumericCast(fromTpe: SType, methodName: String, resTpe: SType): Option[NumericCastCompanion] = (fromTpe, resTpe) match {
    case (from: SNumericType, to: SNumericType) if isCastMethod(methodName) =>
      val op = if (to > from) Upcast else Downcast
      Some(op)
    case _ => None  // the method in not numeric type cast
  }

}

trait SLogical extends SType {
}

/** Monomorphic type descriptor i.e. a type without generic parameters.
  * @see `SGenericType`
  */
trait SMonoType extends SType with STypeCompanion {
  protected def propertyCall(name: String, tpeRes: SType, id: Byte, costKind: CostKind): SMethod =
    SMethod(this, name, SFunc(this, tpeRes), id, costKind)
      .withIRInfo(MethodCallIrBuilder)
      .withInfo(PropertyCall, "")

  protected def property(name: String, tpeRes: SType, id: Byte, valueCompanion: ValueCompanion): SMethod =
    SMethod(this, name, SFunc(this, tpeRes), id, valueCompanion.costKind)
      .withIRInfo(MethodCallIrBuilder)
      .withInfo(valueCompanion, "")
}

case object SBoolean extends SPrimType with SEmbeddable with SLogical with SProduct with SMonoType {
  override type WrappedType = Boolean
  override val typeCode: TypeCode = 1: Byte
  override def typeId = typeCode
  override val reprClass: Class[_] = classOf[Boolean]

  val ToByte = "toByte"
  protected override def getMethods() = super.getMethods()
  /* TODO soft-fork: https://github.com/ScorexFoundation/sigmastate-interpreter/issues/479
  ++ Seq(
    SMethod(this, ToByte, SFunc(this, SByte), 1)
      .withInfo(PropertyCall, "Convert true to 1 and false to 0"),
  )
  */
  override def dataSize(v: SType#WrappedType): Long = 1
  override def isConstantSize = true
}

case object SByte extends SPrimType with SEmbeddable with SNumericType with SMonoType {
  override type WrappedType = Byte
  override val typeCode: TypeCode = 2: Byte
  override val reprClass: Class[_] = classOf[Byte]
  override def typeId = typeCode
  override def dataSize(v: SType#WrappedType): Long = 1
  override def isConstantSize = true
  override protected def numericTypeIndex: Int = 0
  override def upcast(v: AnyVal): Byte = v match {
    case b: Byte => b
    case _ => sys.error(s"Cannot upcast value $v to the type $this")
  }
  def downcast(v: AnyVal): Byte = v match {
    case b: Byte => b
    case s: Short => s.toByteExact
    case i: Int => i.toByteExact
    case l: Long => l.toByteExact
    case _ => sys.error(s"Cannot downcast value $v to the type $this")
  }
}

case object SShort extends SPrimType with SEmbeddable with SNumericType with SMonoType {
  override type WrappedType = Short
  override val typeCode: TypeCode = 3: Byte
  override val reprClass: Class[_] = classOf[Short]
  override def typeId = typeCode
  override def dataSize(v: SType#WrappedType): Long = 2
  override def isConstantSize = true
  override protected def numericTypeIndex: Int = 1
  override def upcast(v: AnyVal): Short = v match {
    case x: Byte => x.toShort
    case x: Short => x
    case _ => sys.error(s"Cannot upcast value $v to the type $this")
  }
  override def downcast(v: AnyVal): Short = v match {
    case s: Short => s
    case i: Int => i.toShortExact
    case l: Long => l.toShortExact
    case _ => sys.error(s"Cannot downcast value $v to the type $this")
  }
}

case object SInt extends SPrimType with SEmbeddable with SNumericType with SMonoType {
  override type WrappedType = Int
  override val typeCode: TypeCode = 4: Byte
  override val reprClass: Class[_] = classOf[Int]
  override def typeId = typeCode
  override def dataSize(v: SType#WrappedType): Long = 4
  override def isConstantSize = true
  override protected def numericTypeIndex: Int = 2
  override def upcast(v: AnyVal): Int = v match {
    case x: Byte => x.toInt
    case x: Short => x.toInt
    case x: Int => x
    case _ => sys.error(s"Cannot upcast value $v to the type $this")
  }
  override def downcast(v: AnyVal): Int = v match {
    case b: Byte => b.toInt
    case s: Short => s.toInt
    case i: Int => i
    case l: Long => l.toIntExact
    case _ => sys.error(s"Cannot downcast value $v to the type $this")
  }
}

case object SLong extends SPrimType with SEmbeddable with SNumericType with SMonoType {
  override type WrappedType = Long
  override val typeCode: TypeCode = 5: Byte
  override val reprClass: Class[_] = classOf[Long]
  override def typeId = typeCode
  override def dataSize(v: SType#WrappedType): Long = 8
  override def isConstantSize = true
  override protected def numericTypeIndex: Int = 3
  override def upcast(v: AnyVal): Long = v match {
    case x: Byte => x.toLong
    case x: Short => x.toLong
    case x: Int => x.toLong
    case x: Long => x
    case _ => sys.error(s"Cannot upcast value $v to the type $this")
  }
  override def downcast(v: AnyVal): Long = v match {
    case b: Byte => b.toLong
    case s: Short => s.toLong
    case i: Int => i.toLong
    case l: Long => l
    case _ => sys.error(s"Cannot downcast value $v to the type $this")
  }
}

/** Type of 256 bit integet values. Implemented using [[java.math.BigInteger]]. */
case object SBigInt extends SPrimType with SEmbeddable with SNumericType with SMonoType {
  override type WrappedType = BigInt
  override val typeCode: TypeCode = 6: Byte
  override val reprClass: Class[_] = classOf[BigInt]

  override def typeId = typeCode

  /** Type of Relation binary op like GE, LE, etc. */
  val RelationOpType = SFunc(Array(SBigInt, SBigInt), SBoolean)

  /** The maximum size of BigInteger value in byte array representation. */
  val MaxSizeInBytes: Long = SigmaConstants.MaxBigIntSizeInBytes.value

  override def dataSize(v: SType#WrappedType): Long = MaxSizeInBytes

  /** While the size of BigInteger values is limited by the available memory this is not the case with sigma BigInt.
    * In sigma we limit the size by the fixed constant and thus BigInt is a constant size type. */
  override def isConstantSize = true

  val Max: BigInt = SigmaDsl.BigInt(CryptoConstants.dlogGroup.order)

  override protected def numericTypeIndex: Int = 4

  override def upcast(v: AnyVal): BigInt = {
    val bi = v match {
      case x: Byte => BigInteger.valueOf(x.toLong)
      case x: Short => BigInteger.valueOf(x.toLong)
      case x: Int => BigInteger.valueOf(x.toLong)
      case x: Long => BigInteger.valueOf(x)
      case _ => sys.error(s"Cannot upcast value $v to the type $this")
    }
    SigmaDsl.BigInt(bi)
  }
  override def downcast(v: AnyVal): BigInt = {
    val bi = v match {
      case x: Byte => BigInteger.valueOf(x.toLong)
      case x: Short => BigInteger.valueOf(x.toLong)
      case x: Int => BigInteger.valueOf(x.toLong)
      case x: Long => BigInteger.valueOf(x)
      case _ => sys.error(s"Cannot downcast value $v to the type $this")
    }
    SigmaDsl.BigInt(bi)
  }

  val ModQMethod = SMethod(this, "modQ", SFunc(this, SBigInt), 1, FixedCost(1))
      .withInfo(ModQ, "Returns this \\lst{mod} Q, i.e. remainder of division by Q, where Q is an order of the cryprographic group.")
  val PlusModQMethod = SMethod(this, "plusModQ", SFunc(IndexedSeq(this, SBigInt), SBigInt), 2, FixedCost(1))
      .withInfo(ModQArithOp.PlusModQ, "Adds this number with \\lst{other} by module Q.", ArgInfo("other", "Number to add to this."))
  val MinusModQMethod = SMethod(this, "minusModQ", SFunc(IndexedSeq(this, SBigInt), SBigInt), 3, FixedCost(1))
      .withInfo(ModQArithOp.MinusModQ, "Subtracts \\lst{other} number from this by module Q.", ArgInfo("other", "Number to subtract from this."))
  val MultModQMethod = SMethod(this, "multModQ", SFunc(IndexedSeq(this, SBigInt), SBigInt), 4, FixedCost(1))
      .withIRInfo(MethodCallIrBuilder)
      .withInfo(MethodCall, "Multiply this number with \\lst{other} by module Q.", ArgInfo("other", "Number to multiply with this."))

  protected override def getMethods() = super.getMethods() ++ Seq(
//    ModQMethod,
//    PlusModQMethod,
//    MinusModQMethod,
    // TODO soft-fork: https://github.com/ScorexFoundation/sigmastate-interpreter/issues/479
    // MultModQMethod,
  )
}

/** NOTE: this descriptor both type and type companion */
case object SString extends SProduct with SMonoType {
  override type WrappedType = String
  override val typeCode: TypeCode = 102: Byte
  override def typeId = typeCode
  override def dataSize(v: SType#WrappedType): Long = v.asInstanceOf[String].length
  override def isConstantSize = false
  override def reprClass: Class[_] = classOf[String]
}

/** NOTE: this descriptor both type and type companion */
case object SGroupElement extends SProduct with SPrimType with SEmbeddable with SMonoType {
  override type WrappedType = GroupElement
  override val typeCode: TypeCode = 7: Byte
  override val reprClass: Class[_] = classOf[GroupElement]

  override def typeId = typeCode
  override def coster: Option[CosterFactory] = Some(Coster(_.GroupElementCoster))

  lazy val GetEncodedMethod: SMethod = SMethod(
    this, "getEncoded", SFunc(Array(this), SByteArray), 2, FixedCost(CostOf.GroupElement_GetEncoded))
    .withIRInfo(MethodCallIrBuilder)
    .withInfo(PropertyCall, "Get an encoding of the point value.")

  lazy val ExponentiateMethod: SMethod = SMethod(
    this, "exp", SFunc(Array(this, SBigInt), this), 3, Exponentiate.costKind)
    .withIRInfo({ case (builder, obj, _, Seq(arg), _) =>
      builder.mkExponentiate(obj.asGroupElement, arg.asBigInt)
    })
    .withInfo(Exponentiate,
      "Exponentiate this \\lst{GroupElement} to the given number. Returns this to the power of k",
      ArgInfo("k", "The power"))

  lazy val MultiplyMethod: SMethod = SMethod(
    this, "multiply", SFunc(Array(this, SGroupElement), this), 4, MultiplyGroup.costKind)
    .withIRInfo({ case (builder, obj, _, Seq(arg), _) =>
      builder.mkMultiplyGroup(obj.asGroupElement, arg.asGroupElement)
    })
    .withInfo(MultiplyGroup, "Group operation.", ArgInfo("other", "other element of the group"))

  /** Cost of: 1) calling EcPoint.negate 2) wrapping in GroupElement. */
  val Negate_CostKind = FixedCost(45)

  lazy val NegateMethod: SMethod = SMethod(
    this, "negate", SFunc(this, this), 5, Negate_CostKind)
    .withIRInfo(MethodCallIrBuilder)
    .withInfo(PropertyCall, "Inverse element of the group.")

  protected override def getMethods(): Seq[SMethod] = super.getMethods() ++ Seq(
    /* TODO soft-fork: https://github.com/ScorexFoundation/sigmastate-interpreter/issues/479
    SMethod(this, "isIdentity", SFunc(this, SBoolean),   1)
        .withInfo(PropertyCall, "Checks if this value is identity element of the eliptic curve group."),
    */
    GetEncodedMethod,
    ExponentiateMethod,
    MultiplyMethod,
    NegateMethod
  )
  override def dataSize(v: SType#WrappedType): Long = CryptoConstants.EncodedGroupElementLength.toLong
  override def isConstantSize = true
}

case object SSigmaProp extends SProduct with SPrimType with SEmbeddable with SLogical with SMonoType {
  import SType._
  override type WrappedType = SigmaProp
  override val typeCode: TypeCode = 8: Byte
  override val reprClass: Class[_] = classOf[SigmaProp]
  override def typeId = typeCode

  /** The maximum size of SigmaProp value in serialized byte array representation. */
  val MaxSizeInBytes: Long = SigmaConstants.MaxSigmaPropSizeInBytes.value

  override def dataSize(v: SType#WrappedType): Long = MaxSizeInBytes

  override def isConstantSize = true
  val PropBytes = "propBytes"
  val IsProven = "isProven"
  lazy val PropBytesMethod = SMethod(
    this, PropBytes, SFunc(this, SByteArray), 1, SigmaPropBytes.costKind)
    .withInfo(SigmaPropBytes, "Serialized bytes of this sigma proposition taken as ErgoTree.")

  lazy val IsProvenMethod = SMethod(this, IsProven, SFunc(this, SBoolean), 2, null)
      .withInfo(// available only at frontend of ErgoScript
        "Verify that sigma proposition is proven.")

  protected override def getMethods() = super.getMethods() ++ Seq(
    PropBytesMethod, IsProvenMethod
  )
}

/** Any other type is implicitly subtype of this type. */
case object SAny extends SPrimType {
  override type WrappedType = Any
  override val typeCode: TypeCode = 97: Byte
  override def isConstantSize = false
  override def dataSize(v: SType#WrappedType): Long =
    sys.error(s"$this.dataSize($v) is not defined")
}

/** The type with single inhabitant value `()` */
case object SUnit extends SPrimType {
  override type WrappedType = Unit
  override val typeCode: TypeCode = 98: Byte
  override def dataSize(v: SType#WrappedType) = 1
  override def isConstantSize = true
}

/** Type description of optional values. Instances of `Option`
  *  are either constructed by `Some` or by `None` constructors. */
case class SOption[ElemType <: SType](elemType: ElemType) extends SProduct with SGenericType {
  import SOption._
  override type WrappedType = Option[ElemType#WrappedType]
  override val typeCode: TypeCode = SOption.OptionTypeCode
  override def dataSize(v: SType#WrappedType) = {
    val opt = v.asInstanceOf[Option[ElemType#WrappedType]]
    1L + opt.fold(0L)(x => elemType.dataSize(x))
  }
  override def isConstantSize = elemType.isConstantSize
  protected override def getMethods() = super.getMethods() ++ SOption.methods
//  override lazy val methods: Seq[SMethod] = {
//    val subst = Map(SOption.tT -> elemType)
//    SOption.methods.map { method =>
//      method.copy(stype = SigmaTyper.applySubst(method.stype, subst))
//    }
//  }
  override def toString = s"Option[$elemType]"
  override def toTermString: String = s"Option[${elemType.toTermString}]"

  lazy val typeParams: Seq[STypeParam] = Array(SType.paramT)
}

object SOption extends STypeCompanion {
  val OptionTypeConstrId = 3
  val OptionTypeCode: TypeCode = ((SPrimType.MaxPrimTypeCode + 1) * OptionTypeConstrId).toByte
  val OptionCollectionTypeConstrId = 4
  val OptionCollectionTypeCode: TypeCode = ((SPrimType.MaxPrimTypeCode + 1) * OptionCollectionTypeConstrId).toByte

  override def typeId = OptionTypeCode

  override val coster: Option[CosterFactory] = Some(Coster(_.OptionCoster))
  override val reprClass: Class[_] = classOf[Option[_]]

  type SBooleanOption      = SOption[SBoolean.type]
  type SByteOption         = SOption[SByte.type]
  type SShortOption        = SOption[SShort.type]
  type SIntOption          = SOption[SInt.type]
  type SLongOption         = SOption[SLong.type]
  type SBigIntOption       = SOption[SBigInt.type]
  type SGroupElementOption = SOption[SGroupElement.type]
  type SBoxOption          = SOption[SBox.type]
  type SAvlTreeOption      = SOption[SAvlTree.type]

  implicit val SByteOption = SOption(SByte)
  implicit val SByteArrayOption = SOption(SByteArray)
  implicit val SShortOption = SOption(SShort)
  implicit val SIntOption = SOption(SInt)
  implicit val SLongOption = SOption(SLong)
  implicit val SBigIntOption = SOption(SBigInt)
  implicit val SBooleanOption = SOption(SBoolean)
  implicit val SAvlTreeOption = SOption(SAvlTree)
  implicit val SGroupElementOption = SOption(SGroupElement)
  implicit val SSigmaPropOption = SOption(SSigmaProp)
  implicit val SBoxOption = SOption(SBox)

  val IsDefined = "isDefined"
  val Get = "get"
  val GetOrElse = "getOrElse"
  val Fold = "fold"

  import SType.{tT, tR, paramT, paramR}
  val ThisType = SOption(tT)

  val IsDefinedMethod = SMethod(
    this, IsDefined, SFunc(ThisType, SBoolean), 2, OptionIsDefined.costKind)
      .withInfo(OptionIsDefined,
        "Returns \\lst{true} if the option is an instance of \\lst{Some}, \\lst{false} otherwise.")

  val GetMethod = SMethod(this, Get, SFunc(ThisType, tT), 3, OptionGet.costKind)
      .withInfo(OptionGet,
      """Returns the option's value. The option must be nonempty. Throws exception if the option is empty.""")

  lazy val GetOrElseMethod = SMethod(
    this, GetOrElse, SFunc(Array(ThisType, tT), tT, Array[STypeParam](tT)), 4, OptionGetOrElse.costKind)
      .withInfo(OptionGetOrElse,
        """Returns the option's value if the option is nonempty, otherwise
         |return the result of evaluating \lst{default}.
        """.stripMargin, ArgInfo("default", "the default value"))

  val FoldMethod = SMethod(
    this, Fold, SFunc(Array(ThisType, tR, SFunc(tT, tR)), tR, Array[STypeParam](tT, tR)), 5, FixedCost(1))
      .withInfo(MethodCall,
        """Returns the result of applying \lst{f} to this option's
         |  value if the option is nonempty.  Otherwise, evaluates
         |  expression \lst{ifEmpty}.
         |  This is equivalent to \lst{option map f getOrElse ifEmpty}.
        """.stripMargin,
        ArgInfo("ifEmpty", "the expression to evaluate if empty"),
        ArgInfo("f", "the function to apply if nonempty"))

  val MapMethod = SMethod(this, "map",
    SFunc(Array(ThisType, SFunc(tT, tR)), SOption(tR), Array(paramT, paramR)), 7, FixedCost(20))
      .withIRInfo(MethodCallIrBuilder)
      .withInfo(MethodCall,
        """Returns a \lst{Some} containing the result of applying \lst{f} to this option's
         |   value if this option is nonempty.
         |   Otherwise return \lst{None}.
        """.stripMargin, ArgInfo("f", "the function to apply"))

  val FilterMethod = SMethod(this, "filter",
    SFunc(Array(ThisType, SFunc(tT, SBoolean)), ThisType, Array(paramT)), 8, FixedCost(20))
      .withIRInfo(MethodCallIrBuilder)
      .withInfo(MethodCall,
        """Returns this option if it is nonempty and applying the predicate \lst{p} to
         |  this option's value returns true. Otherwise, return \lst{None}.
        """.stripMargin, ArgInfo("p", "the predicate used for testing"))

  val methods: Seq[SMethod] = Seq(
    IsDefinedMethod,
    GetMethod,
    GetOrElseMethod,
    /* TODO soft-fork: https://github.com/ScorexFoundation/sigmastate-interpreter/issues/479
    FoldMethod,
    */
    MapMethod,
    FilterMethod
  )
  def apply[T <: SType](implicit elemType: T, ov: Overload1): SOption[T] = SOption(elemType)
//  def unapply[T <: SType](tOpt: SOption[T]): Option[T] = Some(tOpt.elemType)
}

trait SCollection[T <: SType] extends SProduct with SGenericType {
  def elemType: T
  override type WrappedType = Coll[T#WrappedType]
  override def isConstantSize = false
}

case class SCollectionType[T <: SType](elemType: T) extends SCollection[T] {
  override val typeCode: TypeCode = SCollectionType.CollectionTypeCode

  override def dataSize(v: SType#WrappedType): Long = {
    val coll = v.asInstanceOf[Coll[T#WrappedType]]
    implicit val sT = Sized.typeToSized(Evaluation.stypeToRType(elemType))
    Sized.sizeOf(coll).dataSize
  }
  def typeParams: Seq[STypeParam] = SCollectionType.typeParams
  protected override def getMethods() = super.getMethods() ++ SCollection.methods
  override def toString = s"Coll[$elemType]"
  override def toTermString = s"Coll[${elemType.toTermString}]"
}

object SCollectionType {
  val CollectionTypeConstrId = 1
  val CollectionTypeCode: TypeCode = ((SPrimType.MaxPrimTypeCode + 1) * CollectionTypeConstrId).toByte
  val NestedCollectionTypeConstrId = 2
  val NestedCollectionTypeCode: TypeCode = ((SPrimType.MaxPrimTypeCode + 1) * NestedCollectionTypeConstrId).toByte
  val typeParams: Seq[STypeParam] = Array(SType.paramIV)
}

object SCollection extends STypeCompanion with MethodByNameUnapply {
  override val reprClass: Class[_] = classOf[Coll[_]]
  override def typeId = SCollectionType.CollectionTypeCode
  override def coster: Option[CosterFactory] = Some(Coster(_.CollCoster))

  import SType.{tK, tV, paramIV, paramIVSeq, paramOV}

  def tIV = SType.tIV
  def tOV = SType.tOV

  val ThisType = SCollection(tIV)
  val tOVColl = SCollection(tOV)
  val tPredicate = SFunc(tIV, SBoolean)

  val SizeMethod = SMethod(this, "size", SFunc(ThisType, SInt), 1, SizeOf.costKind)
      .withInfo(SizeOf, "The size of the collection in elements.")

  val GetOrElseMethod = SMethod(
    this, "getOrElse", SFunc(Array(ThisType, SInt, tIV), tIV, paramIVSeq), 2, ByIndex.costKind)
      .withIRInfo({ case (builder, obj, _, Seq(index, defaultValue), _) =>
        val index1 = index.asValue[SInt.type]
        val defaultValue1 = defaultValue.asValue[SType]
        builder.mkByIndex(obj.asValue[SCollection[SType]], index1, Some(defaultValue1))
      })
      .withInfo(ByIndex, "Return the element of collection if \\lst{index} is in range \\lst{0 .. size-1}",
        ArgInfo("index", "index of the element of this collection"),
        ArgInfo("default", "value to return when \\lst{index} is out of range"))

  val MapMethod = SMethod(this, "map",
    SFunc(Array(ThisType, SFunc(tIV, tOV)), tOVColl, Array(paramIV, paramOV)), 3, MapCollection.costKind)
      .withInfo(MapCollection,
        """ Builds a new collection by applying a function to all elements of this collection.
         | Returns a new collection of type \lst{Coll[B]} resulting from applying the given function
         | \lst{f} to each element of this collection and collecting the results.
        """.stripMargin,
        ArgInfo("f", "the function to apply to each element"))

  def map_eval[A,B](mc: MethodCall, xs: Coll[A], f: A => B)(implicit E: ErgoTreeEvaluator): Coll[B] = {
    val tpeB = mc.tpe.asInstanceOf[SCollection[SType]].elemType
    val tB = Evaluation.stypeToRType(tpeB).asInstanceOf[RType[B]]
    E.addSeqCost(MapCollection.costKind, xs.length, mc.method.opDesc)(null)
    xs.map(f)(tB)
  }

  val ExistsMethod = SMethod(this, "exists",
    SFunc(Array(ThisType, tPredicate), SBoolean, paramIVSeq), 4, Exists.costKind)
      .withInfo(Exists,
        """Tests whether a predicate holds for at least one element of this collection.
         |Returns \lst{true} if the given predicate \lst{p} is satisfied by at least one element of this collection, otherwise \lst{false}
        """.stripMargin,
        ArgInfo("p", "the predicate used to test elements"))

  val FoldMethod = SMethod(
    this, "fold",
    SFunc(Array(ThisType, tOV, SFunc(Array(tOV, tIV), tOV)), tOV, Array(paramIV, paramOV)),
    5, Fold.costKind)
      .withInfo(Fold, "Applies a binary operator to a start value and all elements of this collection, going left to right.",
        ArgInfo("zero", "a starting value"),
        ArgInfo("op", "the binary operator"))

  val ForallMethod = SMethod(this, "forall",
    SFunc(Array(ThisType, tPredicate), SBoolean, paramIVSeq), 6, ForAll.costKind)
      .withInfo(ForAll,
        """Tests whether a predicate holds for all elements of this collection.
         |Returns \lst{true} if this collection is empty or the given predicate \lst{p}
         |holds for all elements of this collection, otherwise \lst{false}.
        """.stripMargin,
        ArgInfo("p", "the predicate used to test elements"))

  val SliceMethod = SMethod(this, "slice",
    SFunc(Array(ThisType, SInt, SInt), ThisType, paramIVSeq), 7, Slice.costKind)
      .withInfo(Slice,
        """Selects an interval of elements.  The returned collection is made up
         |  of all elements \lst{x} which satisfy the invariant:
         |  \lst{
         |     from <= indexOf(x) < until
         |  }
        """.stripMargin,
        ArgInfo("from", "the lowest index to include from this collection"),
        ArgInfo("until", "the lowest index to EXCLUDE from this collection"))

  val FilterMethod = SMethod(this, "filter",
    SFunc(Array(ThisType, tPredicate), ThisType, paramIVSeq), 8, Filter.costKind)
      .withIRInfo({
        case (builder, obj, _, Seq(l), _) => builder.mkFilter(obj.asValue[SCollection[SType]], l.asFunc)
      })
      .withInfo(Filter,
        """Selects all elements of this collection which satisfy a predicate.
         | Returns  a new collection consisting of all elements of this collection that satisfy the given
         | predicate \lst{p}. The order of the elements is preserved.
        """.stripMargin,
        ArgInfo("p", "the predicate used to test elements."))

  val AppendMethod = SMethod(this, "append",
    SFunc(Array(ThisType, ThisType), ThisType, paramIVSeq), 9, Append.costKind)
      .withIRInfo({
        case (builder, obj, _, Seq(xs), _) =>
          builder.mkAppend(obj.asCollection[SType], xs.asCollection[SType])
      })
      .withInfo(Append, "Puts the elements of other collection after the elements of this collection (concatenation of 2 collections)",
        ArgInfo("other", "the collection to append at the end of this"))

  val ApplyMethod = SMethod(this, "apply",
    SFunc(Array(ThisType, SInt), tIV, Array[STypeParam](tIV)), 10, ByIndex.costKind)
      .withInfo(ByIndex,
        """The element at given index.
         | Indices start at \lst{0}; \lst{xs.apply(0)} is the first element of collection \lst{xs}.
         | Note the indexing syntax \lst{xs(i)} is a shorthand for \lst{xs.apply(i)}.
         | Returns the element at the given index.
         | Throws an exception if \lst{i < 0} or \lst{length <= i}
        """.stripMargin, ArgInfo("i", "the index"))

  /** Cost of creating a collection of indices */
  val IndicesMethod_CostKind = PerItemCost(baseCost = 20, perChunkCost = 2, chunkSize = 16)

  val IndicesMethod = SMethod(
    this, "indices", SFunc(ThisType, SCollection(SInt)), 14, IndicesMethod_CostKind)
      .withIRInfo(MethodCallIrBuilder)
      .withInfo(PropertyCall,
        """Produces the range of all indices of this collection as a new collection
         | containing [0 .. length-1] values.
        """.stripMargin)

  def indices_eval[A, B](mc: MethodCall, xs: Coll[A])
                        (implicit E: ErgoTreeEvaluator): Coll[Int] = {
    val m = mc.method
    E.addSeqCost(m.costKind.asInstanceOf[PerItemCost], xs.length, m.opDesc) { () =>
      xs.indices
    }
  }
  /** BaseCost:
    * 1) base cost of Coll.flatMap
    * PerChunkCost:
    * 1) cost of Coll.flatMap (per item)
    * 2) new collection is allocated for each item
    * 3) each collection is then appended to the resulting collection */
  val FlatMapMethod_CostKind = PerItemCost(baseCost = 30, perChunkCost = 5, chunkSize = 8)

  val FlatMapMethod = SMethod(this, "flatMap",
    SFunc(Array(ThisType, SFunc(tIV, tOVColl)), tOVColl, Array(paramIV, paramOV)),
    15, FlatMapMethod_CostKind)
      .withIRInfo(
        MethodCallIrBuilder,
        javaMethodOf[Coll[_], Function1[_,_], RType[_]]("flatMap"),
        { mtype => Array(mtype.tRange.asCollection[SType].elemType) })
      .withInfo(MethodCall,
        """ Builds a new collection by applying a function to all elements of this collection
         | and using the elements of the resulting collections.
         | Function \lst{f} is constrained to be of the form \lst{x => x.someProperty}, otherwise
         | it is illegal.
         | Returns a new collection of type \lst{Coll[B]} resulting from applying the given collection-valued function
         | \lst{f} to each element of this collection and concatenating the results.
        """.stripMargin, ArgInfo("f", "the function to apply to each element."))

  /** We assume all flatMap body patterns have similar executon cost. */
  final val CheckFlatmapBody_Info = OperationCostInfo(
    PerItemCost(20, 20, 1), NamedDesc("CheckFlatmapBody"))


  /** This patterns recognize all expressions, which are allowed as lambda body
    * of flatMap. Other bodies are rejected with throwing exception.
    */
  val flatMap_BodyPatterns = Array[PartialFunction[SValue, Int]](
    { case MethodCall(ValUse(id, tpe), m, args, _) if args.isEmpty => id },
    { case ExtractScriptBytes(ValUse(id, _)) => id },
    { case ExtractId(ValUse(id, _)) => id },
    { case SigmaPropBytes(ValUse(id, _)) => id },
    { case ExtractBytes(ValUse(id, _)) => id },
    { case ExtractBytesWithNoRef(ValUse(id, _)) => id }
  )

  /** Check the given expression is valid body of flatMap argument lambda.
    * @param varId id of lambda variable (see [[FuncValue]].args)
    * @param expr expression with is expected to use varId in ValUse node.
    * @return true if the body is allowed
    */
  def isValidPropertyAccess(varId: Int, expr: SValue)
                           (implicit E: ErgoTreeEvaluator): Boolean = {
    var found = false
    // NOTE: the cost depends on the position of the pattern since
    // we are checking until the first matching pattern found.
    E.addSeqCost(CheckFlatmapBody_Info) { () =>
      // the loop is bounded because flatMap_BodyPatterns is fixed
      var i = 0
      val nPatterns = flatMap_BodyPatterns.length
      while (i < nPatterns && !found) {
        val p = flatMap_BodyPatterns(i)
        found = p.lift(expr) match {
          case Some(id) => id == varId  // `id` in the pattern is equal to lambda `varId`
          case None => false
        }
        i += 1
      }
      i // how many patterns checked
    }
    found
  }

  final val MatchSingleArgMethodCall_Info = OperationCostInfo(
    FixedCost(30), NamedDesc("MatchSingleArgMethodCall"))

  object IsSingleArgMethodCall {
    def unapply(mc:MethodCall)
               (implicit E: ErgoTreeEvaluator): Nullable[(Int, SValue)] = {
      var res: Nullable[(Int, SValue)] = Nullable.None
      E.addFixedCost(MatchSingleArgMethodCall_Info) {
        res = mc match {
          case MethodCall(_, m, Seq(FuncValue(args, body)), _) if args.length == 1 =>
            val id = args(0)._1
            Nullable((id, body))
          case _ =>
            Nullable.None
        }
      }
      res
    }
  }

  def checkValidFlatmap(mc: MethodCall)(implicit E: ErgoTreeEvaluator) = {
    mc match {
      case IsSingleArgMethodCall(varId, lambdaBody)
            if isValidPropertyAccess(varId, lambdaBody) =>
        // ok, do nothing
      case _ =>
        ErgoTreeEvaluator.error(
          s"Unsupported lambda in flatMap: allowed usage `xs.flatMap(x => x.property)`: $mc")
    }
  }

  def flatMap_eval[A, B](mc: MethodCall, xs: Coll[A], f: A => Coll[B])
                        (implicit E: ErgoTreeEvaluator): Coll[B] = {
    checkValidFlatmap(mc)
    val m = mc.method
    var res: Coll[B] = null
    E.addSeqCost(m.costKind.asInstanceOf[PerItemCost], m.opDesc) { () =>
      val tpeB = mc.tpe.asInstanceOf[SCollection[SType]].elemType
      val tB = Evaluation.stypeToRType(tpeB).asInstanceOf[RType[B]]
      res = xs.flatMap(f)(tB)
      res.length
    }
    res
  }

  val PatchMethod = SMethod(this, "patch",
    SFunc(Array(ThisType, SInt, ThisType, SInt), ThisType, paramIVSeq),
      19, PerItemCost(30, 2, 10))
      .withIRInfo(MethodCallIrBuilder)
      .withInfo(MethodCall, "")

  def patch_eval[A](mc: MethodCall, xs: Coll[A], from: Int, patch: Coll[A], replaced: Int)
                   (implicit E: ErgoTreeEvaluator): Coll[A] = {
    val m = mc.method
    val nItems = xs.length + patch.length
    E.addSeqCost(m.costKind.asInstanceOf[PerItemCost], nItems, m.opDesc) { () =>
      xs.patch(from, patch, replaced)
    }
  }

  val UpdatedMethod = SMethod(this, "updated",
    SFunc(Array(ThisType, SInt, tIV), ThisType, paramIVSeq),
    20, PerItemCost(20, 1, 10))
      .withIRInfo(MethodCallIrBuilder, javaMethodOf[Coll[_], Int, Any]("updated"))
      .withInfo(MethodCall, "")

  def updated_eval[A](mc: MethodCall, coll: Coll[A], index: Int, elem: A)
                     (implicit E: ErgoTreeEvaluator): Coll[A] = {
    val m = mc.method
    val costKind = m.costKind.asInstanceOf[PerItemCost]
    E.addSeqCost(costKind, coll.length, m.opDesc) { () =>
      coll.updated(index, elem)
    }
  }

  val UpdateManyMethod = SMethod(this, "updateMany",
    SFunc(Array(ThisType, SCollection(SInt), ThisType), ThisType, paramIVSeq),
    21, PerItemCost(20, 2, 10))
      .withIRInfo(MethodCallIrBuilder).withInfo(MethodCall, "")

  def updateMany_eval[A](mc: MethodCall, coll: Coll[A], indexes: Coll[Int], values: Coll[A])
                        (implicit E: ErgoTreeEvaluator): Coll[A] = {
    val costKind = mc.method.costKind.asInstanceOf[PerItemCost]
    E.addSeqCost(costKind, coll.length, mc.method.opDesc) { () =>
      coll.updateMany(indexes, values)
    }
  }

  val IndexOfMethod = SMethod(this, "indexOf",
    SFunc(Array(ThisType, tIV, SInt), SInt, paramIVSeq), 26, PerItemCost(20, 10, 2))
      .withIRInfo(MethodCallIrBuilder, javaMethodOf[Coll[_], Any, Int]("indexOf"))
      .withInfo(MethodCall, "")

  // TODO v5.0: optimize using specialization for numeric and predefined types
  /** This method is called via Reflection as part of evaluating the given MethodCall. */
  def indexOf_eval[A](mc: MethodCall, xs: Coll[A], elem: A, from: Int)
                     (implicit E: ErgoTreeEvaluator): Int = {
    val costKind = mc.method.costKind.asInstanceOf[PerItemCost]
    var res: Int = -1
    E.addSeqCost(costKind, mc.method.opDesc) { () =>
      // TODO v5.0: this loop is bounded when MaxCollSize limit is enforced
      val len = xs.length
      val start = math.max(from, 0)
      var i = start
      var different = true
      while (i < len && different) {
        different = !DataValueComparer.equalDataValues(xs(i), elem)
        i += 1
      }
      if (!different)
        res = i - 1
      i - start  // return number of performed iterations
    }
    res
  }

  val Zip_CostKind = PerItemCost(baseCost = 10, perChunkCost = 1, chunkSize = 10)

  val ZipMethod = SMethod(this, "zip",
    SFunc(Array(ThisType, tOVColl), SCollection(STuple(tIV, tOV)), Array[STypeParam](tIV, tOV)),
    29, Zip_CostKind)
      .withIRInfo(MethodCallIrBuilder)
      .withInfo(MethodCall, "")

  def zip_eval[A, B](mc: MethodCall, xs: Coll[A], ys: Coll[B])
                    (implicit E: ErgoTreeEvaluator): Coll[(A,B)] = {
    val m = mc.method
    E.addSeqCost(m.costKind.asInstanceOf[PerItemCost], xs.length, m.opDesc) { () =>
      xs.zip(ys)
    }
  }

  lazy val methods: Seq[SMethod] = Seq(
    SizeMethod,
    GetOrElseMethod,
    MapMethod,
    ExistsMethod,
    FoldMethod,
    ForallMethod,
    SliceMethod,
    FilterMethod,
    AppendMethod,
    ApplyMethod,
    IndicesMethod,
    FlatMapMethod,
    PatchMethod,
    UpdatedMethod,
    UpdateManyMethod,
    IndexOfMethod,
    ZipMethod
  )
  def apply[T <: SType](elemType: T): SCollection[T] = SCollectionType(elemType)
  def apply[T <: SType](implicit elemType: T, ov: Overload1): SCollection[T] = SCollectionType(elemType)

  type SBooleanArray      = SCollection[SBoolean.type]
  type SByteArray         = SCollection[SByte.type]
  type SShortArray        = SCollection[SShort.type]
  type SIntArray          = SCollection[SInt.type]
  type SLongArray         = SCollection[SLong.type]
  type SBigIntArray       = SCollection[SBigInt.type]
  type SGroupElementArray = SCollection[SGroupElement.type]
  type SBoxArray          = SCollection[SBox.type]
  type SAvlTreeArray      = SCollection[SAvlTree.type]

  val SBooleanArray      = SCollection(SBoolean)
  val SByteArray         = SCollection(SByte)
  val SByteArray2        = SCollection(SCollection(SByte))
  val SShortArray        = SCollection(SShort)
  val SIntArray          = SCollection(SInt)
  val SLongArray         = SCollection(SLong)
  val SBigIntArray       = SCollection(SBigInt)
  val SGroupElementArray = SCollection(SGroupElement)
  val SSigmaPropArray    = SCollection(SSigmaProp)
  val SBoxArray          = SCollection(SBox)
  val SAvlTreeArray      = SCollection(SAvlTree)
  val SHeaderArray       = SCollection(SHeader)
}

case class STuple(items: IndexedSeq[SType]) extends SCollection[SAny.type] {
  import STuple._
  override val typeCode = STuple.TupleTypeCode

  /** Lazily computed value representing true | false | none.
    * 0 - none, 1 - false, 2 - true
    */
  @volatile
  private var _isConstantSizeCode: Byte = 0.toByte

  /** use lazy pattern to support O(1) amortized complexity over n invocations. */
  override def isConstantSize: Boolean = {
    val code = _isConstantSizeCode
    if (code == 0) {
      val len = items.length
      var isConst: Boolean = true
      cfor(0)(_ < len && isConst, _ + 1) { i =>
        val t = items(i)
        isConst = t.isConstantSize
      }
      if (isConst) {
        _isConstantSizeCode = 2
      } else {
        _isConstantSizeCode = 1
      }
      return isConst
    }
    code == 2.toByte
  }

  override def dataSize(v: SType#WrappedType) = {
    if (isConstantSize) {
      var sum: Long = 2 // header
      for (item <- items) {
        sum += item.dataSize(v)
      }
      sum
    } else {
      val arr = (v match {
        case col: Coll[_] => col.toArray
        case p: Tuple2[_,_] => p.toArray
        case _ => v
      }).asInstanceOf[Array[Any]]
      assert(arr.length == items.length)
      var sum: Long = 2 // header
      for (i <- arr.indices) {
        sum += items(i).dataSize(arr(i).asInstanceOf[SType#WrappedType])
      }
      sum
    }
  }

  override def elemType: SAny.type = SAny

  protected override def getMethods() = {
    val tupleMethods = Array.tabulate(items.size) { i =>
      SMethod(
        STuple, componentNameByIndex(i), SFunc(this, items(i)),
        (i + 1).toByte, SelectField.costKind)
    }
    colMethods ++ tupleMethods
  }

  val typeParams = Nil

  override def toTermString = s"(${items.map(_.toTermString).mkString(",")})"
  override def toString = s"(${items.mkString(",")})"
}

object STuple extends STypeCompanion {
  val Pair1TypeConstrId = 5
  val Pair1TypeCode: TypeCode = ((SPrimType.MaxPrimTypeCode + 1) * Pair1TypeConstrId).toByte

  val Pair2TypeConstrId = 6
  val Pair2TypeCode: TypeCode = ((SPrimType.MaxPrimTypeCode + 1) * Pair2TypeConstrId).toByte
  val TripleTypeCode: TypeCode = Pair2TypeCode

  val PairSymmetricTypeConstrId = 7
  val PairSymmetricTypeCode: TypeCode = ((SPrimType.MaxPrimTypeCode + 1) * PairSymmetricTypeConstrId).toByte
  val QuadrupleTypeCode: TypeCode = PairSymmetricTypeCode

  val TupleTypeCode = ((SPrimType.MaxPrimTypeCode + 1) * 8).toByte

  def typeId = TupleTypeCode

  override val reprClass: Class[_] = classOf[Product2[_,_]]

  lazy val colMethods = {
    val subst = Map(SType.tIV -> SAny)
    // TODO: implement other
    val activeMethods = Set(1.toByte, 10.toByte)
    SCollection.methods.filter(m => activeMethods.contains(m.methodId)).map { m =>
      m.copy(stype = SigmaTyper.applySubst(m.stype, subst).asFunc)
    }
  }

  def methods: Seq[SMethod] = sys.error(s"Shouldn't be called.")

  def apply(items: SType*): STuple = STuple(items.toArray)
  val MaxTupleLength: Int = SigmaConstants.MaxTupleLength.value
  private val componentNames = Array.tabulate(MaxTupleLength){ i => s"_${i + 1}" }
  def componentNameByIndex(i: Int): String =
    try componentNames(i)
    catch {
      case e: IndexOutOfBoundsException =>
        throw new IllegalArgumentException(
          s"Tuple component '_${i+1}' is not defined: valid range (1 .. $MaxTupleLength)", e)
    }
}

/** Helper constuctor/extractor for tuples of two types. */
object SPair {
  def apply(l: SType, r: SType) = STuple(Array(l, r))
  def unapply(t: STuple): Nullable[(SType, SType)] = t match {
    case STuple(IndexedSeq(l, r)) => Nullable((l, r))
    case _ => Nullable.None
  }
}

case class SFunc(tDom: IndexedSeq[SType],  tRange: SType, tpeParams: Seq[STypeParam] = Nil)
      extends SType with SGenericType
{
  override type WrappedType = Any => tRange.WrappedType
  override val typeCode = SFunc.FuncTypeCode
  override def isConstantSize = false
  override def toString = {
    val args = if (tpeParams.isEmpty) "" else tpeParams.mkString("[", ",", "]")
    s"$args(${tDom.mkString(",")}) => $tRange"
  }
  override def toTermString = {
    val args = if (tpeParams.isEmpty) "" else tpeParams.mkString("[", ",", "]")
    s"$args(${tDom.map(_.toTermString).mkString(",")}) => ${tRange.toTermString}"
  }
  override def dataSize(v: SType#WrappedType) = 8L
  import SFunc._
  val typeParams: Seq[STypeParam] = tpeParams

  def getGenericType: SFunc = {
    val typeParams: Seq[STypeParam] = tDom.zipWithIndex
      .map { case (_, i) => STypeParam(SType.tD.name + (i + 1)) } :+ STypeParam(SType.tR.name)
    val ts = typeParams.map(_.ident)
    SFunc(ts.init.toIndexedSeq, ts.last, Nil)
  }
  def withReceiverType(objType: SType) = this.copy(tDom = objType +: tDom)
}

object SFunc {
  final val FuncTypeCode: TypeCode = OpCodes.FirstFuncType
  def apply(tDom: SType, tRange: SType): SFunc = SFunc(Array(tDom), tRange) // HOTSPOT:
  val identity = { x: Any => x }
}


case class STypeApply(name: String, args: IndexedSeq[SType] = IndexedSeq()) extends SType {
  override type WrappedType = Any
  override val typeCode = STypeApply.TypeCode
  override def isConstantSize = false
  override def dataSize(v: SType#WrappedType): Long =
    sys.error(s"$this.dataSize($v) is not defined")
}
object STypeApply {
  val TypeCode = 94: Byte
}

/** Type variable which is used in generic method/func signatures. */
case class STypeVar(name: String) extends SType {
  require(name.length <= 255, "name is too long")
  override type WrappedType = Any
  override val typeCode = STypeVar.TypeCode
  override def isConstantSize = false
  override def toString = name
  override def toTermString: String = name
  override def dataSize(v: SType#WrappedType): Long =
    sys.error(s"$this.dataSize($v) is not defined")
}
object STypeVar {
  val TypeCode: TypeCode = 103: Byte
  implicit def liftString(n: String): STypeVar = STypeVar(n)

  /** Immutable empty array, can be used to avoid repeated allocations. */
  val EmptyArray = Array.empty[STypeVar]

  /** Immutable empty IndexedSeq, can be used to avoid repeated allocations. */
  val EmptySeq: IndexedSeq[STypeVar] = EmptyArray
}

case object SBox extends SProduct with SPredefType with SMonoType {
  import ErgoBox._
  override type WrappedType = Box
  override val typeCode: TypeCode = 99: Byte
  override val reprClass: Class[_] = classOf[Box]
  override def typeId = typeCode
  override def dataSize(v: SType#WrappedType): Long = {
    val box = v.asInstanceOf[this.WrappedType]
    Sized.sizeOf(box).dataSize
  }
  override def isConstantSize = false

  import SType.{tT, paramT}

  lazy val GetRegFuncType = SFunc(Array(SBox), SOption(tT), Array(paramT))

  def registers(idOfs: Int): Seq[SMethod] = {
    allRegisters.map { i =>
      i match {
        case r: MandatoryRegisterId =>
          SMethod(this, s"R${i.asIndex}",
            GetRegFuncType, (idOfs + i.asIndex + 1).toByte, ExtractRegisterAs.costKind)
              .withInfo(ExtractRegisterAs, r.purpose)
        case _ =>
          SMethod(this, s"R${i.asIndex}",
            GetRegFuncType, (idOfs + i.asIndex + 1).toByte, ExtractRegisterAs.costKind)
              .withInfo(ExtractRegisterAs, "Non-mandatory register")
      }
    }
  }

  val PropositionBytes = "propositionBytes"
  val Value = "value"
  val Id = "id"
  val Bytes = "bytes"
  val BytesWithoutRef = "bytesWithoutRef"
  val CreationInfo = "creationInfo"
  val GetReg = "getReg"

  // should be lazy, otherwise lead to initialization error
  lazy val ValueMethod = SMethod(
    this, Value, SFunc(SBox, SLong), 1, ExtractAmount.costKind)
      .withInfo(ExtractAmount,
        "Mandatory: Monetary value, in Ergo tokens (NanoErg unit of measure)")

  lazy val PropositionBytesMethod = SMethod(
    this, PropositionBytes, SFunc(SBox, SByteArray), 2, ExtractScriptBytes.costKind)
      .withInfo(ExtractScriptBytes,
        "Serialized bytes of guarding script, which should be evaluated to true in order to\n" +
        " open this box. (aka spend it in a transaction)")

  lazy val BytesMethod = SMethod(
    this, Bytes, SFunc(SBox, SByteArray), 3, ExtractBytes.costKind)
      .withInfo(ExtractBytes, "Serialized bytes of this box's content, including proposition bytes.")

  lazy val BytesWithoutRefMethod = SMethod(
    this, BytesWithoutRef, SFunc(SBox, SByteArray), 4, ExtractBytesWithNoRef.costKind)
      .withInfo(ExtractBytesWithNoRef,
        "Serialized bytes of this box's content, excluding transactionId and index of output.")

  lazy val IdMethod = SMethod(this, Id, SFunc(SBox, SByteArray), 5, ExtractId.costKind)
      .withInfo(ExtractId,
        "Blake2b256 hash of this box's content, basically equals to \\lst{blake2b256(bytes)}")

  lazy val creationInfoMethod = SMethod(
    this, CreationInfo, ExtractCreationInfo.OpType, 6, ExtractCreationInfo.costKind)
      .withInfo(ExtractCreationInfo,
        """ If \lst{tx} is a transaction which generated this box, then \lst{creationInfo._1}
         | is a height of the tx's block. The \lst{creationInfo._2} is a serialized transaction
         | identifier followed by box index in the transaction outputs.
        """.stripMargin ) // see ExtractCreationInfo

  lazy val getRegMethod = SMethod(this, "getReg",
    SFunc(Array(SBox, SInt), SOption(tT), Array(paramT)), 7, ExtractRegisterAs.costKind)
      .withInfo(ExtractRegisterAs,
        """ Extracts register by id and type.
         | Type param \lst{T} expected type of the register.
         | Returns \lst{Some(value)} if the register is defined and has given type and \lst{None} otherwise
        """.stripMargin,
        ArgInfo("regId", "zero-based identifier of the register."))

  lazy val tokensMethod = SMethod(
    this, "tokens", SFunc(SBox, ErgoBox.STokensRegType), 8, FixedCost(15))
      .withIRInfo(MethodCallIrBuilder)
      .withInfo(PropertyCall, "Secondary tokens")


  // should be lazy to solve recursive initialization
  protected override def getMethods() = super.getMethods() ++ Array(
    ValueMethod, // see ExtractAmount
    PropositionBytesMethod, // see ExtractScriptBytes
    BytesMethod, // see ExtractBytes
    BytesWithoutRefMethod, // see ExtractBytesWithNoRef
    IdMethod, // see ExtractId
    creationInfoMethod,
    getRegMethod,
    tokensMethod
  ) ++ registers(8)

  override val coster = Some(Coster(_.BoxCoster))
}

case object SAvlTree extends SProduct with SPredefType with SMonoType {
  override type WrappedType = AvlTree
  override val typeCode: TypeCode = 100: Byte
  override val reprClass: Class[_] = classOf[AvlTree]
  override def typeId = typeCode
  override def dataSize(v: SType#WrappedType): Long = AvlTreeData.TreeDataSize
  override def isConstantSize = true

  import SOption._
  lazy val TCollOptionCollByte = SCollection(SByteArrayOption)
  lazy val CollKeyValue = SCollection(STuple(SByteArray, SByteArray))

  lazy val digestMethod = SMethod(this, "digest", SFunc(this, SByteArray), 1, FixedCost(15))
      .withIRInfo(MethodCallIrBuilder)
      .withInfo(PropertyCall,
        """Returns digest of the state represented by this tree.
         | Authenticated tree \lst{digest} = \lst{root hash bytes} ++ \lst{tree height}
        """.stripMargin)

  lazy val digest_Info = {
    val m = digestMethod
    OperationCostInfo(m.costKind.asInstanceOf[FixedCost], m.opDesc)
  }

  lazy val enabledOperationsMethod = SMethod(
    this, "enabledOperations", SFunc(this, SByte), 2, FixedCost(15))
      .withIRInfo(MethodCallIrBuilder)
      .withInfo(PropertyCall,
        """ Flags of enabled operations packed in single byte.
         | \lst{isInsertAllowed == (enabledOperations & 0x01) != 0}\newline
         | \lst{isUpdateAllowed == (enabledOperations & 0x02) != 0}\newline
         | \lst{isRemoveAllowed == (enabledOperations & 0x04) != 0}
        """.stripMargin)

  lazy val keyLengthMethod = SMethod(
    this, "keyLength", SFunc(this, SInt), 3, FixedCost(15))
      .withIRInfo(MethodCallIrBuilder)
      .withInfo(PropertyCall,
        """
         |
            """.stripMargin)

  lazy val valueLengthOptMethod = SMethod(
    this, "valueLengthOpt", SFunc(this, SIntOption), 4, FixedCost(15))
      .withIRInfo(MethodCallIrBuilder)
      .withInfo(PropertyCall,
        """
         |
        """.stripMargin)

  lazy val isInsertAllowedMethod = SMethod(
    this, "isInsertAllowed", SFunc(this, SBoolean), 5, FixedCost(15))
      .withIRInfo(MethodCallIrBuilder)
      .withInfo(PropertyCall,
        """
         |
        """.stripMargin)

  lazy val isInsertAllowed_Info = {
    val m = isInsertAllowedMethod
    OperationCostInfo(m.costKind.asInstanceOf[FixedCost], m.opDesc)
  }

  lazy val isUpdateAllowedMethod = SMethod(
    this, "isUpdateAllowed", SFunc(this, SBoolean), 6, FixedCost(15))
      .withIRInfo(MethodCallIrBuilder)
      .withInfo(PropertyCall,
        """
         |
        """.stripMargin)

  lazy val isUpdateAllowed_Info = {
    val m = isUpdateAllowedMethod
    OperationCostInfo(m.costKind.asInstanceOf[FixedCost], m.opDesc)
  }

  lazy val isRemoveAllowedMethod = SMethod(
    this, "isRemoveAllowed", SFunc(this, SBoolean), 7, FixedCost(15))
      .withIRInfo(MethodCallIrBuilder)
      .withInfo(PropertyCall,
        """
         |
        """.stripMargin)

  lazy val isRemoveAllowed_Info = {
    val m = isRemoveAllowedMethod
    OperationCostInfo(m.costKind.asInstanceOf[FixedCost], m.opDesc)
  }

  lazy val updateOperationsMethod  = SMethod(this, "updateOperations",
    SFunc(Array(SAvlTree, SByte), SAvlTree), 8, FixedCost(45))
      .withIRInfo(MethodCallIrBuilder)
      .withInfo(MethodCall,
        """
         |
        """.stripMargin)

  lazy val containsMethod = SMethod(this, "contains",
    SFunc(Array(SAvlTree, SByteArray, SByteArray), SBoolean), 9, DynamicCost)
      .withIRInfo(MethodCallIrBuilder)
      .withInfo(MethodCall,
        """
         |   /** Checks if an entry with key `key` exists in this tree using proof `proof`.
         |    * Throws exception if proof is incorrect
         |
         |    * @note CAUTION! Does not support multiple keys check, use [[getMany]] instead.
         |    * Return `true` if a leaf with the key `key` exists
         |    * Return `false` if leaf with provided key does not exist.
         |    * @param key    a key of an element of this authenticated dictionary.
         |    * @param proof
         |    */
         |
        """.stripMargin)

  /** The proof may contain keys, labels and values, we don't know for sure how many,
    * but we assume the cost is O(proof.length).
    * So the following is an approximation of the proof parsing cost.
    */
  final val CreateAvlVerifier_Info = OperationCostInfo(
    PerItemCost(110, 20, 64), NamedDesc("CreateAvlVerifier"))

  final val LookupAvlTree_Info = OperationCostInfo(
    PerItemCost(40, 10, 1), NamedDesc("LookupAvlTree"))

  final val InsertIntoAvlTree_Info = OperationCostInfo(
    PerItemCost(40, 10, 1), NamedDesc("InsertIntoAvlTree"))

  final val UpdateAvlTree_Info = OperationCostInfo(
    PerItemCost(120, 20, 1), NamedDesc("UpdateAvlTree"))

  final val RemoveAvlTree_Info = OperationCostInfo(
    PerItemCost(100, 15, 1), NamedDesc("RemoveAvlTree"))

  def createVerifier(tree: AvlTree, proof: Coll[Byte])(implicit E: ErgoTreeEvaluator) = {
    // the cost of tree reconstruction from proof is O(proof.length)
    E.addSeqCost(CreateAvlVerifier_Info, proof.length) { () =>
      tree.createVerifier(proof)
    }
  }

  def contains_eval(mc: MethodCall, tree: AvlTree, key: Coll[Byte], proof: Coll[Byte])
                   (implicit E: ErgoTreeEvaluator): Boolean = {
    val bv = createVerifier(tree, proof)
    val nItems = bv.treeHeight

    var res = false
    // the cost of tree lookup is O(bv.treeHeight)
    E.addSeqCost(LookupAvlTree_Info, nItems) { () =>
      res = bv.performOneOperation(Lookup(ADKey @@ key.toArray)) match {
        case Success(r) => r match {
          case Some(_) => true
          case _ => false
        }
        case Failure(_) => false
      }
    }
    res
  }

  lazy val getMethod = SMethod(this, "get",
    SFunc(Array(SAvlTree, SByteArray, SByteArray), SByteArrayOption), 10, DynamicCost)
      .withIRInfo(MethodCallIrBuilder)
      .withInfo(MethodCall,
        """
         |  /** Perform a lookup of key `key` in this tree using proof `proof`.
         |    * Throws exception if proof is incorrect
         |    *
         |    * @note CAUTION! Does not support multiple keys check, use [[getMany]] instead.
         |    * Return Some(bytes) of leaf with key `key` if it exists
         |    * Return None if leaf with provided key does not exist.
         |    * @param key    a key of an element of this authenticated dictionary.
         |    * @param proof
         |    */
         |
        """.stripMargin)

  def get_eval(mc: MethodCall, tree: AvlTree, key: Coll[Byte], proof: Coll[Byte])
              (implicit E: ErgoTreeEvaluator): Option[Coll[Byte]] = {
    val bv = createVerifier(tree, proof)
    val nItems = bv.treeHeight

    // the cost of tree lookup is O(bv.treeHeight)
    E.addSeqCost(LookupAvlTree_Info, nItems) { () =>
      bv.performOneOperation(Lookup(ADKey @@ key.toArray)) match {
        case Success(r) => r match {
          case Some(v) => Some(Colls.fromArray(v))
          case _ => None
        }
        case Failure(_) => Interpreter.error(s"Tree proof is incorrect $tree")
      }
    }
  }

  lazy val getManyMethod = SMethod(this, "getMany",
    SFunc(Array(SAvlTree, SByteArray2, SByteArray), TCollOptionCollByte), 11, DynamicCost)
      .withIRInfo(MethodCallIrBuilder)
      .withInfo(MethodCall,
        """
         |  /** Perform a lookup of many keys `keys` in this tree using proof `proof`.
         |    *
         |    * @note CAUTION! Keys must be ordered the same way they were in lookup before proof was generated.
         |    * For each key return Some(bytes) of leaf if it exists and None if is doesn't.
         |    * @param keys    keys of elements of this authenticated dictionary.
         |    * @param proof
         |    */
         |
        """.stripMargin)

  def getMany_eval(mc: MethodCall, tree: AvlTree, keys: Coll[Coll[Byte]], proof: Coll[Byte])
                  (implicit E: ErgoTreeEvaluator): Coll[Option[Coll[Byte]]] = {
    val bv = createVerifier(tree, proof)
    val nItems = bv.treeHeight
    keys.map { key =>
      // the cost of tree lookup is O(bv.treeHeight)
      E.addSeqCost(LookupAvlTree_Info, nItems) { () =>
        bv.performOneOperation(Lookup(ADKey @@ key.toArray)) match {
          case Success(r) => r match {
            case Some(v) => Some(Colls.fromArray(v))
            case _ => None
          }
          case Failure(_) => Interpreter.error(s"Tree proof is incorrect $tree")
        }
      }
    }
  }

  lazy val insertMethod = SMethod(this, "insert",
    SFunc(Array(SAvlTree, CollKeyValue, SByteArray), SAvlTreeOption), 12, DynamicCost)
      .withIRInfo(MethodCallIrBuilder)
      .withInfo(MethodCall,
        """
         |  /** Perform insertions of key-value entries into this tree using proof `proof`.
         |    * Throws exception if proof is incorrect
         |    *
         |    * @note CAUTION! Pairs must be ordered the same way they were in insert ops before proof was generated.
         |    * Return Some(newTree) if successful
         |    * Return None if operations were not performed.
         |    * @param operations   collection of key-value pairs to insert in this authenticated dictionary.
         |    * @param proof
         |    */
         |
        """.stripMargin)

  def insert_eval(mc: MethodCall, tree: AvlTree, entries: Coll[(Coll[Byte], Coll[Byte])], proof: Coll[Byte])
                 (implicit E: ErgoTreeEvaluator): Option[AvlTree] = {
    E.addCost(isInsertAllowed_Info)
    if (!tree.isInsertAllowed) {
      None
    } else {
      val bv = createVerifier(tree, proof)
      // when the tree is empty we still need to add the insert cost
      val nItems = Math.max(bv.treeHeight, 1)

      entries.forall { case (key, value) =>
        var res = true
        // the cost of tree lookup is O(bv.treeHeight)
        E.addSeqCost(InsertIntoAvlTree_Info, nItems) { () =>
          val insert = Insert(ADKey @@ key.toArray, ADValue @@ value.toArray)
          val insertRes = bv.performOneOperation(insert)
          // TODO v5.0: throwing exception is not consistent with update semantics
          //  however it preserves v4.0 semantics
          if (insertRes.isFailure) {
            Interpreter.error(s"Incorrect insert for $tree (key: $key, value: $value, digest: ${tree.digest}): ${insertRes.failed.get}}")
          }
          res = insertRes.isSuccess
        }
        res
      }
      bv.digest match {
        case Some(d) =>
          E.addCost(updateDigest_Info)
          Some(tree.updateDigest(Colls.fromArray(d)))
        case _ => None
      }
    }
  }

  lazy val updateMethod = SMethod(this, "update",
    SFunc(Array(SAvlTree, CollKeyValue, SByteArray), SAvlTreeOption), 13, DynamicCost)
      .withIRInfo(MethodCallIrBuilder)
      .withInfo(MethodCall,
        """
         |  /** Perform updates of key-value entries into this tree using proof `proof`.
         |    * Throws exception if proof is incorrect
         |    *
         |    * @note CAUTION! Pairs must be ordered the same way they were in update ops before proof was generated.
         |    * Return Some(newTree) if successful
         |    * Return None if operations were not performed.
         |    * @param operations   collection of key-value pairs to update in this authenticated dictionary.
         |    * @param proof
         |    */
         |
        """.stripMargin)

  def update_eval(mc: MethodCall, tree: AvlTree,
                  operations: Coll[(Coll[Byte], Coll[Byte])], proof: Coll[Byte])
                 (implicit E: ErgoTreeEvaluator): Option[AvlTree] = {
    E.addCost(isUpdateAllowed_Info)
    if (!tree.isUpdateAllowed) {
      None
    } else {
      val bv = createVerifier(tree, proof)
      // when the tree is empty we still need to add the insert cost
      val nItems = Math.max(bv.treeHeight, 1)

      // here we use forall as looping with fast break on first failed tree oparation
      operations.forall { case (key, value) =>
        var res = true
        // the cost of tree update is O(bv.treeHeight)
        E.addSeqCost(UpdateAvlTree_Info, nItems) { () =>
          val op = Update(ADKey @@ key.toArray, ADValue @@ value.toArray)
          val updateRes = bv.performOneOperation(op)
          res = updateRes.isSuccess
        }
        res
      }
      bv.digest match {
        case Some(d) =>
          E.addCost(updateDigest_Info)
          Some(tree.updateDigest(Colls.fromArray(d)))
        case _ => None
      }
    }
  }

  lazy val removeMethod = SMethod(this, "remove",
    SFunc(Array(SAvlTree, SByteArray2, SByteArray), SAvlTreeOption), 14, DynamicCost)
      .withIRInfo(MethodCallIrBuilder)
      .withInfo(MethodCall,
        """
         |  /** Perform removal of entries into this tree using proof `proof`.
         |    * Throws exception if proof is incorrect
         |    * Return Some(newTree) if successful
         |    * Return None if operations were not performed.
         |    *
         |    * @note CAUTION! Keys must be ordered the same way they were in remove ops before proof was generated.
         |    * @param operations   collection of keys to remove from this authenticated dictionary.
         |    * @param proof
         |    */
         |
        """.stripMargin)

  def remove_eval(mc: MethodCall, tree: AvlTree,
                  operations: Coll[Coll[Byte]], proof: Coll[Byte])
                 (implicit E: ErgoTreeEvaluator): Option[AvlTree] = {
    E.addCost(isRemoveAllowed_Info)
    if (!tree.isRemoveAllowed) {
      None
    } else {
      val bv = createVerifier(tree, proof)
      // when the tree is empty we still need to add the insert cost
      val nItems = Math.max(bv.treeHeight, 1)

      cfor(0)(_ < operations.length, _ + 1) { i =>
        E.addSeqCost(RemoveAvlTree_Info, nItems) { () =>
          val key = operations(i).toArray
          bv.performOneOperation(Remove(ADKey @@ key))
        }
      }

      E.addCost(digest_Info)
      bv.digest match {
        case Some(d) =>
          E.addCost(updateDigest_Info)
          Some(tree.updateDigest(Colls.fromArray(d)))
        case _ => None
      }
    }
  }

  lazy val updateDigestMethod = SMethod(this, "updateDigest",
    SFunc(Array(SAvlTree, SByteArray), SAvlTree), 15, FixedCost(40))
      .withIRInfo(MethodCallIrBuilder)
      .withInfo(MethodCall,
        """
         |
        """.stripMargin)

  lazy val updateDigest_Info = {
    val m = updateDigestMethod
    OperationCostInfo(m.costKind.asInstanceOf[FixedCost], m.opDesc)
  }

  protected override def getMethods(): Seq[SMethod] = super.getMethods() ++ Seq(
    digestMethod,
    enabledOperationsMethod,
    keyLengthMethod,
    valueLengthOptMethod,
    isInsertAllowedMethod,
    isUpdateAllowedMethod,
    isRemoveAllowedMethod,
    updateOperationsMethod,
    containsMethod,
    getMethod,
    getManyMethod,
    insertMethod,
    updateMethod,
    removeMethod,
    updateDigestMethod
  )
  override val coster = Some(Coster(_.AvlTreeCoster))
}

case object SContext extends SProduct with SPredefType with SMonoType {
  override type WrappedType = Context
  override val typeCode: TypeCode = 101: Byte

  override def reprClass: Class[_] = classOf[Context]

  override def typeId = typeCode

  /** Approximate data size of the given context without ContextExtension. */
  override def dataSize(v: SType#WrappedType): Long = {
    sys.error(s"$this.dataSize($v) is not defined")
  }
  override def isConstantSize = false

  import SType.{tT, paramT}

  lazy val dataInputsMethod = propertyCall("dataInputs", SBoxArray, 1, FixedCost(15))
  lazy val headersMethod    = propertyCall("headers", SHeaderArray, 2, FixedCost(15))
  lazy val preHeaderMethod  = propertyCall("preHeader", SPreHeader, 3, FixedCost(15))
  lazy val inputsMethod     = property("INPUTS", SBoxArray, 4, Inputs)
  lazy val outputsMethod    = property("OUTPUTS", SBoxArray, 5, Outputs)
  lazy val heightMethod     = property("HEIGHT", SInt, 6, Height)
  lazy val selfMethod       = property("SELF", SBox, 7, Self)
  lazy val selfBoxIndexMethod = propertyCall("selfBoxIndex", SInt, 8, FixedCost(20))
  lazy val lastBlockUtxoRootHashMethod = property("LastBlockUtxoRootHash", SAvlTree, 9, LastBlockUtxoRootHash)
  lazy val minerPubKeyMethod = property("minerPubKey", SByteArray, 10, MinerPubkey)
  lazy val getVarMethod = SMethod(
    this, "getVar", SFunc(Array(SContext, SByte), SOption(tT), Array(paramT)), 11, GetVar.costKind)
    .withInfo(GetVar, "Get context variable with given \\lst{varId} and type.",
      ArgInfo("varId", "\\lst{Byte} identifier of context variable"))

  protected override def getMethods() = super.getMethods() ++ Seq(
    dataInputsMethod, headersMethod, preHeaderMethod, inputsMethod, outputsMethod, heightMethod, selfMethod,
    selfBoxIndexMethod, lastBlockUtxoRootHashMethod, minerPubKeyMethod, getVarMethod
  )
  override val coster = Some(Coster(_.ContextCoster))
}

case object SHeader extends SProduct with SPredefType with SMonoType {
  override type WrappedType = Header
  override val typeCode: TypeCode = 104: Byte
  override val reprClass: Class[_] = classOf[Header]
  override def typeId = typeCode

  /** Approximate data size of the given context without ContextExtension. */
  override def dataSize(v: SType#WrappedType): Long = {
    hashLength + // parentId
    1 + // version
    hashLength + // parentId
    hashLength + // ADProofsRoot
    AvlTreeData.TreeDataSize +
    hashLength + // transactionsRoot
    8 + // timestamp
    8 + // nBits
    4 + // height
    hashLength + // extensionRoot
    CryptoConstants.EncodedGroupElementLength + // minerPk
    CryptoConstants.EncodedGroupElementLength + // powOnetimePk,
    8 + // powNonce
    SBigInt.dataSize(0.asWrappedType) + // powDistance
    3   // votes
  }
  override def isConstantSize = true

  lazy val idMethod               = propertyCall("id", SByteArray, 1, FixedCost(10))
  lazy val versionMethod          = propertyCall("version",  SByte,      2, FixedCost(10))
  lazy val parentIdMethod         = propertyCall("parentId", SByteArray, 3, FixedCost(10))
  lazy val ADProofsRootMethod     = propertyCall("ADProofsRoot", SByteArray, 4, FixedCost(10))
  lazy val stateRootMethod        = propertyCall("stateRoot", SAvlTree, 5, FixedCost(10))
  lazy val transactionsRootMethod = propertyCall("transactionsRoot", SByteArray, 6, FixedCost(10))
  lazy val timestampMethod        = propertyCall("timestamp", SLong, 7, FixedCost(10))
  lazy val nBitsMethod            = propertyCall("nBits", SLong, 8, FixedCost(10))
  lazy val heightMethod           = propertyCall("height", SInt, 9, FixedCost(10))
  lazy val extensionRootMethod    = propertyCall("extensionRoot", SByteArray, 10, FixedCost(10))
  lazy val minerPkMethod          = propertyCall("minerPk", SGroupElement, 11, FixedCost(10))
  lazy val powOnetimePkMethod     = propertyCall("powOnetimePk", SGroupElement, 12, FixedCost(10))
  lazy val powNonceMethod         = propertyCall("powNonce", SByteArray, 13, FixedCost(10))
  lazy val powDistanceMethod      = propertyCall("powDistance", SBigInt, 14, FixedCost(10))
  lazy val votesMethod            = propertyCall("votes", SByteArray, 15, FixedCost(10))

  protected override def getMethods() = super.getMethods() ++ Seq(
    idMethod, versionMethod, parentIdMethod, ADProofsRootMethod, stateRootMethod, transactionsRootMethod,
    timestampMethod, nBitsMethod, heightMethod, extensionRootMethod, minerPkMethod, powOnetimePkMethod,
    powNonceMethod, powDistanceMethod, votesMethod
  )
  override val coster = Some(Coster(_.HeaderCoster))
}

case object SPreHeader extends SProduct with SPredefType with SMonoType {
  override type WrappedType = PreHeader
  override val typeCode: TypeCode = 105: Byte
  override val reprClass: Class[_] = classOf[PreHeader]

  override def typeId = typeCode

  /** Approximate data size of the given context without ContextExtension. */
  override def dataSize(v: SType#WrappedType): Long = {
    1 + // version
        hashLength + // parentId
        8 + // timestamp
        8 + // nBits
        4 + // height
        CryptoConstants.EncodedGroupElementLength + // minerPk
        3   // votes
  }
  override def isConstantSize = true

  lazy val versionMethod          = propertyCall("version",  SByte,      1, FixedCost(10))
  lazy val parentIdMethod         = propertyCall("parentId", SByteArray, 2, FixedCost(10))
  lazy val timestampMethod        = propertyCall("timestamp", SLong, 3, FixedCost(10))
  lazy val nBitsMethod            = propertyCall("nBits", SLong, 4, FixedCost(10))
  lazy val heightMethod           = propertyCall("height", SInt, 5, FixedCost(10))
  lazy val minerPkMethod          = propertyCall("minerPk", SGroupElement, 6, FixedCost(10))
  lazy val votesMethod            = propertyCall("votes", SByteArray, 7, FixedCost(10))

  protected override def getMethods() = super.getMethods() ++ Seq(
    versionMethod, parentIdMethod, timestampMethod, nBitsMethod, heightMethod, minerPkMethod, votesMethod
  )
  override val coster = Some(Coster(_.PreHeaderCoster))
}

/** This type is introduced to unify handling of global and non-global (i.e. methods) operations.
  * It unifies implementation of global operation with implementation of methods and avoids code
  * duplication (following DRY principle https://en.wikipedia.org/wiki/Don%27t_repeat_yourself).
  * The WrappedType is `special.sigma.SigmaDslBuilder`, which is an interface implemented by
  * the singleton sigmastate.eval.CostingSigmaDslBuilder
  *
  * The Constant(...) tree node of this type are not allowed, as well as using it in register and
  * context variables (aka ContextExtension)
  *
  * When new methods are added to this type via a soft-fork, they will be serialized as part
  * of ErgoTree using MethodCallSerializer, where SGlobal.typeCode will be used.
  *
  * @see sigmastate.lang.SigmaPredef
  * */
case object SGlobal extends SProduct with SPredefType with SMonoType {
  override type WrappedType = SigmaDslBuilder
  override val typeCode: TypeCode = 106: Byte
  override val reprClass: Class[_] = classOf[SigmaDslBuilder]
  override def typeId = typeCode
  /** Approximate data size of the given context without ContextExtension. */
  override def dataSize(v: SType#WrappedType): Long = {
    sys.error(s"$this.dataSize($v) is not defined")
  }
  override def isConstantSize = true  // only fixed amount of global information is allowed

  import SType.tT

  lazy val groupGeneratorMethod = SMethod(
    this, "groupGenerator", SFunc(this, SGroupElement), 1, GroupGenerator.costKind)
    .withIRInfo({ case (builder, obj, method, args, tparamSubst) => GroupGenerator })
    .withInfo(GroupGenerator, "")

  lazy val xorMethod = SMethod(
    this, "xor", SFunc(Array(this, SByteArray, SByteArray), SByteArray), 2, Xor.costKind)
    .withIRInfo({
        case (_, _, _, Seq(l, r), _) => Xor(l.asByteArray, r.asByteArray)
    })
    .withInfo(Xor, "Byte-wise XOR of two collections of bytes",
      ArgInfo("left", "left operand"), ArgInfo("right", "right operand"))

  protected override def getMethods() = super.getMethods() ++ Seq(
    groupGeneratorMethod,
    xorMethod
  )
  override val coster = Some(Coster(_.SigmaDslBuilderCoster))
}
<|MERGE_RESOLUTION|>--- conflicted
+++ resolved
@@ -786,17 +786,11 @@
   @inline def max(that: SNumericType): SNumericType =
     if (this.numericTypeIndex > that.numericTypeIndex) this else that
 
-<<<<<<< HEAD
   /** Returns true if this numeric type is larger than that. */
   @inline def >(that: SNumericType): Boolean = this.typeIndex > that.typeIndex
 
   /** Number of bytes to store values of this type. */
   @inline private def typeIndex: Int = allNumericTypes.indexOf(this)
-=======
-  /** Numeric types are ordered by the number of bytes to store the numeric values.
-    * @return index in the array of all numeric types. */
-  @inline protected def numericTypeIndex: Int
->>>>>>> 8d5b44dd
 
   override def toString: String = this.getClass.getSimpleName
 }
