--- conflicted
+++ resolved
@@ -161,14 +161,10 @@
 
   /** All pre-defined types should be listed here. Note, NoType is not listed.
     * Should be in sync with sigmastate.lang.Types.predefTypes. */
-<<<<<<< HEAD
-  val allPredefTypes: Seq[SType] = Array(SBoolean, SByte, SShort, SInt, SLong, SBigInt, SContext, SGlobal, SHeader, SPreHeader, SAvlTree, SGroupElement, SSigmaProp, SString, SBox, SUnit, SAny)
-=======
-  val allPredefTypes = Seq(SBoolean, SByte, SShort, SInt, SLong, SBigInt, SContext,
+  val allPredefTypes: Seq[SType] = Array(SBoolean, SByte, SShort, SInt, SLong, SBigInt, SContext,
     SGlobal, SHeader, SPreHeader, SAvlTree, SGroupElement, SSigmaProp, SString, SBox,
     SUnit, SAny)
 
->>>>>>> 7bc28dd7
   val typeCodeToType = allPredefTypes.map(t => t.typeCode -> t).toMap
 
   /** A mapping of object types supporting MethodCall operations. For each serialized
