--- conflicted
+++ resolved
@@ -87,12 +87,8 @@
     }
   }
 
-<<<<<<< HEAD
+  /** Shortened String representation of `source` GroupElement. */
   def showECPoint(p: Ecp): String = {
-=======
-  /** Shortened String representation of `source` GroupElement. */
-  def showECPoint(p: ECPoint): String = {
->>>>>>> 91d990b6
     if (p.isInfinity) {
       "INF"
     }
