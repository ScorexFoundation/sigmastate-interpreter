package sigmastate.eval

import java.math.BigInteger

import org.bouncycastle.math.ec.ECPoint
import org.ergoplatform._
import org.ergoplatform.validation.ValidationRules.{CheckLoopLevelInCostFunction, CheckCostFuncOperation}
import sigmastate._
import sigmastate.Values.{Value, GroupElementConstant, SigmaBoolean, Constant}
import sigmastate.lang.Terms.OperationId
import sigmastate.utxo.CostTableStat

import scala.reflect.ClassTag
import scala.util.Try
import sigmastate.SType._
import scalan.{Nullable, RType}
import scalan.RType._
import sigma.types.PrimViewType
import sigmastate.basics.DLogProtocol.ProveDlog
import sigmastate.basics.ProveDHTuple
import special.sigma.Extensions._
import sigmastate.lang.exceptions.CostLimitException
import sigmastate.serialization.OpCodes
import special.SpecialPredef
import special.Types._

import scala.collection.immutable.HashSet
import scala.collection.mutable
import scala.collection.mutable.ArrayBuffer
import spire.syntax.all.cfor

/** This is a slice in IRContext cake which implements evaluation of graphs.
  */
trait Evaluation extends RuntimeCosting { IR: IRContext =>
  import Context._
  import SigmaProp._
  import Coll._
  import AnyValue._
  import Box._
  import AvlTree._
  import CollBuilder._
  import SigmaDslBuilder._
  import WOption._
  import WRType._
  import GroupElement._
  import Liftables._
  import WSpecialPredef._
  import Size._
  import CSizePrim._
  import SizePair._
  import CSizePair._
  import SizeColl._
  import CSizeColl._
  import SizeOption._
  import CSizeOption._
  import SizeFunc._
  import CSizeFunc._
  import SizeAnyValue._
//  import CSizeAnyValue._
  import SizeSigmaProp._
  import SizeBox._
//  import CSizeBox._
  import SizeContext._
//  import CSizeContext._
  import MonoidBuilder._
  import OpCodes._

  private val SCM = SizeContextMethods
  private val SBM = SizeBoxMethods
  private val SSPM = SizeSigmaPropMethods
  private val SAVM = SizeAnyValueMethods
  private val SizeM = SizeMethods
  private val SPairM = SizePairMethods
  private val SCollM = SizeCollMethods
  private val SOptM = SizeOptionMethods
  private val SFuncM = SizeFuncMethods
  private val ContextM = ContextMethods
  private val SigmaM = SigmaPropMethods
  private val CollM = CollMethods
  private val BoxM = BoxMethods
  private val CBM = CollBuilderMethods
  private val SDBM = SigmaDslBuilderMethods
  private val OM = WOptionMethods
  private val SPCM = WSpecialPredefCompanionMethods
  private val MBM = MonoidBuilderMethods

  /** Returns a set of opCodeEx values (extended op codes) which are allowed in cost function.
    * This may include both ErgoTree codes (from OpCodes) and also additional non-ErgoTree codes
    * from OpCodesExtra.
    * Any IR graph node can be uniquely assigned to extended op code value
    * from OpCodes + OpCodesExtra combined range. (See getOpCodeEx) */
  protected def allowedOpCodesInCosting: HashSet[OpCodeExtra] = Evaluation.AllowedOpCodesInCosting

  /** Checks the given opCode belong to an operation allowed in cost function. */
  def isAllowedOpCodeInCosting(opCode: OpCodeExtra): Boolean = allowedOpCodesInCosting.contains(opCode)

  /** Returns extended op code assigned to the given IR graph node. */
  def getOpCodeEx(d: Def[_]): OpCodeExtra = d match {
    case _: OpCost => OpCostCode
    case _: PerKbCostOf => PerKbCostOfCode
    case _: Cast[_] => CastCode
    case _: IntPlusMonoid => IntPlusMonoidCode
    case _: ThunkDef[_] => ThunkDefCode
    case _: ThunkForce[_] => ThunkForceCode
    case MBM.intPlusMonoid(_) => IntPlusMonoidCode  // TODO no HF proof
    case SCM.inputs(_) => SCMInputsCode
    case SCM.outputs(_) => SCMOutputsCode
    case SCM.dataInputs(_) => SCMDataInputsCode
    case SCM.selfBox(_) => SCMSelfBoxCode
    case SCM.lastBlockUtxoRootHash(_) => SCMLastBlockUtxoRootHashCode
    case SCM.headers(_) => SCMHeadersCode
    case SCM.preHeader(_) => SCMPreHeaderCode
    case SCM.getVar(_, _, _) => SCMGetVarCode
    case SBM.propositionBytes(_) => SBMPropositionBytesCode
    case SBM.bytes(_) => SBMBytesCode
    case SBM.bytesWithoutRef(_) => SBMBytesWithoutRefCode
    case SBM.registers(_) => SBMRegistersCode
    case SBM.getReg(_, _, _) => SBMGetRegCode
    case SBM.tokens(_) => SBMTokensCode
    case SSPM.propBytes(_) => SSPMPropBytesCode
    case SAVM.tVal(_) => SAVMTValCode
    case SAVM.valueSize(_) => SAVMValueSizeCode
    case SizeM.dataSize(_) => SizeMDataSizeCode
    case SPairM.l(_) => SPairLCode
    case SPairM.r(_) => SPairRCode
    case SCollM.sizes(_) => SCollMSizesCode
    case SOptM.sizeOpt(_) => SOptMSizeOptCode
    case SFuncM.sizeEnv(_) => SFuncMSizeEnvCode
    case _: CSizePairCtor[_, _] => CSizePairCtorCode
    case _: CSizeFuncCtor[_, _, _] => CSizeFuncCtorCode
    case _: CSizeOptionCtor[_] => CSizeOptionCtorCode
    case _: CSizeCollCtor[_] => CSizeCollCtorCode
//    case _: CSizeBoxCtor => CSizeBoxCtorCode
//    case _: CSizeContextCtor => CSizeContextCtorCode
//    case _: CSizeAnyValueCtor => CSizeAnyValueCtorCode
    case CollM.sum(_, _) => CollMSumCode
    case CBM.replicate(_, _, _) => CBMReplicateCode
    case CBM.fromItems(_, _, _) => CBMFromItemsCode
    case _: CostOf => CostOfCode
    case _: SizeOf[_] => UOSizeOfCode
    case SPCM.some(_) => SPCMSomeCode
    case dSer => toExtra(dSer match {
      case _: Const[_] => ConstantCode
      case _: Tup[_, _] => TupleCode
      case _: First[_, _] | _: Second[_, _] => SelectFieldCode
      case _: Lambda[_, _] => FuncValueCode
      case _: Apply[_, _] => FuncApplyCode
      case _: Upcast[_, _] => UpcastCode
      case _: Downcast[_, _] => DowncastCode
      case ApplyBinOp(op, _, _) => op match {
        case _: NumericPlus[_] => PlusCode
        case _: NumericMinus[_] => MinusCode
        case _: NumericTimes[_] => MultiplyCode
        case _: IntegralDivide[_] => DivisionCode
        case _: IntegralMod[_] => ModuloCode
        case _: OrderingMin[_] => MinCode
        case _: OrderingMax[_] => MaxCode
        case _: Equals[_] => EqCode
        case _: NotEquals[_] => NeqCode
        case _: OrderingGT[_] => GtCode
        case _: OrderingLT[_] => LtCode
        case _: OrderingGTEQ[_] => GeCode
        case _: OrderingLTEQ[_] => LeCode
      }
      case ApplyUnOp(op, _) => op match {
        case _: NumericToLong[_] => UpcastCode // it's either this or DowncastCode
        case _: NumericToInt[_] => DowncastCode // it's either this or UpcastCode
      }
      case _: IfThenElseLazy[_] => IfCode
      case ContextM.SELF(_) => SelfCode
      case ContextM.OUTPUTS(_) => OutputsCode
      case ContextM.INPUTS(_) => InputsCode
      case ContextM.dataInputs(_) => MethodCallCode
      case ContextM.LastBlockUtxoRootHash(_) => LastBlockUtxoRootHashCode
      case ContextM.getVar(_, _, _) => GetVarCode
      case ContextM.HEIGHT(_) => HeightCode
      case ContextM.minerPubKey(_) => MinerPubkeyCode
      case SigmaM.propBytes(_) => SigmaPropBytesCode
      case SigmaM.isValid(_) => SigmaPropIsProvenCode
      case CollM.length(_) => SizeOfCode
      case CollM.apply(_, _) => ByIndexCode
      case CollM.map(_, _) => MapCollectionCode
      case CollM.flatMap(_, _) => FlatMapCollectionCode
      case CollM.zip(_, _) => MethodCallCode
      case CollM.slice(_, _, _) => SliceCode
      case CollM.append(_, _) => AppendCode
      case CollM.foldLeft(_, _, _) => FoldCode
      case CollM.exists(_, _) => ExistsCode
      case CollM.forall(_, _) => ForAllCode
      case CollM.filter(_, _) => FilterCode
      case BoxM.propositionBytes(_) => ExtractScriptBytesCode
      case BoxM.bytesWithoutRef(_) => ExtractBytesWithNoRefCode
      case BoxM.getReg(_, _, _) => ExtractRegisterAs
      case BoxM.value(_) => ExtractAmountCode
      case BoxM.bytes(_) => ExtractBytesCode
      case BoxM.id(_) => ExtractIdCode
      case BoxM.creationInfo(_) => ExtractCreationInfoCode
      case OM.get(_) => OptionGetCode
      case OM.getOrElse(_, _) => OptionGetOrElseCode
      case OM.fold(_, _, _) => MethodCallCode
      case OM.isDefined(_) => OptionIsDefinedCode
      case SDBM.substConstants(_, _, _, _) => SubstConstantsCode
      case SDBM.longToByteArray(_, _) => LongToByteArrayCode
      case SDBM.byteArrayToBigInt(_, _) => ByteArrayToBigIntCode
      case SDBM.byteArrayToLong(_, _) => ByteArrayToLongCode
      case SDBM.groupGenerator(_) => GroupGeneratorCode
      case SDBM.allOf(_, _) => AndCode
      case SDBM.anyOf(_, _) => OrCode
      case SDBM.atLeast(_, _, _) => AtLeastCode
      case SDBM.anyZK(_, _) => SigmaOrCode
      case SDBM.allZK(_, _) => SigmaAndCode
      case SDBM.blake2b256(_, _) => CalcBlake2b256Code
      case SDBM.sha256(_, _) => CalcSha256Code
      case SDBM.proveDlog(_, _) => ProveDlogCode
      case SDBM.proveDHTuple(_, _, _, _, _) => ProveDiffieHellmanTupleCode
      case SDBM.sigmaProp(_, _) => BoolToSigmaPropCode
      case SDBM.decodePoint(_, _) => DecodePointCode
      case SDBM.xorOf(_, _) => XorOfCode
      case CBM.xor(_, _, _) => XorCode
      case _: MethodCall => MethodCallCode
      case _ => error(s"Unknown opCode for $d}")
    })
  }


  object LoopOperation {
    /** Recognize loop operation and extracts the body of the loop.
      * Every loop operation should be handled here.
      * NOTE: flatMap is handled specially. */
    def unapply(d: Def[_]): Option[AstGraph] = d match {
      case CollM.map(_, Def(lam: Lambda[_,_])) => Some(lam)
      case CollM.exists(_, Def(lam: Lambda[_,_])) => Some(lam)
      case CollM.forall(_, Def(lam: Lambda[_,_])) => Some(lam)
      case CollM.foldLeft(_, _, Def(lam: Lambda[_,_])) => Some(lam)
      case CollM.filter(_, Def(lam: Lambda[_,_])) => Some(lam)
      case _ => None
    }
  }

  /** Recursively traverse the hierarchy of loop operations. */
  private def traverseScope(scope: AstGraph, level: Int): Unit = {
    scope.schedule.foreach { sym =>
      sym.node match {
        case op @ LoopOperation(bodyLam) =>
          CheckCostFuncOperation(this)(getOpCodeEx(op))
          val nextLevel = level + 1
          CheckLoopLevelInCostFunction(nextLevel)
          traverseScope(bodyLam, nextLevel)
        case CollM.flatMap(_, Def(lam: Lambda[_,_])) =>
          traverseScope(lam, level) // special case because the body is limited (so don't increase level)
        case op =>
          CheckCostFuncOperation(this)(getOpCodeEx(op))
      }
    }
  }

  /** Checks if the function (Lambda node) given by the symbol `costF` contains only allowed operations
    * in the schedule. */
  def verifyCostFunc(costF: Ref[Any => Int]): Try[Unit] = {
    val Def(Lambda(lam,_,_,_)) = costF
    Try {
      traverseScope(lam, level = 0)
      if (debugModeSanityChecks) {
        val backDeps = mutable.HashMap.empty[Sym, ArrayBuffer[Sym]]
        lam.flatSchedule.foreach { sym =>
          sym.node.deps.foreach { usedSym =>
            val usages = backDeps.getOrElseUpdate(usedSym, new ArrayBuffer())
            usages += sym
          }
        }
        //      println(backDeps)
        lam.flatSchedule
            .filter {
              case Def(op: OpCost) =>
                assert(!op.args.contains(op.opCost), s"Invalid $op")
                true
              case _ => false
            }
            .foreach { sym =>
              val usages = backDeps.getOrElse(sym, new ArrayBuffer())
              usages.foreach { usageSym =>
                usageSym.node match {
                  case _: Lambda[_,_] => //ok
                  case _: ThunkDef[_] => //ok
                  case OpCost(_, _, args, _) if args.contains(sym) => //ok
                  case OpCost(_, _, _, opCost) if opCost == sym =>
                    println(s"INFO: OpCost usage of node $sym -> ${sym.node} in opCost poistion in $usageSym -> ${usageSym.node}")
                  //ok
                  case _: Tup[_,_] => //ok
                  case _ =>
                    !!!(s"Non OpCost usage of node $sym -> ${sym.node} in $usageSym -> ${usageSym.node}: ${usageSym.elem}: (usages = ${usages.map(_.node)})")
                }
              }
            }
      }
    }
  }

  /** Finds SigmaProp.isProven method calls in the given Lambda `f` */
  def findIsProven[T](f: Ref[Context => T]): Option[Sym] = {
    val Def(Lambda(lam,_,_,_)) = f
    val s = lam.flatSchedule.find(sym => sym.node match {
      case SigmaM.isValid(_) => true
      case _ => false
    })
    s
  }

  /** Checks that if SigmaProp.isProven method calls exists in the given Lambda's schedule,
    * then it is the last operation. */
  def verifyIsProven[T](f: Ref[Context => T]): Try[Unit] = {
    val isProvenOpt = findIsProven(f)
    Try {
      isProvenOpt match {
        case Some(s) =>
          if (f.getLambda.y != s) !!!(s"Sigma.isProven found in none-root position", s)
        case None =>
      }
    }
  }

  import sigmastate._
  import special.sigma.{Context => SigmaContext}

  type ContextFunc[T <: SType] = SigmaContext => Value[T]

  val sigmaDslBuilderValue: CostingSigmaDslBuilder
  val costedBuilderValue: special.collection.CostedBuilder
  val monoidBuilderValue: special.collection.MonoidBuilder

  /** Constructs a new data environment for evaluation of graphs using `compile` method.
    * This environment contains global variables. */
  def getDataEnv: DataEnv = {
    val env = Map[Sym, AnyRef](
      specialPredef   -> SpecialPredef,
      sigmaDslBuilder -> sigmaDslBuilderValue,
      colBuilder      -> sigmaDslBuilderValue.Colls,
      costedBuilder   -> costedBuilderValue,
      monoidBuilder   -> monoidBuilderValue,
      intPlusMonoid   -> monoidBuilderValue.intPlusMonoid,
      longPlusMonoid  -> monoidBuilderValue.longPlusMonoid
    )
    env
  }

  protected def printEnvEntry(sym: Sym, value: AnyRef) = {
    def trim[A](arr: Array[A]) = arr.take(arr.length min 100)
    def show(x: Any) = x match {
      case arr: Array[_] => s"Array(${trim(arr).mkString(",")})"
      case col: special.collection.Coll[_] => s"Coll(${trim(col.toArray).mkString(",")})"
      case p: SGroupElement => p.showToString
      case ProveDlog(g) => s"ProveDlog(${showECPoint(g)})"
      case ProveDHTuple(g, h, u, v) =>
        s"ProveDHT(${showECPoint(g)},${showECPoint(h)},${showECPoint(u)},${showECPoint(v)})"
      case _ => x.toString
    }
    sym match {
      case x if x.isVar => s"Var($sym -> ${show(value)})"
      case Def(Lambda(_, _, x, y)) => s"Lam($x => $y)"
      case _ => s"$sym -> ${show(value)}"
    }
  }

  def onEvaluatedGraphNode(env: DataEnv, sym: Sym, value: AnyRef): Unit = {
    if (okPrintEvaluatedEntries)
      println(printEnvEntry(sym, value))
  }

  def getFromEnv(dataEnv: DataEnv, s: Sym): Any = dataEnv.get(s) match {
    case Some(v) => v
    case _ => error(s"Cannot find value in environment for $s (dataEnv = $dataEnv)")
  }

  /** Encapsulate simple monotonic (add only) counter with reset. */
  class CostCounter(val initialCost: Int) {
    private var _currentCost: Int = initialCost

    @inline def += (n: Int) = {
      // println(s"${_currentCost} + $n")
      this._currentCost = java.lang.Math.addExact(this._currentCost, n)
    }
    @inline def currentCost: Int = _currentCost
  }

  /** Implements finite state machine with stack of graph blocks (scopes),
    * which correspond to lambdas and thunks.
    * It accepts messages: startScope(), endScope(), add(), reset()
    * At any time `totalCost` is the currently accumulated cost. */
  class CostAccumulator(initialCost: Int, costLimit: Option[Long]) {

    @inline private def initialStack() = List(new Scope(Set(), 0))
    private var _scopeStack: List[Scope] = initialStack

    /** New item is pushed before loop starts evaluating and popped after it finishes. */
    private var _loopStack: List[Loop] = Nil

    @inline def currentVisited: Set[Sym] = _scopeStack.head.visited
    @inline def currentScope: Scope = _scopeStack.head

    /** Describes cost information of the loop (map, fold, flatMap etc.)
      * This is used for fail-fast checks in `add` method.
      * @param body  symbol of the lambda representing loop body */
    class Loop(val body: Sym, var accumulatedCost: Int)

    /** Represents a single scope during execution of the graph.
      * The lifetime of each instance is bound to scope execution.
      * When the evaluation enters a new scope (e.g. calling a lambda) a new Scope instance is created and pushed
      * to _scopeStack, then is starts receiving `add` method calls.
      * When the evaluation leaves the scope, the top is popped off the stack. */
    class Scope(visitiedOnEntry: Set[Sym], initialCost: Int) extends CostCounter(initialCost) {
      private var _visited: Set[Sym] = visitiedOnEntry
      @inline def visited: Set[Sym] = _visited
      @inline def isVisited(s: Sym) = _visited.contains(s)

      /** The value of dependency arg is either cost formula or another OpCost.
        * In the latter case we expect is has already been accumulated. */
      @inline private def getArgCostFromEnv(op: OpCost, dataEnv: DataEnv, s: Sym): Int = {
        val res = getFromEnv(dataEnv, s).asInstanceOf[Int]
        assert(!isVisited(s), s"Unexpected visited arg $s -> ${s.node} of $op")
        assert(!s.node.isInstanceOf[OpCost], s"Unexpected not-visited OpCost arg $s -> ${s.node} of $op")
        res
      }

      @inline def add(s: Sym, op: OpCost, dataEnv: DataEnv): Unit = {
        if (!isVisited(op.opCost)) {
          // this is not a dependency arg, it is cost formula, so we take its value from env
          val opCost = getFromEnv(dataEnv, op.opCost).asInstanceOf[Int]
          this += opCost
          // NOTE: we don't mark op.opCost as visited, it allows to append the same constant
          // many times in different OpCost nodes.
          // This is the key semantic difference between `args` and `opCost` arguments of OpCost.
          // If some cost is added via `args` is it marked as visited and never added again
          // If it is add via `opCost` it is not marked and can be added again in different
          // OpCost node down below in the scope.
        }
        // we need to add accumulate costs of non-visited args
        for (arg <- op.args) {
          if (!isVisited(arg)) {
            val argCost = getArgCostFromEnv(op, dataEnv, arg)
            this += argCost

            // this arg has been accumulated, mark it as visited to avoid repeated accumulations
            _visited += arg
          }
        }

        _visited += s
      }

      /** Called by nested Scopes to communicate accumulated cost back to parent scope.
        * When current scope terminates, it communicated accumulated cost up to its parent scope.
        * This value is used at the root scope to obtain total accumulated scope.
        */
      private var _resultRegister: Int = 0
      @inline def childScopeResult: Int = _resultRegister
      @inline def childScopeResult_=(resultCost: Int): Unit = {
        _resultRegister = resultCost
      }

    }

    /** Called once for each operation of a scope (lambda or thunk).
      */
    def add(s: Sym, op: OpCost, dataEnv: DataEnv): Int = {
      currentScope.add(s, op, dataEnv)

      // the cost we accumulated so far
      val cost = currentScope.currentCost

      // check that we are still withing the limit
      if (costLimit.isDefined) {
        val limit = costLimit.get
        val loopCost = if (_loopStack.isEmpty) 0 else _loopStack.head.accumulatedCost
        val accumulatedCost = java.lang.Math.addExact(cost, loopCost)
        if (accumulatedCost > limit) {
          throw new CostLimitException(accumulatedCost, Evaluation.msgCostLimitError(accumulatedCost, limit), None)
        }
      }

      // each OpCost represents how much cost was added since beginning of the current scope
      val opCostResult = cost - currentScope.initialCost
      opCostResult
    }

    /** Called before any operation of a new scope (lambda or thunk)*/
    def startScope() = {
      _scopeStack = new Scope(currentVisited, currentScope.currentCost) :: _scopeStack
    }

    /** Called after all operations of a scope are executed (lambda or thunk)
      * @param body  symbol of Lambda or ThunkDef node of the scope
      */
    def endScope(body: Sym) = {
      val deltaCost = currentScope.currentCost - currentScope.initialCost
      _scopeStack = _scopeStack.tail
      _scopeStack.head.childScopeResult = deltaCost  // set Result register of parent scope

      if (_loopStack.nonEmpty && _loopStack.head.body == body) {
        // every time we exit the body of the loop we need to update accumulated cost
        val h = _loopStack.head
        h.accumulatedCost = java.lang.Math.addExact(h.accumulatedCost, deltaCost)
      }
    }

    def startLoop(body: Sym) = {
      _loopStack = new Loop(body, 0) :: _loopStack
    }

    def endLoop() = {
      _loopStack = _loopStack.tail
    }

    /** Resets this accumulator into initial state to be ready for new graph execution. */
    @inline def reset() = {
      _scopeStack = initialStack()
    }

    /** Returns total accumulated cost */
    @inline def totalCost: Int = currentScope.currentCost
  }


  /** Transform graph IR into the corresponding Scala function
    * @param f          simbol of the graph representing function from type A to B
    * @param costLimit  when Some(value) is specified, then OpCost nodes will be used to accumulate total cost of execution. */
  def compile[SA, SB, A, B](dataEnv: Map[Sym, AnyRef], f: Ref[A => B], costLimit: Option[Long] = None)
                           (implicit lA: Liftable[SA, A], lB: Liftable[SB, B]): SA => (SB, Int) =
  {
    val costAccumulator = new CostAccumulator(0, costLimit)

    def evaluate(sym: Sym): EnvRep[_] = EnvRep { dataEnv =>
      object In { def unapply(s: Sym): Option[Any] = Some(getFromEnv(dataEnv, s)) }
      def out(v: Any): (DataEnv, Sym) = { val vBoxed = v.asInstanceOf[AnyRef]; (dataEnv + (sym -> vBoxed), sym) }
      try {
        val res: (DataEnv, Sym) = sym.node match {
          case d @ ContextM.getVar(ctx @ In(ctxObj: CostingDataContext), _, elem) =>
            val mc = d.asInstanceOf[MethodCall]
            val declaredTpe = elemToSType(elem)
            val valueInCtx = invokeUnlifted(ctx.elem, mc, dataEnv)
            out(valueInCtx)
          case d @ BoxM.getReg(box, _, elem) =>
            val mc = d.asInstanceOf[MethodCall]
            val declaredTpe = elemToSType(elem)
            val valueInReg = invokeUnlifted(box.elem, mc, dataEnv)
            out(valueInReg)
          case Const(x) => out(x.asInstanceOf[AnyRef])
          case Tup(In(a), In(b)) => out((a,b))
          case First(In(p: Tuple2[_,_])) => out(p._1)
          case Second(In(p: Tuple2[_,_])) => out(p._2)

          case wc: LiftedConst[_,_] => out(wc.constValue)

          case _: IntPlusMonoid | MBM.intPlusMonoid(_)  =>
            // always return the same value since monoids are singletons
            out(monoidBuilderValue.intPlusMonoid)

          case _: LongPlusMonoid | MBM.longPlusMonoid(_) =>
            // always return the same value since monoids are singletons
            out(monoidBuilderValue.longPlusMonoid)

          case _: SigmaDslBuilder =>
            // always return the same value since SigmaDslBuilder is singleton
            out(sigmaDslBuilderValue)

          case _: CollBuilder | _: CostedBuilder | _: WSpecialPredefCompanion =>
            out(dataEnv.getOrElse(sym, {
               !!!(s"Cannot resolve companion instance for $sym -> ${sym.node}")
            }))

          case SigmaM.isValid(In(prop: AnyRef)) =>
            out(prop)

          case SDBM.substConstants(_,
            In(input: special.collection.Coll[Byte]@unchecked),
            In(positions: special.collection.Coll[Int]@unchecked),
            In(newVals: special.collection.Coll[Any]@unchecked)) =>
<<<<<<< HEAD
            val res = sigmaDslBuilderValue.substConstants(input, positions, newVals)
            out(res)
=======
            // TODO refactor: call sigmaDslBuilderValue.substConstants
            val typedNewVals = newVals.toArray.map(v => builder.liftAny(v) match {
              case Nullable(v) => v
              case _ => sys.error(s"Cannot evaluate substConstants($input, $positions, $newVals): cannot lift value $v")
            })
            val byteArray = SubstConstants.eval(input.toArray, positions.toArray, typedNewVals)(sigmaDslBuilderValue.validationSettings)
            out(sigmaDslBuilderValue.Colls.fromArray(byteArray))
>>>>>>> a7daeb3e

          case CBM.replicate(In(b: special.collection.CollBuilder), In(n: Int), xSym @ In(x)) =>
            out(b.replicate(n, x)(asType[Any](xSym.elem.sourceType)))

          case SPCM.some(In(v)) => out(Some(v))
          case SPCM.none(_) => out(None)

          // NOTE: This is a fallback rule which should be places AFTER all other MethodCall patterns
          case mc @ MethodCall(obj, m, args, _) =>
            val dataRes = obj.elem match {
              case _: CollElem[_, _] => mc match {
                case CollMethods.flatMap(_, f) =>
                  val newMC = mc.copy(args = mc.args :+ f.elem.eRange.eItem)(mc.resultType, mc.isAdapterCall)
                  costAccumulator.startLoop(f)
                  val res = invokeUnlifted(obj.elem, newMC, dataEnv)
                  costAccumulator.endLoop()
                  res

                case CollMethods.foldLeft(_, _, f) =>
                  costAccumulator.startLoop(f)
                  val res = invokeUnlifted(obj.elem, mc, dataEnv)
                  costAccumulator.endLoop()
                  res

                case CollMethods.map(_, f) =>
                  costAccumulator.startLoop(f)
                  val res = invokeUnlifted(obj.elem, mc, dataEnv)
                  costAccumulator.endLoop()
                  res

                case CollMethods.filter(_, p) =>
                  costAccumulator.startLoop(p)
                  val res = invokeUnlifted(obj.elem, mc, dataEnv)
                  costAccumulator.endLoop()
                  res

                case CollMethods.forall(_, p) =>
                  costAccumulator.startLoop(p)
                  val res = invokeUnlifted(obj.elem, mc, dataEnv)
                  costAccumulator.endLoop()
                  res

                case CollMethods.exists(_, p) =>
                  costAccumulator.startLoop(p)
                  val res = invokeUnlifted(obj.elem, mc, dataEnv)
                  costAccumulator.endLoop()
                  res

                case _ =>
                  invokeUnlifted(obj.elem, mc, dataEnv)
              }
              case _ =>
                invokeUnlifted(obj.elem, mc, dataEnv)
            }
            val res = dataRes match {
              case Constant(v, _) => v
              case v => v
            }
            out(res)
          case ApplyUnOp(op: UnOp[l,r], In(x)) =>
            out(op.applySeq(x).asInstanceOf[AnyRef])
          case ApplyBinOp(op: BinOp[l,r], In(x), In(y)) =>
            out(op.applySeq(x, y).asInstanceOf[AnyRef])
          case ApplyBinOpLazy(op, In(x: Boolean), In(y)) if op == Or =>
            if (x) out(true)
            else {
              val th = y.asInstanceOf[() => Any]
              out(th())
            }
          case ApplyBinOpLazy(op, In(x: Boolean), In(y)) if op == And =>
            if (x) {
              val th = y.asInstanceOf[() => Any]
              out(th())
            } else
              out(false)
          case IfThenElseLazy(In(cond: Boolean), In(t), In(e)) =>
            if (cond) {
              val th = t.asInstanceOf[() => Any]
              out(th())
            } else {
              val th = e.asInstanceOf[() => Any]
              out(th())
            }

          case Lambda(l, _, x, y) =>
            val f = (ctx: AnyRef) => {
              costAccumulator.startScope()
              // x is not yet in _visited set of the new scope, thus it will accumulated is necessary
              val resEnv = l.schedule.foldLeft(dataEnv + (x -> ctx)) { (env, sym) =>
                val (e, _) = evaluate(sym).run(env)
                e
              }
              val res = resEnv(y)
              costAccumulator.endScope(sym)
              res
            }
            out(f)
          case Apply(In(_f), In(x: AnyRef), _) =>
            val f = _f.asInstanceOf[AnyRef => Any]
            out(f(x))
          case ThunkDef(y, schedule) =>
            val th = () => {
              costAccumulator.startScope()
              val resEnv = schedule.foldLeft(dataEnv) { (env, sym) =>
                val (e, _) = evaluate(sym).run(env)
                e
              }
              val res = resEnv(y)
              costAccumulator.endScope(sym)
              res
            }
            out(th)

          case ThunkForce(In(t: ThunkData[Any])) =>
            out(t())

          case CSizePrimCtor(In(dataSize: Long), tVal) =>
            val res = new special.collection.CSizePrim(dataSize, tVal.eA.sourceType)
            out(res)
          case CSizePairCtor(In(l: SSize[_]), In(r: SSize[_])) =>
            val res = new special.collection.CSizePair(l, r)
            out(res)
          case CSizeCollCtor(In(sizes: SColl[SSize[_]] @unchecked)) =>
            val res = new special.collection.CSizeColl(sizes)
            out(res)
          case CSizeOptionCtor(In(optSize: Option[SSize[_]] @unchecked)) =>
            val res = new special.collection.CSizeOption(optSize)
            out(res)

          case costOp: CostOf =>
            out(costOp.eval)
          case op @ PerKbCostOf(_,In(size: Long)) =>
            out(op.eval(size))
          case op: OpCost =>
            val c = costAccumulator.add(sym, op, dataEnv)
            out(c)
          case SizeOf(sym @ In(data)) =>
            val tpe = elemToSType(sym.elem)
            val size = tpe match {
              case _ => data match {
                case w: WrapperOf[_] =>
                  tpe.dataSize(w.wrappedValue.asWrappedType)
                case _ =>
                  tpe.dataSize(data.asWrappedType)
              }
            }
            out(size)
          case c @ Cast(eTo, In(v)) =>
            if (!eTo.sourceType.classTag.runtimeClass.isAssignableFrom(v.getClass)) {
              error(s"Invalid cast $c: ${eTo.sourceType.classTag.runtimeClass} is not assignable from ${v.getClass}")
            }
            out(v)
          case Downcast(In(from), eTo) =>
            val tpe = elemToSType(eTo).asNumType
            if (tpe == SBigInt)
              out(SBigInt.downcast(from.asInstanceOf[AnyVal]))
            else
              out(tpe.downcast(from.asInstanceOf[AnyVal]))
          case Upcast(In(from), eTo) =>
            val tpe = elemToSType(eTo).asNumType
            if (tpe == SBigInt)
              out(SBigInt.upcast(from.asInstanceOf[AnyVal]))
            else
              out(tpe.upcast(from.asInstanceOf[AnyVal]))

          case _ =>
            !!!(s"Don't know how to evaluate($sym -> ${sym.node})")
        }
        onEvaluatedGraphNode(res._1, res._2, res._1(res._2))
        res
      }
      catch {
        case e: Throwable =>
          !!!(s"Error in Evaluation.compile.evaluate($sym -> ${sym.node})", e)
      }
    }

    val res = (x: SA) => {
      costAccumulator.reset() // reset accumulator to initial state
      val g = new PGraph(f)
      val xSym = f.getLambda.x
      val resEnv = g.schedule.foldLeft(dataEnv + (xSym -> x.asInstanceOf[AnyRef])) { (env, te) =>
        val (updatedEnv, _) = evaluate(te).run(env)
        updatedEnv
      }
      val fun = resEnv(f).asInstanceOf[SA => SB]
      val y = fun(x)
      costAccumulator.currentScope += costAccumulator.currentScope.childScopeResult
      (y, costAccumulator.totalCost)
    }
    res
  }
}

object Evaluation {
  import special.sigma._
  import special.collection._
  import OpCodes._

  val AllowedOpCodesInCosting: HashSet[OpCodeExtra] = HashSet[OpCode](
    AppendCode,
    ByIndexCode,
    ConstantCode,
    DivisionCode,
    DowncastCode,
    ExtractBytesWithNoRefCode,
    ExtractRegisterAs,
    ExtractScriptBytesCode,
    FoldCode,
    FuncApplyCode,
    FuncValueCode,
    GetVarCode,
    InputsCode,
    LastBlockUtxoRootHashCode,
    MapCollectionCode,
    FlatMapCollectionCode,
    MaxCode,
    MethodCallCode,
    MinCode,
    MinusCode,
    ModuloCode,
    MultiplyCode,
    OptionGetCode,
    OptionGetOrElseCode,
    OptionIsDefinedCode,
    OutputsCode,
    PlusCode,
    SelectFieldCode,
    SelfCode,
    SigmaPropBytesCode,
    SizeOfCode,
    SliceCode,
    TupleCode,
    UpcastCode
  ).map(toExtra) ++ HashSet[OpCodeExtra](
    OpCostCode,
    PerKbCostOfCode,
    CastCode,
    IntPlusMonoidCode,
    ThunkDefCode,
    ThunkForceCode,
    SCMInputsCode,
    SCMOutputsCode,
    SCMDataInputsCode,
    SCMSelfBoxCode,
    SCMLastBlockUtxoRootHashCode,
    SCMHeadersCode,
    SCMPreHeaderCode,
    SCMGetVarCode,
    SBMPropositionBytesCode,
    SBMBytesCode,
    SBMBytesWithoutRefCode,
    SBMRegistersCode,
    SBMGetRegCode,
    SBMTokensCode,
    SSPMPropBytesCode,
    SAVMTValCode,
    SAVMValueSizeCode,
    SizeMDataSizeCode,
    SPairLCode,
    SPairRCode,
    SCollMSizesCode,
    SOptMSizeOptCode,
    SFuncMSizeEnvCode,
    CSizePairCtorCode,
    CSizeFuncCtorCode,
    CSizeOptionCtorCode,
    CSizeCollCtorCode,
    CSizeBoxCtorCode,
    CSizeContextCtorCode,
    CSizeAnyValueCtorCode,
    CReplCollCtorCode,
    PairOfColsCtorCode,
    CollMSumCode,
    CBMReplicateCode,
    CBMFromItemsCode,
    CostOfCode,
    UOSizeOfCode,
    SPCMSomeCode
  )

  def msgCostLimitError(cost: Long, limit: Long) = s"Estimated execution cost $cost exceeds the limit $limit"

  /** Helper method to accumulate cost while checking limit.
    * @param current current cost value
    * @param more    additional cost to add to the current value
    * @param limit   total cost limit
    * @return new increased cost when it doesn't exceed the limit
    * @throws CostLimitException
    */
  def addCostChecked(current: Long, more: Long, limit: Long): Long = {
    val newCost = Math.addExact(current, more)
    if (newCost > limit) {
      throw new CostLimitException(
        estimatedCost = newCost,
        message = msgCostLimitError(newCost, limit), cause = None)
    }
    newCost
  }


  /** Transforms a serializable ErgoTree type descriptor to the corresponding RType descriptor of SigmaDsl,
    * which is used during evaluation.
    */
  def stypeToRType[T <: SType](t: T): RType[T#WrappedType] = (t match {  // TODO optimize using memoization
    case SBoolean => BooleanType
    case SByte => ByteType
    case SShort => ShortType
    case SInt => IntType
    case SLong => LongType
    case SString => StringType
    case SAny => AnyType
    case SUnit => UnitType
    case SBigInt => BigIntRType
    case SBox => BoxRType
    case SContext => ContextRType
    case SGlobal => SigmaDslBuilderRType
    case SHeader => HeaderRType
    case SPreHeader => PreHeaderRType
    case SGroupElement => GroupElementRType
    case SAvlTree => AvlTreeRType
    case SSigmaProp => SigmaPropRType
    case tup: STuple if tup.items.length == 2 =>
      val tpeA = tup.items(0)
      val tpeB = tup.items(1)
      pairRType(stypeToRType(tpeA), stypeToRType(tpeB))
    case STuple(items) =>
      val types = items.toArray
      val len = types.length
      val rtypes = new Array[SomeType](len)
      cfor(0)(_ < len, _ + 1) { i =>
        rtypes(i) = stypeToRType(types(i)).asInstanceOf[SomeType]
      }
      tupleRType(rtypes)
    case c: SCollectionType[a] => collRType(stypeToRType(c.elemType))
    case o: SOption[a] => optionRType(stypeToRType(o.elemType))
    case SFunc(args, tpeRange, Nil) if args.length == 1 =>
      val tpeArg = args(0)
      funcRType(stypeToRType(tpeArg), stypeToRType(tpeRange))
    case _ =>
      sys.error(s"Don't know how to convert SType $t to RType")
  }).asInstanceOf[RType[T#WrappedType]]

  /** Transforms RType descriptor of SigmaDsl, which is used during evaluation,
    * to the corresponding serializable ErgoTree type descriptor,
    */
  def rtypeToSType[T](t: RType[T]): SType = t match { // TODO optimize using memoization
    case BooleanType => SBoolean
    case ByteType => SByte
    case ShortType => SShort
    case IntType => SInt
    case LongType => SLong
    case StringType => SString
    case AnyType => SAny
    case UnitType => SUnit

    case BigIntegerRType => SBigInt
    case BigIntRType => SBigInt

    case ECPointRType => SGroupElement
    case GroupElementRType => SGroupElement

    case AvlTreeRType => SAvlTree
    case ot: OptionType[_] => sigmastate.SOption(rtypeToSType(ot.tA))
    case BoxRType => SBox
    case ContextRType => SContext
    case SigmaDslBuilderRType => SGlobal
    case HeaderRType => SHeader
    case PreHeaderRType => SPreHeader
    case SigmaPropRType => SSigmaProp
    case SigmaBooleanRType => SSigmaProp
    case tup: TupleType => STuple(tup.items.map(t => rtypeToSType(t)))
    case at: ArrayType[_] => SCollection(rtypeToSType(at.tA))
    case ct: CollType[_] => SCollection(rtypeToSType(ct.tItem))
    case ft: FuncType[_,_] => SFunc(rtypeToSType(ft.tDom), rtypeToSType(ft.tRange))
    case pt: PairType[_,_] => STuple(rtypeToSType(pt.tFst), rtypeToSType(pt.tSnd))
    case pvt: PrimViewType[_,_] => rtypeToSType(pvt.tVal)
    case _ => sys.error(s"Don't know how to convert RType $t to SType")
  }

  /** Tries to reconstruct RType of the given value.
    * If not successfull returns failure. */
  def rtypeOf(value: Any): Try[RType[_]] = Try { value match {
    case arr if arr.getClass.isArray =>
      val itemClass = arr.getClass.getComponentType
      if (itemClass.isPrimitive) {
        val itemTag = ClassTag[Any](itemClass)
        RType.fromClassTag(itemTag)
      } else
        sys.error(s"Cannot compute rtypeOf($value): non-primitive type of array items")

    case coll: Coll[_] => collRType(coll.tItem)
    
    // all primitive types
    case _: Boolean => BooleanType
    case _: Byte  => ByteType
    case _: Short => ShortType
    case _: Int   => IntType
    case _: Long  => LongType
    case _: Char  => CharType
    case _: Float  => FloatType
    case _: Double  => DoubleType
    case _: String  => StringType
    case _: Unit  => UnitType

    case _: BigInteger => BigIntegerRType
    case _: special.sigma.BigInt => BigIntRType

    case _: ECPoint => ECPointRType
    case _: GroupElement => GroupElementRType

    case _: ErgoBox => ErgoBoxRType
    case _: Box => BoxRType

    case _: AvlTreeData => AvlTreeDataRType
    case _: AvlTree => AvlTreeRType

    case _: SigmaBoolean => SigmaBooleanRType
    case _: SigmaProp => SigmaPropRType
    case _: Context => ContextRType
    case _ =>
      sys.error(s"Don't know how to compute typeOf($value)")
  }}

  /** Convert SigmaDsl representation of tuple to ErgoTree serializable representation. */
  def fromDslTuple(value: Any, tupleTpe: STuple): Coll[Any] = value match {
    case t: Tuple2[_,_] => TupleColl(t._1, t._2)
    case a: Coll[Any]@unchecked if a.tItem == RType.AnyType => a
    case _ =>
      sys.error(s"Cannot execute fromDslTuple($value, $tupleTpe)")
  }

  /** Convert ErgoTree serializable representation of tuple to SigmaDsl representation. */
  def toDslTuple(value: Coll[Any], tupleTpe: STuple): Any = tupleTpe match {
    case t if t.items.length == 2 => (value(0), value(1))
    case _ => value
  }

}<|MERGE_RESOLUTION|>--- conflicted
+++ resolved
@@ -574,10 +574,6 @@
             In(input: special.collection.Coll[Byte]@unchecked),
             In(positions: special.collection.Coll[Int]@unchecked),
             In(newVals: special.collection.Coll[Any]@unchecked)) =>
-<<<<<<< HEAD
-            val res = sigmaDslBuilderValue.substConstants(input, positions, newVals)
-            out(res)
-=======
             // TODO refactor: call sigmaDslBuilderValue.substConstants
             val typedNewVals = newVals.toArray.map(v => builder.liftAny(v) match {
               case Nullable(v) => v
@@ -585,7 +581,6 @@
             })
             val byteArray = SubstConstants.eval(input.toArray, positions.toArray, typedNewVals)(sigmaDslBuilderValue.validationSettings)
             out(sigmaDslBuilderValue.Colls.fromArray(byteArray))
->>>>>>> a7daeb3e
 
           case CBM.replicate(In(b: special.collection.CollBuilder), In(n: Int), xSym @ In(x)) =>
             out(b.replicate(n, x)(asType[Any](xSym.elem.sourceType)))
