package sigmastate.eval

import java.math.BigInteger

import org.bouncycastle.math.ec.ECPoint
import org.ergoplatform._
import org.ergoplatform.validation.ValidationRules.{CheckLoopLevelInCostFunction, CheckCostFuncOperation}
import sigmastate._
<<<<<<< HEAD
import sigmastate.Values.{Value, SigmaBoolean, Constant}
=======
import sigmastate.Values.{Value, GroupElementConstant, SigmaBoolean, Constant}
>>>>>>> 7cde89d5

import scala.reflect.ClassTag
import scala.util.Try
import sigmastate.SType._
import scalan.{Nullable, RType}
import scalan.RType._
import sigma.types.PrimViewType
import sigmastate.basics.DLogProtocol.ProveDlog
import sigmastate.basics.{ProveDHTuple}
import special.sigma.Extensions._
import sigmastate.lang.exceptions.CostLimitException
import sigmastate.serialization.OpCodes
import special.SpecialPredef
import special.Types._

import scala.collection.immutable.HashSet
import scala.collection.mutable
import scala.collection.mutable.ArrayBuffer
import spire.syntax.all.cfor

/** This is a slice in IRContext cake which implements evaluation of graphs.
  */
trait Evaluation extends RuntimeCosting { IR: IRContext =>
  import Context._
  import SigmaProp._
  import Coll._
  import AnyValue._
  import Box._
  import AvlTree._
  import CollBuilder._
  import SigmaDslBuilder._
  import WOption._
  import WRType._
  import GroupElement._
  import Liftables._
  import WSpecialPredef._
  import Size._
  import CSizePrim._
  import SizePair._
  import CSizePair._
  import SizeColl._
  import CSizeColl._
  import SizeOption._
  import CSizeOption._
  import SizeFunc._
  import CSizeFunc._
  import SizeAnyValue._
//  import CSizeAnyValue._
  import SizeSigmaProp._
  import SizeBox._
//  import CSizeBox._
  import SizeContext._
//  import CSizeContext._
  import MonoidBuilder._
  import OpCodes._

  private val SCM = SizeContextMethods
  private val SBM = SizeBoxMethods
  private val SSPM = SizeSigmaPropMethods
  private val SAVM = SizeAnyValueMethods
  private val SizeM = SizeMethods
  private val SPairM = SizePairMethods
  private val SCollM = SizeCollMethods
  private val SOptM = SizeOptionMethods
  private val SFuncM = SizeFuncMethods
  private val ContextM = ContextMethods
  private val SigmaM = SigmaPropMethods
  private val CollM = CollMethods
  private val BoxM = BoxMethods
  private val CBM = CollBuilderMethods
  private val SDBM = SigmaDslBuilderMethods
  private val OM = WOptionMethods
  private val SPCM = WSpecialPredefCompanionMethods
  private val MBM = MonoidBuilderMethods

  /** Returns a set of opCodeEx values (extended op codes) which are allowed in cost function.
    * This may include both ErgoTree codes (from OpCodes) and also additional non-ErgoTree codes
    * from OpCodesExtra.
    * Any IR graph node can be uniquely assigned to extended op code value
    * from OpCodes + OpCodesExtra combined range. (See getOpCodeEx) */
  protected def allowedOpCodesInCosting: HashSet[OpCodeExtra] = Evaluation.AllowedOpCodesInCosting

  /** Checks the given opCode belong to an operation allowed in cost function. */
  def isAllowedOpCodeInCosting(opCode: OpCodeExtra): Boolean = allowedOpCodesInCosting.contains(opCode)

  /** Returns extended op code assigned to the given IR graph node. */
  def getOpCodeEx(d: Def[_]): OpCodeExtra = d match {
    case _: OpCost => OpCostCode
    case _: PerKbCostOf => PerKbCostOfCode
    case _: Cast[_] => CastCode
    case _: IntPlusMonoid => IntPlusMonoidCode
    case _: ThunkDef[_] => ThunkDefCode
    case _: ThunkForce[_] => ThunkForceCode
    case MBM.intPlusMonoid(_) => IntPlusMonoidCode  // TODO no HF proof
    case SCM.inputs(_) => SCMInputsCode
    case SCM.outputs(_) => SCMOutputsCode
    case SCM.dataInputs(_) => SCMDataInputsCode
    case SCM.selfBox(_) => SCMSelfBoxCode
    case SCM.lastBlockUtxoRootHash(_) => SCMLastBlockUtxoRootHashCode
    case SCM.headers(_) => SCMHeadersCode
    case SCM.preHeader(_) => SCMPreHeaderCode
    case SCM.getVar(_, _, _) => SCMGetVarCode
    case SBM.propositionBytes(_) => SBMPropositionBytesCode
    case SBM.bytes(_) => SBMBytesCode
    case SBM.bytesWithoutRef(_) => SBMBytesWithoutRefCode
    case SBM.registers(_) => SBMRegistersCode
    case SBM.getReg(_, _, _) => SBMGetRegCode
    case SBM.tokens(_) => SBMTokensCode
    case SSPM.propBytes(_) => SSPMPropBytesCode
    case SAVM.tVal(_) => SAVMTValCode
    case SAVM.valueSize(_) => SAVMValueSizeCode
    case SizeM.dataSize(_) => SizeMDataSizeCode
    case SPairM.l(_) => SPairLCode
    case SPairM.r(_) => SPairRCode
    case SCollM.sizes(_) => SCollMSizesCode
    case SOptM.sizeOpt(_) => SOptMSizeOptCode
    case SFuncM.sizeEnv(_) => SFuncMSizeEnvCode
    case _: CSizePairCtor[_, _] => CSizePairCtorCode
    case _: CSizeFuncCtor[_, _, _] => CSizeFuncCtorCode
    case _: CSizeOptionCtor[_] => CSizeOptionCtorCode
    case _: CSizeCollCtor[_] => CSizeCollCtorCode
//    case _: CSizeBoxCtor => CSizeBoxCtorCode
//    case _: CSizeContextCtor => CSizeContextCtorCode
//    case _: CSizeAnyValueCtor => CSizeAnyValueCtorCode
    case CollM.sum(_, _) => CollMSumCode
    case CBM.replicate(_, _, _) => CBMReplicateCode
    case CBM.fromItems(_, _, _) => CBMFromItemsCode
    case _: CostOf => CostOfCode
    case _: SizeOf[_] => UOSizeOfCode
    case SPCM.some(_) => SPCMSomeCode
    case dSer => toExtra(dSer match {
      case _: Const[_] => ConstantCode
      case _: Tup[_, _] => TupleCode
      case _: First[_, _] | _: Second[_, _] => SelectFieldCode
      case _: Lambda[_, _] => FuncValueCode
      case _: Apply[_, _] => FuncApplyCode
      case _: Upcast[_, _] => UpcastCode
      case _: Downcast[_, _] => DowncastCode
      case ApplyBinOp(op, _, _) => op match {
        case _: NumericPlus[_] => PlusCode
        case _: NumericMinus[_] => MinusCode
        case _: NumericTimes[_] => MultiplyCode
        case _: IntegralDivide[_] => DivisionCode
        case _: IntegralMod[_] => ModuloCode
        case _: OrderingMin[_] => MinCode
        case _: OrderingMax[_] => MaxCode
        case _: Equals[_] => EqCode
        case _: NotEquals[_] => NeqCode
        case _: OrderingGT[_] => GtCode
        case _: OrderingLT[_] => LtCode
        case _: OrderingGTEQ[_] => GeCode
        case _: OrderingLTEQ[_] => LeCode
      }
      case ApplyUnOp(op, _) => op match {
        case _: NumericToLong[_] => UpcastCode // it's either this or DowncastCode
        case _: NumericToInt[_] => DowncastCode // it's either this or UpcastCode
      }
      case _: IfThenElseLazy[_] => IfCode
      case ContextM.SELF(_) => SelfCode
      case ContextM.OUTPUTS(_) => OutputsCode
      case ContextM.INPUTS(_) => InputsCode
      case ContextM.dataInputs(_) => MethodCallCode
      case ContextM.LastBlockUtxoRootHash(_) => LastBlockUtxoRootHashCode
      case ContextM.getVar(_, _, _) => GetVarCode
      case ContextM.HEIGHT(_) => HeightCode
      case ContextM.minerPubKey(_) => MinerPubkeyCode
      case SigmaM.propBytes(_) => SigmaPropBytesCode
      case SigmaM.isValid(_) => SigmaPropIsProvenCode
      case CollM.length(_) => SizeOfCode
      case CollM.apply(_, _) => ByIndexCode
      case CollM.map(_, _) => MapCollectionCode
      case CollM.flatMap(_, _) => FlatMapCollectionCode
      case CollM.zip(_, _) => MethodCallCode
      case CollM.slice(_, _, _) => SliceCode
      case CollM.append(_, _) => AppendCode
      case CollM.foldLeft(_, _, _) => FoldCode
      case CollM.exists(_, _) => ExistsCode
      case CollM.forall(_, _) => ForAllCode
      case CollM.filter(_, _) => FilterCode
      case BoxM.propositionBytes(_) => ExtractScriptBytesCode
      case BoxM.bytesWithoutRef(_) => ExtractBytesWithNoRefCode
      case BoxM.getReg(_, _, _) => ExtractRegisterAs
      case BoxM.value(_) => ExtractAmountCode
      case BoxM.bytes(_) => ExtractBytesCode
      case BoxM.id(_) => ExtractIdCode
      case BoxM.creationInfo(_) => ExtractCreationInfoCode
      case OM.get(_) => OptionGetCode
      case OM.getOrElse(_, _) => OptionGetOrElseCode
      case OM.fold(_, _, _) => MethodCallCode
      case OM.isDefined(_) => OptionIsDefinedCode
      case SDBM.substConstants(_, _, _, _) => SubstConstantsCode
      case SDBM.longToByteArray(_, _) => LongToByteArrayCode
      case SDBM.byteArrayToBigInt(_, _) => ByteArrayToBigIntCode
      case SDBM.byteArrayToLong(_, _) => ByteArrayToLongCode
      case SDBM.groupGenerator(_) => GroupGeneratorCode
      case SDBM.allOf(_, _) => AndCode
      case SDBM.anyOf(_, _) => OrCode
      case SDBM.atLeast(_, _, _) => AtLeastCode
      case SDBM.anyZK(_, _) => SigmaOrCode
      case SDBM.allZK(_, _) => SigmaAndCode
      case SDBM.blake2b256(_, _) => CalcBlake2b256Code
      case SDBM.sha256(_, _) => CalcSha256Code
      case SDBM.proveDlog(_, _) => ProveDlogCode
      case SDBM.proveDHTuple(_, _, _, _, _) => ProveDiffieHellmanTupleCode
      case SDBM.sigmaProp(_, _) => BoolToSigmaPropCode
      case SDBM.decodePoint(_, _) => DecodePointCode
      case SDBM.xorOf(_, _) => XorOfCode
      case CBM.xor(_, _, _) => XorCode
      case _: MethodCall => MethodCallCode
      case _ => error(s"Unknown opCode for $d}")
    })
  }


  object LoopOperation {
    /** Recognize loop operation and extracts the body of the loop.
      * Every loop operation should be handled here.
      * NOTE: flatMap is handled specially. */
    def unapply(d: Def[_]): Option[AstGraph] = d match {
      case CollM.map(_, Def(lam: Lambda[_,_])) => Some(lam)
      case CollM.exists(_, Def(lam: Lambda[_,_])) => Some(lam)
      case CollM.forall(_, Def(lam: Lambda[_,_])) => Some(lam)
      case CollM.foldLeft(_, _, Def(lam: Lambda[_,_])) => Some(lam)
      case CollM.filter(_, Def(lam: Lambda[_,_])) => Some(lam)
      case _ => None
    }
  }

  /** Recursively traverse the hierarchy of loop operations. */
  private def traverseScope(scope: AstGraph, level: Int): Unit = {
    scope.schedule.foreach { sym =>
      sym.node match {
        case op @ LoopOperation(bodyLam) =>
          CheckCostFuncOperation(this)(getOpCodeEx(op))
          val nextLevel = level + 1
          CheckLoopLevelInCostFunction(nextLevel)
          traverseScope(bodyLam, nextLevel)
        case CollM.flatMap(_, Def(lam: Lambda[_,_])) =>
          traverseScope(lam, level) // special case because the body is limited (so don't increase level)
        case op =>
          CheckCostFuncOperation(this)(getOpCodeEx(op))
      }
    }
  }

  /** Checks if the function (Lambda node) given by the symbol `costF` contains only allowed operations
    * in the schedule. */
  def verifyCostFunc(costF: Ref[Any => Int]): Try[Unit] = {
    val Def(Lambda(lam,_,_,_)) = costF
    Try {
      traverseScope(lam, level = 0)
      if (debugModeSanityChecks) {
        val backDeps = mutable.HashMap.empty[Sym, ArrayBuffer[Sym]]
        lam.flatSchedule.foreach { sym =>
          sym.node.deps.foreach { usedSym =>
            val usages = backDeps.getOrElseUpdate(usedSym, new ArrayBuffer())
            usages += sym
          }
        }
        //      println(backDeps)
        lam.flatSchedule
            .filter {
              case Def(op: OpCost) =>
                assert(!op.args.contains(op.opCost), s"Invalid $op")
                true
              case _ => false
            }
            .foreach { sym =>
              val usages = backDeps.getOrElse(sym, new ArrayBuffer())
              usages.foreach { usageSym =>
                usageSym.node match {
                  case _: Lambda[_,_] => //ok
                  case _: ThunkDef[_] => //ok
                  case OpCost(_, _, args, _) if args.contains(sym) => //ok
                  case OpCost(_, _, _, opCost) if opCost == sym =>
                    println(s"INFO: OpCost usage of node $sym -> ${sym.node} in opCost poistion in $usageSym -> ${usageSym.node}")
                  //ok
                  case _: Tup[_,_] => //ok
                  case _ =>
                    !!!(s"Non OpCost usage of node $sym -> ${sym.node} in $usageSym -> ${usageSym.node}: ${usageSym.elem}: (usages = ${usages.map(_.node)})")
                }
              }
            }
      }
    }
  }

  /** Finds SigmaProp.isProven method calls in the given Lambda `f` */
  def findIsProven[T](f: Ref[Context => T]): Option[Sym] = {
    val Def(Lambda(lam,_,_,_)) = f
    val s = lam.flatSchedule.find(sym => sym.node match {
      case SigmaM.isValid(_) => true
      case _ => false
    })
    s
  }

  /** Checks that if SigmaProp.isProven method calls exists in the given Lambda's schedule,
    * then it is the last operation. */
  def verifyIsProven[T](f: Ref[Context => T]): Try[Unit] = {
    val isProvenOpt = findIsProven(f)
    Try {
      isProvenOpt match {
        case Some(s) =>
          if (f.getLambda.y != s) !!!(s"Sigma.isProven found in none-root position", s)
        case None =>
      }
    }
  }

  import sigmastate._
  import special.sigma.{Context => SigmaContext}

  type ContextFunc[T <: SType] = SigmaContext => Value[T]

  val sigmaDslBuilderValue: CostingSigmaDslBuilder
  val costedBuilderValue: special.collection.CostedBuilder
  val monoidBuilderValue: special.collection.MonoidBuilder

  /** Constructs a new data environment for evaluation of graphs using `compile` method.
    * This environment contains global variables. */
  def getDataEnv: DataEnv = {
    val env = Map[Sym, AnyRef](
      specialPredef   -> SpecialPredef,
      sigmaDslBuilder -> sigmaDslBuilderValue,
      colBuilder      -> sigmaDslBuilderValue.Colls,
      costedBuilder   -> costedBuilderValue,
      monoidBuilder   -> monoidBuilderValue,
      intPlusMonoid   -> monoidBuilderValue.intPlusMonoid,
      longPlusMonoid  -> monoidBuilderValue.longPlusMonoid
    )
    env
  }

  protected def printEnvEntry(sym: Sym, value: AnyRef) = {
    def trim[A](arr: Array[A]) = arr.take(arr.length min 100)
    def show(x: Any) = x match {
      case arr: Array[_] => s"Array(${trim(arr).mkString(",")})"
      case col: special.collection.Coll[_] => s"Coll(${trim(col.toArray).mkString(",")})"
      case p: SGroupElement => p.showToString
      case ProveDlog(g) => s"ProveDlog(${showECPoint(g)})"
      case ProveDHTuple(g, h, u, v) =>
        s"ProveDHT(${showECPoint(g)},${showECPoint(h)},${showECPoint(u)},${showECPoint(v)})"
      case _ => x.toString
    }
    sym match {
      case x if x.isVar => s"Var($sym -> ${show(value)})"
      case Def(Lambda(_, _, x, y)) => s"Lam($x => $y)"
      case _ => s"$sym -> ${show(value)}"
    }
  }

  def onEvaluatedGraphNode(env: DataEnv, sym: Sym, value: AnyRef): Unit = {
    if (okPrintEvaluatedEntries)
      println(printEnvEntry(sym, value))
  }

  def getFromEnv(dataEnv: DataEnv, s: Sym): Any = dataEnv.get(s) match {
    case Some(v) => v
    case _ => error(s"Cannot find value in environment for $s (dataEnv = $dataEnv)")
  }

<<<<<<< HEAD
  def msgCostLimitError(cost: Long, limit: Long) = s"Estimated execution cost $cost exceeds the limit $limit"

  /** Encapsulate simple monotonic (add only) counter with reset. */
=======
  /** Incapsulate simple monotonic (add only) counter with reset. */
>>>>>>> 7cde89d5
  class CostCounter(val initialCost: Int) {
    private var _currentCost: Int = initialCost

    @inline def += (n: Int) = {
      // println(s"${_currentCost} + $n")
      this._currentCost = java.lang.Math.addExact(this._currentCost, n)
    }
    @inline def currentCost: Int = _currentCost
  }

  /** Implements finite state machine with stack of graph blocks (scopes),
    * which correspond to lambdas and thunks.
    * It accepts messages: startScope(), endScope(), add(), reset()
    * At any time `totalCost` is the currently accumulated cost. */
  class CostAccumulator(initialCost: Int, costLimit: Option[Long]) {

    @inline private def initialStack() = List(new Scope(Set(), 0))
    private var _scopeStack: List[Scope] = initialStack

    /** New item is pushed before loop starts evaluating and popped after it finishes. */
    private var _loopStack: List[Loop] = Nil

    @inline def currentVisited: Set[Sym] = _scopeStack.head.visited
    @inline def currentScope: Scope = _scopeStack.head

    /** Describes cost information of the loop (map, fold, flatMap etc.)
      * This is used for fail-fast checks in `add` method.
      * @param body  symbol of the lambda representing loop body */
    class Loop(val body: Sym, var accumulatedCost: Int)

    /** Represents a single scope during execution of the graph.
      * The lifetime of each instance is bound to scope execution.
      * When the evaluation enters a new scope (e.g. calling a lambda) a new Scope instance is created and pushed
      * to _scopeStack, then is starts receiving `add` method calls.
      * When the evaluation leaves the scope, the top is popped off the stack. */
    class Scope(visitiedOnEntry: Set[Sym], initialCost: Int) extends CostCounter(initialCost) {
      private var _visited: Set[Sym] = visitiedOnEntry
      @inline def visited: Set[Sym] = _visited
      @inline def isVisited(s: Sym) = _visited.contains(s)

      /** The value of dependency arg is either cost formula or another OpCost.
        * In the latter case we expect is has already been accumulated. */
      @inline private def getArgCostFromEnv(op: OpCost, dataEnv: DataEnv, s: Sym): Int = {
        val res = getFromEnv(dataEnv, s).asInstanceOf[Int]
        assert(!isVisited(s), s"Unexpected visited arg $s -> ${s.node} of $op")
        assert(!s.node.isInstanceOf[OpCost], s"Unexpected not-visited OpCost arg $s -> ${s.node} of $op")
        res
      }

      @inline def add(s: Sym, op: OpCost, dataEnv: DataEnv): Unit = {
        if (!isVisited(op.opCost)) {
          // this is not a dependency arg, it is cost formula, so we take its value from env
          val opCost = getFromEnv(dataEnv, op.opCost).asInstanceOf[Int]
          this += opCost
          // NOTE: we don't mark op.opCost as visited, it allows to append the same constant
          // many times in different OpCost nodes.
          // This is the key semantic difference between `args` and `opCost` arguments of OpCost.
          // If some cost is added via `args` is it marked as visited and never added again
          // If it is add via `opCost` it is not marked and can be added again in different
          // OpCost node down below in the scope.
        }
        // we need to add accumulate costs of non-visited args
        for (arg <- op.args) {
          if (!isVisited(arg)) {
            val argCost = getArgCostFromEnv(op, dataEnv, arg)
            this += argCost

            // this arg has been accumulated, mark it as visited to avoid repeated accumulations
            _visited += arg
          }
        }

        _visited += s
      }

      /** Called by nested Scopes to communicate accumulated cost back to parent scope.
        * When current scope terminates, it communicated accumulated cost up to its parent scope.
        * This value is used at the root scope to obtain total accumulated scope.
        */
      private var _resultRegister: Int = 0
      @inline def childScopeResult: Int = _resultRegister
      @inline def childScopeResult_=(resultCost: Int): Unit = {
        _resultRegister = resultCost
      }

    }

    /** Called once for each operation of a scope (lambda or thunk).
      */
    def add(s: Sym, op: OpCost, dataEnv: DataEnv): Int = {
      currentScope.add(s, op, dataEnv)

      // the cost we accumulated so far
      val cost = currentScope.currentCost

      // check that we are still withing the limit
      if (costLimit.isDefined) {
        val limit = costLimit.get
        val loopCost = if (_loopStack.isEmpty) 0 else _loopStack.head.accumulatedCost
        val accumulatedCost = java.lang.Math.addExact(cost, loopCost)
        if (accumulatedCost > limit) {
          throw new CostLimitException(accumulatedCost, Evaluation.msgCostLimitError(accumulatedCost, limit), None)
        }
      }

      // each OpCost represents how much cost was added since beginning of the current scope
      val opCostResult = cost - currentScope.initialCost
      opCostResult
    }

    /** Called before any operation of a new scope (lambda or thunk)*/
    def startScope() = {
      _scopeStack = new Scope(currentVisited, currentScope.currentCost) :: _scopeStack
    }

    /** Called after all operations of a scope are executed (lambda or thunk)
      * @param body  symbol of Lambda or ThunkDef node of the scope
      */
    def endScope(body: Sym) = {
      val deltaCost = currentScope.currentCost - currentScope.initialCost
      _scopeStack = _scopeStack.tail
      _scopeStack.head.childScopeResult = deltaCost  // set Result register of parent scope

      if (_loopStack.nonEmpty && _loopStack.head.body == body) {
        // every time we exit the body of the loop we need to update accumulated cost
        val h = _loopStack.head
        h.accumulatedCost = java.lang.Math.addExact(h.accumulatedCost, deltaCost)
      }
    }

    def startLoop(body: Sym) = {
      _loopStack = new Loop(body, 0) :: _loopStack
    }

    def endLoop() = {
      _loopStack = _loopStack.tail
    }

    /** Resets this accumulator into initial state to be ready for new graph execution. */
    @inline def reset() = {
      _scopeStack = initialStack()
    }

    /** Returns total accumulated cost */
    @inline def totalCost: Int = currentScope.currentCost
  }


  /** Transform graph IR into the corresponding Scala function
    * @param f          simbol of the graph representing function from type A to B
    * @param costLimit  when Some(value) is specified, then OpCost nodes will be used to accumulate total cost of execution. */
  def compile[SA, SB, A, B](dataEnv: Map[Sym, AnyRef], f: Ref[A => B], costLimit: Option[Long] = None)
                           (implicit lA: Liftable[SA, A], lB: Liftable[SB, B]): SA => (SB, Int) =
  {
    val costAccumulator = new CostAccumulator(0, costLimit)

    def evaluate(sym: Sym): EnvRep[_] = EnvRep { dataEnv =>
      object In { def unapply(s: Sym): Option[Any] = Some(getFromEnv(dataEnv, s)) }
      def out(v: Any): (DataEnv, Sym) = { val vBoxed = v.asInstanceOf[AnyRef]; (dataEnv + (sym -> vBoxed), sym) }
      try {
        val res: (DataEnv, Sym) = sym.node match {
          case d @ ContextM.getVar(ctx @ In(ctxObj: CostingDataContext), _, elem) =>
            val mc = d.asInstanceOf[MethodCall]
            val declaredTpe = elemToSType(elem)
            val valueInCtx = invokeUnlifted(ctx.elem, mc, dataEnv)
            out(valueInCtx)
          case d @ BoxM.getReg(box, _, elem) =>
            val mc = d.asInstanceOf[MethodCall]
            val declaredTpe = elemToSType(elem)
            val valueInReg = invokeUnlifted(box.elem, mc, dataEnv)
            out(valueInReg)
          case Const(x) => out(x.asInstanceOf[AnyRef])
          case Tup(In(a), In(b)) => out((a,b))
          case First(In(p: Tuple2[_,_])) => out(p._1)
          case Second(In(p: Tuple2[_,_])) => out(p._2)

          case wc: LiftedConst[_,_] => out(wc.constValue)

          case _: IntPlusMonoid | MBM.intPlusMonoid(_)  =>
            // always return the same value since monoids are singletons
            out(monoidBuilderValue.intPlusMonoid)

          case _: LongPlusMonoid | MBM.longPlusMonoid(_) =>
            // always return the same value since monoids are singletons
            out(monoidBuilderValue.longPlusMonoid)

          case _: SigmaDslBuilder =>
            // always return the same value since SigmaDslBuilder is singleton
            out(sigmaDslBuilderValue)

          case _: CollBuilder | _: CostedBuilder | _: WSpecialPredefCompanion =>
            out(dataEnv.getOrElse(sym, {
               !!!(s"Cannot resolve companion instance for $sym -> ${sym.node}")
            }))

          case SigmaM.isValid(In(prop: AnyRef)) =>
            out(prop)

          case SDBM.substConstants(_,
            In(input: special.collection.Coll[Byte]@unchecked),
            In(positions: special.collection.Coll[Int]@unchecked),
<<<<<<< HEAD
            In(newVals: special.collection.Coll[Any]@unchecked)) =>
            val res = sigmaDslBuilderValue.substConstants(input, positions, newVals)
            out(res)
=======
            In(newVals: special.collection.Coll[Any]@unchecked), _) =>
            // TODO refactor: call sigmaDslBuilderValue.substConstants
            val typedNewVals = newVals.toArray.map(v => builder.liftAny(v) match {
              case Nullable(v) => v
              case _ => sys.error(s"Cannot evaluate substConstants($input, $positions, $newVals): cannot lift value $v")
            })
            val byteArray = SubstConstants.eval(input.toArray, positions.toArray, typedNewVals)(sigmaDslBuilderValue.validationSettings)
            out(sigmaDslBuilderValue.Colls.fromArray(byteArray))
>>>>>>> 7cde89d5

          case CBM.replicate(In(b: special.collection.CollBuilder), In(n: Int), xSym @ In(x)) =>
            out(b.replicate(n, x)(asType[Any](xSym.elem.sourceType)))

          case SPCM.some(In(v)) => out(Some(v))
          case SPCM.none(_) => out(None)

          // NOTE: This is a fallback rule which should be places AFTER all other MethodCall patterns
          case mc @ MethodCall(obj, m, args, _) =>
            val dataRes = obj.elem match {
              case _: CollElem[_, _] => mc match {
                case CollMethods.flatMap(_, f) =>
                  val newMC = mc.copy(args = mc.args :+ f.elem.eRange.eItem)(mc.resultType, mc.isAdapterCall)
                  costAccumulator.startLoop(f)
                  val res = invokeUnlifted(obj.elem, newMC, dataEnv)
                  costAccumulator.endLoop()
                  res

                case CollMethods.foldLeft(_, _, f) =>
                  costAccumulator.startLoop(f)
                  val res = invokeUnlifted(obj.elem, mc, dataEnv)
                  costAccumulator.endLoop()
                  res

                case CollMethods.map(_, f) =>
                  costAccumulator.startLoop(f)
                  val res = invokeUnlifted(obj.elem, mc, dataEnv)
                  costAccumulator.endLoop()
                  res

                case CollMethods.filter(_, p) =>
                  costAccumulator.startLoop(p)
                  val res = invokeUnlifted(obj.elem, mc, dataEnv)
                  costAccumulator.endLoop()
                  res

                case CollMethods.forall(_, p) =>
                  costAccumulator.startLoop(p)
                  val res = invokeUnlifted(obj.elem, mc, dataEnv)
                  costAccumulator.endLoop()
                  res

                case CollMethods.exists(_, p) =>
                  costAccumulator.startLoop(p)
                  val res = invokeUnlifted(obj.elem, mc, dataEnv)
                  costAccumulator.endLoop()
                  res

                case _ =>
                  invokeUnlifted(obj.elem, mc, dataEnv)
              }
              case _ =>
                invokeUnlifted(obj.elem, mc, dataEnv)
            }
            val res = dataRes match {
              case Constant(v, _) => v
              case v => v
            }
            out(res)
          case ApplyUnOp(op: UnOp[l,r], In(x)) =>
            out(op.applySeq(x).asInstanceOf[AnyRef])
          case ApplyBinOp(op: BinOp[l,r], In(x), In(y)) =>
            out(op.applySeq(x, y).asInstanceOf[AnyRef])
          case ApplyBinOpLazy(op, In(x: Boolean), In(y)) if op == Or =>
            if (x) out(true)
            else {
              val th = y.asInstanceOf[() => Any]
              out(th())
            }
          case ApplyBinOpLazy(op, In(x: Boolean), In(y)) if op == And =>
            if (x) {
              val th = y.asInstanceOf[() => Any]
              out(th())
            } else
              out(false)
          case IfThenElseLazy(In(cond: Boolean), In(t), In(e)) =>
            if (cond) {
              val th = t.asInstanceOf[() => Any]
              out(th())
            } else {
              val th = e.asInstanceOf[() => Any]
              out(th())
            }

          case Lambda(l, _, x, y) =>
            val f = (ctx: AnyRef) => {
              costAccumulator.startScope()
              // x is not yet in _visited set of the new scope, thus it will accumulated is necessary
              val resEnv = l.schedule.foldLeft(dataEnv + (x -> ctx)) { (env, sym) =>
                val (e, _) = evaluate(sym).run(env)
                e
              }
              val res = resEnv(y)
              costAccumulator.endScope(sym)
              res
            }
            out(f)
          case Apply(In(_f), In(x: AnyRef), _) =>
            val f = _f.asInstanceOf[AnyRef => Any]
            out(f(x))
          case ThunkDef(y, schedule) =>
            val th = () => {
              costAccumulator.startScope()
              val resEnv = schedule.foldLeft(dataEnv) { (env, sym) =>
                val (e, _) = evaluate(sym).run(env)
                e
              }
              val res = resEnv(y)
              costAccumulator.endScope(sym)
              res
            }
            out(th)

          case ThunkForce(In(t: ThunkData[Any])) =>
            out(t())

          case CSizePrimCtor(In(dataSize: Long), tVal) =>
            val res = new special.collection.CSizePrim(dataSize, tVal.eA.sourceType)
            out(res)
          case CSizePairCtor(In(l: SSize[_]), In(r: SSize[_])) =>
            val res = new special.collection.CSizePair(l, r)
            out(res)
          case CSizeCollCtor(In(sizes: SColl[SSize[_]] @unchecked)) =>
            val res = new special.collection.CSizeColl(sizes)
            out(res)
          case CSizeOptionCtor(In(optSize: Option[SSize[_]] @unchecked)) =>
            val res = new special.collection.CSizeOption(optSize)
            out(res)

          case costOp: CostOf =>
            out(costOp.eval)
          case op @ PerKbCostOf(_,In(size: Long)) =>
            out(op.eval(size))
          case op: OpCost =>
            val c = costAccumulator.add(sym, op, dataEnv)
            out(c)
          case SizeOf(sym @ In(data)) =>
            val tpe = elemToSType(sym.elem)
            val size = tpe match {
              case _ => data match {
                case w: WrapperOf[_] =>
                  tpe.dataSize(w.wrappedValue.asWrappedType)
                case _ =>
                  tpe.dataSize(data.asWrappedType)
              }
            }
            out(size)
          case c @ Cast(eTo, In(v)) =>
            if (!eTo.sourceType.classTag.runtimeClass.isAssignableFrom(v.getClass)) {
              error(s"Invalid cast $c: ${eTo.sourceType.classTag.runtimeClass} is not assignable from ${v.getClass}")
            }
            out(v)
          case Downcast(In(from), eTo) =>
            val tpe = elemToSType(eTo).asNumType
            if (tpe == SBigInt)
              out(SBigInt.downcast(from.asInstanceOf[AnyVal]))
            else
              out(tpe.downcast(from.asInstanceOf[AnyVal]))
          case Upcast(In(from), eTo) =>
            val tpe = elemToSType(eTo).asNumType
            if (tpe == SBigInt)
              out(SBigInt.upcast(from.asInstanceOf[AnyVal]))
            else
              out(tpe.upcast(from.asInstanceOf[AnyVal]))

          case _ =>
            !!!(s"Don't know how to evaluate($sym -> ${sym.node})")
        }
        onEvaluatedGraphNode(res._1, res._2, res._1(res._2))
        res
      }
      catch {
        case e: Throwable =>
          !!!(s"Error in Evaluation.compile.evaluate($sym -> ${sym.node})", e)
      }
    }

    val res = (x: SA) => {
      costAccumulator.reset() // reset accumulator to initial state
      val g = new PGraph(f)
      val xSym = f.getLambda.x
      val resEnv = g.schedule.foldLeft(dataEnv + (xSym -> x.asInstanceOf[AnyRef])) { (env, te) =>
        val (updatedEnv, _) = evaluate(te).run(env)
        updatedEnv
      }
      val fun = resEnv(f).asInstanceOf[SA => SB]
      val y = fun(x)
      costAccumulator.currentScope += costAccumulator.currentScope.childScopeResult
      (y, costAccumulator.totalCost)
    }
    res
  }
}

object Evaluation {
  import special.sigma._
  import special.collection._
  import OpCodes._

  val AllowedOpCodesInCosting: HashSet[OpCodeExtra] = HashSet[OpCode](
    AppendCode,
    ByIndexCode,
    ConstantCode,
    DivisionCode,
    DowncastCode,
    ExtractBytesWithNoRefCode,
    ExtractRegisterAs,
    ExtractScriptBytesCode,
    FoldCode,
    FuncApplyCode,
    FuncValueCode,
    GetVarCode,
    InputsCode,
    LastBlockUtxoRootHashCode,
    MapCollectionCode,
    FlatMapCollectionCode,
    MaxCode,
    MethodCallCode,
    MinCode,
    MinusCode,
    ModuloCode,
    MultiplyCode,
    OptionGetCode,
    OptionGetOrElseCode,
    OptionIsDefinedCode,
    OutputsCode,
    PlusCode,
    SelectFieldCode,
    SelfCode,
    SigmaPropBytesCode,
    SizeOfCode,
    SliceCode,
    TupleCode,
    UpcastCode
  ).map(toExtra) ++ HashSet[OpCodeExtra](
    OpCostCode,
    PerKbCostOfCode,
    CastCode,
    IntPlusMonoidCode,
    ThunkDefCode,
    ThunkForceCode,
    SCMInputsCode,
    SCMOutputsCode,
    SCMDataInputsCode,
    SCMSelfBoxCode,
    SCMLastBlockUtxoRootHashCode,
    SCMHeadersCode,
    SCMPreHeaderCode,
    SCMGetVarCode,
    SBMPropositionBytesCode,
    SBMBytesCode,
    SBMBytesWithoutRefCode,
    SBMRegistersCode,
    SBMGetRegCode,
    SBMTokensCode,
    SSPMPropBytesCode,
    SAVMTValCode,
    SAVMValueSizeCode,
    SizeMDataSizeCode,
    SPairLCode,
    SPairRCode,
    SCollMSizesCode,
    SOptMSizeOptCode,
    SFuncMSizeEnvCode,
    CSizePairCtorCode,
    CSizeFuncCtorCode,
    CSizeOptionCtorCode,
    CSizeCollCtorCode,
    CSizeBoxCtorCode,
    CSizeContextCtorCode,
    CSizeAnyValueCtorCode,
    CReplCollCtorCode,
    PairOfColsCtorCode,
    CollMSumCode,
    CBMReplicateCode,
    CBMFromItemsCode,
    CostOfCode,
    UOSizeOfCode,
    SPCMSomeCode
  )

  def msgCostLimitError(cost: Long, limit: Long) = s"Estimated execution cost $cost exceeds the limit $limit"

  /** Transforms a serializable ErgoTree type descriptor to the corresponding RType descriptor of SigmaDsl,
    * which is used during evaluation.
    */
  def stypeToRType[T <: SType](t: T): RType[T#WrappedType] = (t match {  // TODO optimize using memoization
    case SBoolean => BooleanType
    case SByte => ByteType
    case SShort => ShortType
    case SInt => IntType
    case SLong => LongType
    case SString => StringType
    case SAny => AnyType
    case SUnit => UnitType
    case SBigInt => BigIntRType
    case SBox => BoxRType
    case SContext => ContextRType
    case SGlobal => SigmaDslBuilderRType
    case SHeader => HeaderRType
    case SPreHeader => PreHeaderRType
    case SGroupElement => GroupElementRType
    case SAvlTree => AvlTreeRType
    case SSigmaProp => SigmaPropRType
    case tup: STuple if tup.items.length == 2 =>
      val tpeA = tup.items(0)
      val tpeB = tup.items(1)
      pairRType(stypeToRType(tpeA), stypeToRType(tpeB))
    case STuple(items) =>
      val types = items.toArray
      val len = types.length
      val rtypes = new Array[SomeType](len)
      cfor(0)(_ < len, _ + 1) { i =>
        rtypes(i) = stypeToRType(types(i)).asInstanceOf[SomeType]
      }
      tupleRType(rtypes)
    case c: SCollectionType[a] => collRType(stypeToRType(c.elemType))
    case o: SOption[a] => optionRType(stypeToRType(o.elemType))
    case SFunc(args, tpeRange, Nil) if args.length == 1 =>
      val tpeArg = args(0)
      funcRType(stypeToRType(tpeArg), stypeToRType(tpeRange))
    case _ =>
      sys.error(s"Don't know how to convert SType $t to RType")
  }).asInstanceOf[RType[T#WrappedType]]

  /** Transforms RType descriptor of SigmaDsl, which is used during evaluation,
    * to the corresponding serializable ErgoTree type descriptor,
    */
  def rtypeToSType[T](t: RType[T]): SType = t match { // TODO optimize using memoization
    case BooleanType => SBoolean
    case ByteType => SByte
    case ShortType => SShort
    case IntType => SInt
    case LongType => SLong
    case StringType => SString
    case AnyType => SAny
    case UnitType => SUnit

    case BigIntegerRType => SBigInt
    case BigIntRType => SBigInt

    case ECPointRType => SGroupElement
    case GroupElementRType => SGroupElement

    case AvlTreeRType => SAvlTree
    case ot: OptionType[_] => sigmastate.SOption(rtypeToSType(ot.tA))
    case BoxRType => SBox
    case ContextRType => SContext
    case SigmaDslBuilderRType => SGlobal
    case HeaderRType => SHeader
    case PreHeaderRType => SPreHeader
    case SigmaPropRType => SSigmaProp
    case SigmaBooleanRType => SSigmaProp
    case tup: TupleType => STuple(tup.items.map(t => rtypeToSType(t)))
    case at: ArrayType[_] => SCollection(rtypeToSType(at.tA))
    case ct: CollType[_] => SCollection(rtypeToSType(ct.tItem))
    case ft: FuncType[_,_] => SFunc(rtypeToSType(ft.tDom), rtypeToSType(ft.tRange))
    case pt: PairType[_,_] => STuple(rtypeToSType(pt.tFst), rtypeToSType(pt.tSnd))
    case pvt: PrimViewType[_,_] => rtypeToSType(pvt.tVal)
    case _ => sys.error(s"Don't know how to convert RType $t to SType")
  }

  /** Tries to reconstruct RType of the given value.
    * If not successfull returns failure. */
  def rtypeOf(value: Any): Try[RType[_]] = Try { value match {
    case arr if arr.getClass.isArray =>
      val itemClass = arr.getClass.getComponentType
      if (itemClass.isPrimitive) {
        val itemTag = ClassTag[Any](itemClass)
        RType.fromClassTag(itemTag)
      } else
        sys.error(s"Cannot compute rtypeOf($value): non-primitive type of array items")

    case coll: Coll[_] => collRType(coll.tItem)
    
    // all primitive types
    case _: Boolean => BooleanType
    case _: Byte  => ByteType
    case _: Short => ShortType
    case _: Int   => IntType
    case _: Long  => LongType
    case _: Char  => CharType
    case _: Float  => FloatType
    case _: Double  => DoubleType
    case _: String  => StringType
    case _: Unit  => UnitType

    case _: BigInteger => BigIntegerRType
    case _: special.sigma.BigInt => BigIntRType

    case _: ECPoint => ECPointRType
    case _: GroupElement => GroupElementRType

    case _: ErgoBox => ErgoBoxRType
    case _: Box => BoxRType

    case _: AvlTreeData => AvlTreeDataRType
    case _: AvlTree => AvlTreeRType

    case _: SigmaBoolean => SigmaBooleanRType
    case _: SigmaProp => SigmaPropRType
    case _: Context => ContextRType
    case _ =>
      sys.error(s"Don't know how to compute typeOf($value)")
  }}

  /** Convert SigmaDsl representation of tuple to ErgoTree serializable representation. */
  def fromDslTuple(value: Any, tupleTpe: STuple): Coll[Any] = value match {
    case t: Tuple2[_,_] => TupleColl(t._1, t._2)
    case a: Coll[Any]@unchecked if a.tItem == RType.AnyType => a
    case _ =>
      sys.error(s"Cannot execute fromDslTuple($value, $tupleTpe)")
  }

  /** Convert ErgoTree serializable representation of tuple to SigmaDsl representation. */
  def toDslTuple(value: Coll[Any], tupleTpe: STuple): Any = tupleTpe match {
    case t if t.items.length == 2 => (value(0), value(1))
    case _ => value
  }

}<|MERGE_RESOLUTION|>--- conflicted
+++ resolved
@@ -6,11 +6,9 @@
 import org.ergoplatform._
 import org.ergoplatform.validation.ValidationRules.{CheckLoopLevelInCostFunction, CheckCostFuncOperation}
 import sigmastate._
-<<<<<<< HEAD
-import sigmastate.Values.{Value, SigmaBoolean, Constant}
-=======
 import sigmastate.Values.{Value, GroupElementConstant, SigmaBoolean, Constant}
->>>>>>> 7cde89d5
+import sigmastate.lang.Terms.OperationId
+import sigmastate.utxo.CostTableStat
 
 import scala.reflect.ClassTag
 import scala.util.Try
@@ -373,13 +371,7 @@
     case _ => error(s"Cannot find value in environment for $s (dataEnv = $dataEnv)")
   }
 
-<<<<<<< HEAD
-  def msgCostLimitError(cost: Long, limit: Long) = s"Estimated execution cost $cost exceeds the limit $limit"
-
   /** Encapsulate simple monotonic (add only) counter with reset. */
-=======
-  /** Incapsulate simple monotonic (add only) counter with reset. */
->>>>>>> 7cde89d5
   class CostCounter(val initialCost: Int) {
     private var _currentCost: Int = initialCost
 
@@ -581,20 +573,9 @@
           case SDBM.substConstants(_,
             In(input: special.collection.Coll[Byte]@unchecked),
             In(positions: special.collection.Coll[Int]@unchecked),
-<<<<<<< HEAD
             In(newVals: special.collection.Coll[Any]@unchecked)) =>
             val res = sigmaDslBuilderValue.substConstants(input, positions, newVals)
             out(res)
-=======
-            In(newVals: special.collection.Coll[Any]@unchecked), _) =>
-            // TODO refactor: call sigmaDslBuilderValue.substConstants
-            val typedNewVals = newVals.toArray.map(v => builder.liftAny(v) match {
-              case Nullable(v) => v
-              case _ => sys.error(s"Cannot evaluate substConstants($input, $positions, $newVals): cannot lift value $v")
-            })
-            val byteArray = SubstConstants.eval(input.toArray, positions.toArray, typedNewVals)(sigmaDslBuilderValue.validationSettings)
-            out(sigmaDslBuilderValue.Colls.fromArray(byteArray))
->>>>>>> 7cde89d5
 
           case CBM.replicate(In(b: special.collection.CollBuilder), In(n: Int), xSym @ In(x)) =>
             out(b.replicate(n, x)(asType[Any](xSym.elem.sourceType)))
