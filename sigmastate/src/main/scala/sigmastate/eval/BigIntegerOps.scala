package sigmastate.eval

import java.math.BigInteger

import scalan.{ExactNumeric, ExactIntegral, ExactOrderingImpl}

import scala.math.{Integral, Ordering}
import special.sigma._
import sigmastate.eval.Extensions._
import special.collection.Coll

object OrderingOps {
  def apply[T](implicit ord: Ordering[T]) = ord

  trait BigIntegerOrdering extends Ordering[BigInteger] {
    def compare(x: BigInteger, y: BigInteger) = x.compareTo(y)
  }
  implicit object BigIntegerOrdering extends BigIntegerOrdering

  trait BigIntOrdering extends Ordering[BigInt] {
    def compare(x: BigInt, y: BigInt) = x.compareTo(y)
  }
  implicit object BigIntOrdering extends BigIntOrdering
}

object NumericOps {

<<<<<<< HEAD
=======
  trait BigIntegerIsIntegral extends Integral[BigInteger] {
    def quot(x: BigInteger, y: BigInteger): BigInteger = x.divide(y)
    def rem(x: BigInteger, y: BigInteger): BigInteger = x.remainder(y)
    def plus(x: BigInteger, y: BigInteger): BigInteger = x.add(y)
    def minus(x: BigInteger, y: BigInteger): BigInteger = x.subtract(y)
    def times(x: BigInteger, y: BigInteger): BigInteger = x.multiply(y)
    def negate(x: BigInteger): BigInteger = x.negate()
    def fromInt(x: Int): BigInteger = BigInteger.valueOf(x)
    def toInt(x: BigInteger): Int = x.intValueExact()
    def toLong(x: BigInteger): Long = x.longValueExact()
    def toFloat(x: BigInteger): Float = x.floatValue()
    def toDouble(x: BigInteger): Double = x.doubleValue()
  }
  implicit object BigIntegerIsIntegral extends BigIntegerIsIntegral with OrderingOps.BigIntegerOrdering

>>>>>>> 7cde89d5
  trait BigIntIsIntegral extends Integral[BigInt] {
    def quot(x: BigInt, y: BigInt): BigInt = x.divide(y)
    def rem(x: BigInt, y: BigInt): BigInt = x.mod(y)
    def plus(x: BigInt, y: BigInt): BigInt = x.add(y)
    def minus(x: BigInt, y: BigInt): BigInt = x.subtract(y)
    def times(x: BigInt, y: BigInt): BigInt = x.multiply(y)
    def negate(x: BigInt): BigInt = x.negate()
    def fromInt(x: Int): BigInt = x.toBigInt
    def toInt(x: BigInt): Int = x.toInt
    def toLong(x: BigInt): Long = x.toLong
    def toFloat(x: BigInt): Float = CostingSigmaDslBuilder.toBigInteger(x).floatValue()
    def toDouble(x: BigInt): Double = CostingSigmaDslBuilder.toBigInteger(x).doubleValue()
  }

  /** The instance of Integral for BigInt.
    *
    * Note: ExactIntegral is not defined for [[special.sigma.BigInt]].
    * This is because arithmetic BigInt operations are handled specially
    * (see `case op: ArithOp[t] if op.tpe == SBigInt =>` in RuntimeCosting.scala).
    * As result [[scalan.primitives.UnBinOps.ApplyBinOp]] nodes are not created for BigInt
    * operations, and hence operation descriptors such as
    * [[scalan.primitives.NumericOps.IntegralDivide]] and
    * [[scalan.primitives.NumericOps.IntegralMod]] are not used for BigInt.
    */
  implicit object BigIntIsIntegral extends BigIntIsIntegral with OrderingOps.BigIntOrdering

  implicit object BigIntIsExactNumeric extends ExactNumeric[BigInt] {
    val n = BigIntIsIntegral
    override def plus(x: BigInt, y: BigInt): BigInt = n.plus(x, y)
    override def minus(x: BigInt, y: BigInt): BigInt = n.minus(x, y)
    override def times(x: BigInt, y: BigInt): BigInt = n.times(x, y)
  }

  implicit object BigIntIsExactOrdering extends ExactOrderingImpl[BigInt](BigIntIsIntegral)
}
<|MERGE_RESOLUTION|>--- conflicted
+++ resolved
@@ -25,8 +25,6 @@
 
 object NumericOps {
 
-<<<<<<< HEAD
-=======
   trait BigIntegerIsIntegral extends Integral[BigInteger] {
     def quot(x: BigInteger, y: BigInteger): BigInteger = x.divide(y)
     def rem(x: BigInteger, y: BigInteger): BigInteger = x.remainder(y)
@@ -42,10 +40,9 @@
   }
   implicit object BigIntegerIsIntegral extends BigIntegerIsIntegral with OrderingOps.BigIntegerOrdering
 
->>>>>>> 7cde89d5
   trait BigIntIsIntegral extends Integral[BigInt] {
     def quot(x: BigInt, y: BigInt): BigInt = x.divide(y)
-    def rem(x: BigInt, y: BigInt): BigInt = x.mod(y)
+    def rem(x: BigInt, y: BigInt): BigInt = x.remainder(y)
     def plus(x: BigInt, y: BigInt): BigInt = x.add(y)
     def minus(x: BigInt, y: BigInt): BigInt = x.subtract(y)
     def times(x: BigInt, y: BigInt): BigInt = x.multiply(y)
