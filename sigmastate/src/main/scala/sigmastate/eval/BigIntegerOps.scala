--- conflicted
+++ resolved
@@ -72,13 +72,8 @@
     */
   implicit object BigIntIsIntegral extends BigIntIsIntegral with OrderingOps.BigIntOrdering
 
-<<<<<<< HEAD
   /** The instance of [[ExactIntegral]] typeclass for [[BigInt]]. */
   implicit object BigIntIsExactIntegral extends ExactIntegral[BigInt] {
-=======
-  /** The instance of [[ExactNumeric]] typeclass for [[BigInt]]. */
-  implicit object BigIntIsExactNumeric extends ExactNumeric[BigInt] {
->>>>>>> 7d873f98
     val n = BigIntIsIntegral
     override def plus(x: BigInt, y: BigInt): BigInt = n.plus(x, y)
     override def minus(x: BigInt, y: BigInt): BigInt = n.minus(x, y)
@@ -91,17 +86,7 @@
       ??? // this method should not be used in v4.x
   }
 
-<<<<<<< HEAD
   implicit val BigIntIsExactNumeric: ExactNumeric[BigInt] = BigIntIsExactIntegral
-=======
-  /** The instance of [[ExactIntegral]] typeclass for [[BigInt]]. */
-  implicit object BigIntIsExactIntegral extends ExactIntegral[BigInt] {
-    val n = BigIntIsIntegral
-    override def plus(x: BigInt, y: BigInt): BigInt = n.plus(x, y)
-    override def minus(x: BigInt, y: BigInt): BigInt = n.minus(x, y)
-    override def times(x: BigInt, y: BigInt): BigInt = n.times(x, y)
-  }
->>>>>>> 7d873f98
 
   /** The instance of [[scalan.ExactOrdering]] typeclass for [[BigInt]]. */
   implicit object BigIntIsExactOrdering extends ExactOrderingImpl[BigInt](BigIntIsIntegral)
