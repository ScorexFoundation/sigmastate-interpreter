--- conflicted
+++ resolved
@@ -17,27 +17,6 @@
     "noCostPropagationPass",
     Pass.defaultPassConfig.copy(constantPropagation = false))
 
-<<<<<<< HEAD
-  override val sigmaDslBuilderValue = CostingSigmaDslBuilder
-  override val costedBuilderValue = sigmaDslBuilderValue.Costing
-  override val monoidBuilderValue = sigmaDslBuilderValue.Monoids
-
-  type RCostingResult[T] = Ref[(Context => T, ((Int, Size[Context])) => Int)]
-
-  case class RCostingResultEx[T](
-    costedGraph: Ref[Costed[Context] => Costed[T]],
-    costF: Ref[((Context, (Int, Size[Context]))) => Int]
-  ) {
-    lazy val calcF: Ref[Context => Any] = costedGraph.sliceCalc(true)
-  }
-
-  def doCostingEx(env: ScriptEnv,
-                  typed: SValue,
-                  okRemoveIsProven: Boolean): RCostingResultEx[Any] = {
-    def buildGraph(env: ScriptEnv, exp: SValue) = {
-      val costed = buildCostedGraph[SType](env.map { case (k, v) => (k: Any, builder.liftAny(v).get) }, exp)
-      asRep[Costed[Context] => Costed[Any]](costed)
-=======
   val sigmaDslBuilderValue = CostingSigmaDslBuilder
   val costedBuilderValue = sigmaDslBuilderValue.Costing
   val monoidBuilderValue = sigmaDslBuilderValue.Monoids
@@ -62,7 +41,6 @@
           if (f.getLambda.y != s) !!!(s"Sigma.isProven found in none-root position", s)
         case None =>
       }
->>>>>>> def2cef3
     }
   }
 }
