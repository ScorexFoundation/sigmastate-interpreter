package sigmastate.eval

<<<<<<< HEAD
import sigmastate.lang.TransformingSigmaBuilder
=======
import sigmastate.SType
import sigmastate.Values.{SValue, Value}
import sigmastate.interpreter.Interpreter.ScriptEnv
import sigmastate.lang.TransformingSigmaBuilder
import sigmastate.lang.exceptions.CostLimitException
import sigmastate.utils.Helpers
import sigmastate.utxo.CostTable
>>>>>>> 5fb56d0a

import java.util.concurrent.locks.ReentrantLock
import scala.util.Try

trait IRContext extends TreeBuilding with GraphBuilding {
  import SigmaProp._

  private val SigmaM = SigmaPropMethods

  override val builder = TransformingSigmaBuilder

  /** Can be used to synchronize access to this IR object from multiple threads. */
  val lock = new ReentrantLock()

  /** Pass configuration which is used to turn-off constant propagation.
    * @see `beginPass(noCostPropagationPass)`  */
  lazy val noConstPropagationPass = new DefaultPass(
    "noCostPropagationPass",
    Pass.defaultPassConfig.copy(constantPropagation = false))

  val sigmaDslBuilderValue = CostingSigmaDslBuilder
  val costedBuilderValue = sigmaDslBuilderValue.Costing
  val monoidBuilderValue = sigmaDslBuilderValue.Monoids

  /** Finds SigmaProp.isProven method calls in the given Lambda `f` */
  def findIsProven[T](f: Ref[Context => T]): Option[Sym] = {
    val Def(Lambda(lam,_,_,_)) = f
    val s = lam.flatSchedule.find(sym => sym.node match {
      case SigmaM.isValid(_) => true
      case _ => false
    })
    s
  }

  /** Checks that if SigmaProp.isProven method calls exists in the given Lambda's schedule,
    * then it is the last operation. */
  def verifyIsProven[T](f: Ref[Context => T]): Try[Unit] = {
    val isProvenOpt = findIsProven(f)
    Try {
      isProvenOpt match {
        case Some(s) =>
          if (f.getLambda.y != s) !!!(s"Sigma.isProven found in none-root position", s)
        case None =>
      }
    }
  }
<<<<<<< HEAD
=======

  /** Can be overriden to to do for example logging of computed results */
  private[sigmastate] def onResult[T](env: ScriptEnv,
                                      tree: SValue,
                                      result: RCostingResultEx[T],
                                      ctx: special.sigma.Context,
                                      estimatedCost: Int,
                                      calcCtx: special.sigma.Context,
                                      executedResult: special.sigma.SigmaProp,
                                      executionTime: Long): Unit = {
  }

  import Size._
  import Context._;

  def checkCost(ctx: SContext, exp: Value[SType],
                costF: Ref[Size[Context] => Int], maxCost: Long): Int = {
    val costFun = compile[SSize[SContext], Int, Size[Context], Int](getDataEnv, costF, Some(maxCost))
    val (_, estimatedCost) = costFun(Sized.sizeOf(ctx))
    if (estimatedCost > maxCost) {
      throw new CostLimitException(estimatedCost, s"Estimated execution cost $estimatedCost exceeds the limit $maxCost in $exp")
    }
    estimatedCost
  }

  /* TODO soft-fork: Version Based Costing
    * The following is based on ErgoTree.header checks performed during deserialization and
    * described in `ErgoTreeSerializer`
    * The next version should ensure that v2 node contained both old and new version of casting
    * component (Coster).
    *
    * Then v2 node during chain validation will use version in the ErgoTree header,
    * 1) if version = 1 then execute the old CosterV1
    * 2) if version = 2 then execute CosterV2.
    * Thus v2 protocol will apply the new costing for only new versions.
    *
    * With this scheme changing the parameters will not have negative effects,
    * the old scripts will be validated according to the old parameter values,
    * and the new ones according to the new values.
    *
    * And taking into account the cleaning of the garbage and cutting the blockchain history,
    * the old scripts at some point will die out of the blockchain.
    */
  /** Increase the cost using the given `costF` graph starting from `initCost`.
    * The total cost is limited by `maxCost`
    * @param ctx script execution context
    * @param costF graph of cost formula which predicts script execution cost in the given ctx
    * @param maxCost limit on the total cost
    * @param initCost initial cost, which is increased by the additional cost computed by costF
    * @return new total cost if Success, or exception wrapped in Failure
    */
  def checkCostWithContext(ctx: SContext,
                costF: Ref[((Context, (Int, Size[Context]))) => Int], maxCost: Long, initCost: Long): Try[Int] = Try {

    val (estimatedCost, accCost) = Helpers.withReentrantLock(lock) { // protect mutable access to this IR
      val costFun = compile[(SContext, (Int, SSize[SContext])), Int, (Context, (Int, Size[Context])), Int](
        getDataEnv, costF, Some(maxCost))
      costFun((ctx, (0, Sized.sizeOf(ctx))))
    }

    if (debugModeSanityChecks) {
      if (estimatedCost != accCost)
        !!!(s"Estimated cost $estimatedCost should be equal $accCost")
    }

    val scaledCost = java7.compat.Math.multiplyExact(estimatedCost.toLong, CostTable.costFactorIncrease.toLong) / CostTable.costFactorDecrease
    val totalCost = Evaluation.addCostChecked(initCost, scaledCost, maxCost)
    totalCost.toInt
  }

>>>>>>> 5fb56d0a
}

/** IR context to be used by blockchain nodes to validate transactions. */
class RuntimeIRContext extends IRContext {
}

/** IR context to be used by script development tools to compile ErgoScript into ErgoTree bytecode. */
class CompiletimeIRContext extends IRContext with CompiletimeCosting {
}
<|MERGE_RESOLUTION|>--- conflicted
+++ resolved
@@ -1,16 +1,6 @@
 package sigmastate.eval
 
-<<<<<<< HEAD
 import sigmastate.lang.TransformingSigmaBuilder
-=======
-import sigmastate.SType
-import sigmastate.Values.{SValue, Value}
-import sigmastate.interpreter.Interpreter.ScriptEnv
-import sigmastate.lang.TransformingSigmaBuilder
-import sigmastate.lang.exceptions.CostLimitException
-import sigmastate.utils.Helpers
-import sigmastate.utxo.CostTable
->>>>>>> 5fb56d0a
 
 import java.util.concurrent.locks.ReentrantLock
 import scala.util.Try
@@ -57,79 +47,6 @@
       }
     }
   }
-<<<<<<< HEAD
-=======
-
-  /** Can be overriden to to do for example logging of computed results */
-  private[sigmastate] def onResult[T](env: ScriptEnv,
-                                      tree: SValue,
-                                      result: RCostingResultEx[T],
-                                      ctx: special.sigma.Context,
-                                      estimatedCost: Int,
-                                      calcCtx: special.sigma.Context,
-                                      executedResult: special.sigma.SigmaProp,
-                                      executionTime: Long): Unit = {
-  }
-
-  import Size._
-  import Context._;
-
-  def checkCost(ctx: SContext, exp: Value[SType],
-                costF: Ref[Size[Context] => Int], maxCost: Long): Int = {
-    val costFun = compile[SSize[SContext], Int, Size[Context], Int](getDataEnv, costF, Some(maxCost))
-    val (_, estimatedCost) = costFun(Sized.sizeOf(ctx))
-    if (estimatedCost > maxCost) {
-      throw new CostLimitException(estimatedCost, s"Estimated execution cost $estimatedCost exceeds the limit $maxCost in $exp")
-    }
-    estimatedCost
-  }
-
-  /* TODO soft-fork: Version Based Costing
-    * The following is based on ErgoTree.header checks performed during deserialization and
-    * described in `ErgoTreeSerializer`
-    * The next version should ensure that v2 node contained both old and new version of casting
-    * component (Coster).
-    *
-    * Then v2 node during chain validation will use version in the ErgoTree header,
-    * 1) if version = 1 then execute the old CosterV1
-    * 2) if version = 2 then execute CosterV2.
-    * Thus v2 protocol will apply the new costing for only new versions.
-    *
-    * With this scheme changing the parameters will not have negative effects,
-    * the old scripts will be validated according to the old parameter values,
-    * and the new ones according to the new values.
-    *
-    * And taking into account the cleaning of the garbage and cutting the blockchain history,
-    * the old scripts at some point will die out of the blockchain.
-    */
-  /** Increase the cost using the given `costF` graph starting from `initCost`.
-    * The total cost is limited by `maxCost`
-    * @param ctx script execution context
-    * @param costF graph of cost formula which predicts script execution cost in the given ctx
-    * @param maxCost limit on the total cost
-    * @param initCost initial cost, which is increased by the additional cost computed by costF
-    * @return new total cost if Success, or exception wrapped in Failure
-    */
-  def checkCostWithContext(ctx: SContext,
-                costF: Ref[((Context, (Int, Size[Context]))) => Int], maxCost: Long, initCost: Long): Try[Int] = Try {
-
-    val (estimatedCost, accCost) = Helpers.withReentrantLock(lock) { // protect mutable access to this IR
-      val costFun = compile[(SContext, (Int, SSize[SContext])), Int, (Context, (Int, Size[Context])), Int](
-        getDataEnv, costF, Some(maxCost))
-      costFun((ctx, (0, Sized.sizeOf(ctx))))
-    }
-
-    if (debugModeSanityChecks) {
-      if (estimatedCost != accCost)
-        !!!(s"Estimated cost $estimatedCost should be equal $accCost")
-    }
-
-    val scaledCost = java7.compat.Math.multiplyExact(estimatedCost.toLong, CostTable.costFactorIncrease.toLong) / CostTable.costFactorDecrease
-    val totalCost = Evaluation.addCostChecked(initCost, scaledCost, maxCost)
-    totalCost.toInt
-  }
-
->>>>>>> 5fb56d0a
 }
 
 /** IR context to be used by blockchain nodes to validate transactions. */
