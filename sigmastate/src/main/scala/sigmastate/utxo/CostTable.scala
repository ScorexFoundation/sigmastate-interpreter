--- conflicted
+++ resolved
@@ -298,14 +298,6 @@
     CostTable(parsed.toMap)
   }
 
-<<<<<<< HEAD
-  //Maximum cost of a script
-  val ScriptLimit = SigmaConstants.ScriptCostLimit.value
-
-  //Maximum number of expressions in initial(non-reduced script)
-  val MaxExpressions = 300
-=======
->>>>>>> 571571fd
 }
 
 
