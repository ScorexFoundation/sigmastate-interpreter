--- conflicted
+++ resolved
@@ -234,11 +234,7 @@
     def opCode: OpCode
 
     /** Returns cost descriptor of this operation. */
-<<<<<<< HEAD
-    def costKind: CostKind
-=======
     def costKind: CostKind = ??? // TODO v5.0: make abstract
->>>>>>> ce3cb601
 
     override def toString: String = s"${this.getClass.getSimpleName}(${opCode.toUByte})"
 
@@ -262,21 +258,13 @@
   /** Should be inherited by companion objects of operations with fixed cost kind. */
   trait FixedCostValueCompanion extends ValueCompanion {
     /** Returns cost descriptor of this operation. */
-<<<<<<< HEAD
-    def costKind: FixedCost
-=======
     override def costKind: FixedCost = ??? // TODO v5.0: make abstract
->>>>>>> ce3cb601
   }
 
   /** Should be inherited by companion objects of operations with per-item cost kind. */
   trait PerItemCostValueCompanion extends ValueCompanion {
     /** Returns cost descriptor of this operation. */
-<<<<<<< HEAD
-    def costKind: PerItemCost
-=======
     override def costKind: PerItemCost = ??? // TODO v5.0: make abstract
->>>>>>> ce3cb601
   }
 
   abstract class EvaluatedValue[+S <: SType] extends Value[S] {
