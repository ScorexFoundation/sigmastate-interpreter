package sigmastate

import java.math.BigInteger
import java.util
import java.util.Objects

import org.bitbucket.inkytonik.kiama.relation.Tree
import org.bitbucket.inkytonik.kiama.rewriting.Rewriter.{strategy, everywherebu}
import org.ergoplatform.validation.ValidationException
import scalan.{Nullable, RType}
import scalan.util.CollectionUtil._
import sigmastate.SCollection.{SIntArray, SByteArray}
import sigmastate.interpreter.CryptoConstants.EcPointType
import sigmastate.interpreter.{CryptoConstants, ErgoTreeEvaluator}
import sigmastate.serialization.{OpCodes, ConstantStore, _}
import sigmastate.serialization.OpCodes._
import sigmastate.TrivialProp.{FalseProp, TrueProp}
import sigmastate.Values.ErgoTree.substConstants
import sigmastate.basics.DLogProtocol.ProveDlog
import sigmastate.basics.ProveDHTuple
import sigmastate.lang.Terms._
import sigmastate.utxo._
import sigmastate.SType.SigmaBooleanRType
import special.sigma.Extensions._
import sigmastate.eval._
import sigmastate.eval.Extensions._
import scalan.util.Extensions.ByteOps
import sigmastate.interpreter.ErgoTreeEvaluator.{DataEnv, error}
import spire.syntax.all.cfor

import scala.language.implicitConversions
import scala.reflect.ClassTag
import sigmastate.lang.DefaultSigmaBuilder._
import sigmastate.serialization.ErgoTreeSerializer.DefaultSerializer
import sigmastate.serialization.transformers.ProveDHTupleSerializer
import sigmastate.utils.{SigmaByteReader, SigmaByteWriter}
<<<<<<< HEAD
import special.sigma.{AnyValue, AvlTree, PreHeader, Header, _}
import sigmastate.lang.{Terms, SourceContext}
=======
import special.sigma.{AvlTree, PreHeader, Header, _}
import sigmastate.lang.SourceContext
>>>>>>> 7cde89d5
import special.collection.Coll
import sigmastate.SType.AnyOps

import scala.collection.mutable
import scala.collection.mutable.ArrayBuffer

object Values {

  type SValue = Value[SType]

  /** Base class for all ErgoTree expression nodes.
    * @see [[sigmastate.Values.ErgoTree]]
    */
  abstract class Value[+S <: SType] extends SigmaNode {
    /** The companion node descriptor with opCode, cost and other metadata. */
    def companion: ValueCompanion

    /** Unique id of the node class used in serialization of ErgoTree. */
    def opCode: OpCode = companion.opCode

    /** The type of the value represented by this node. If the value is an operation it is
      * the type of operation result. */
    def tpe: S

    /** Every value represents an operation and that operation can be associated with a function type,
      * describing functional meaning of the operation, kind of operation signature.
      * Thus we can obtain global operation identifiers by combining Value.opName with Value.opType,
      * so that if (v1.opName == v2.opName) && (v1.opType == v2.opType) then v1 and v2 are functionally
      * point-wise equivalent.
      * This in particular means that if two _different_ ops have the same opType they _should_ have
      * different opNames.
      * Thus defined op ids are used in a Cost Model - a table of all existing primitives coupled with
      * performance parameters.
      * */
    def opType: SFunc

    def opName: String = this.getClass.getSimpleName

    /** Parser has some source information like line,column in the text. We need to keep it up until RuntimeCosting.
    * The way to do this is to add Nullable property to every Value. Since Parser is always using SigmaBuilder
    * to create nodes,
    * Adding additional (implicit source: SourceContext) parameter to every builder method would pollute its API
    * and also doesn't make sence during deserialization, where Builder is also used.
    * We can assume some indirect mechanism to pass current source context into every mkXXX method of Builder.
    * We can pass it using `scala.util.DynamicVariable` by wrapping each mkXXX call into `withValue { }` calls.
    * The same will happen in Typer.
    * We can take sourceContext from untyped nodes and use it while creating typed nodes.
    * And we can make sourceContext of every Value writeOnce value, i.e. it will be Nullable.Null by default,
    * but can be set afterwards, but only once.
    * This property will not participate in equality and other operations, so will be invisible for existing code.
    * But Builder can use it to set sourceContext if it is present.
    */
    private[sigmastate] var _sourceContext: Nullable[SourceContext] = Nullable.None
    def sourceContext: Nullable[SourceContext] = _sourceContext
    def sourceContext_=(srcCtx: Nullable[SourceContext]): Unit =
      if (_sourceContext.isEmpty) {
        _sourceContext = srcCtx
      } else {
        sys.error("_sourceContext can be set only once")
      }

    /** Defines an evaluation semantics of this tree node (aka Value or expression) in the given data environment.
      * Should be implemented by all the ErgoTree nodes (aka operations).
      * Thus, the ErgoTree interpreter implementation consists of combined implementations of this method.
      * NOTE, this method shouldn't be called directly, instead use `evalTo` method.
      *
      * @param  E   Evaluator which defines evaluation context, cost accumulator, settings etc.
      * @param  env immutable map, which binds variables (given by ids) to the values
      * @return the data value which is the result of evaluation
      */
    protected def eval(E: ErgoTreeEvaluator, env: DataEnv): Any = sys.error(s"Should be overriden in ${this.getClass}: $this")

    /** Evaluates this node to the value of the given expected type.
      * This method should called from all `eval` implementations.
      *
      * @tparam T expected type of the resulting value
      * @param  E   Evaluator which defines evaluation context, cost accumulator, settings etc.
      * @param  env immutable map, which binds variables (given by ids) to the values
      * @return the data value which is the result of evaluation
      */
    @inline final def evalTo[T](E: ErgoTreeEvaluator, env: DataEnv): T = {
      if (E.settings.isMeasureOperationTime) E.profiler.onBeforeNode(this)
      val v = eval(E, env)
      if (E.settings.isMeasureOperationTime) E.profiler.onAfterNode(this)
      v.asInstanceOf[T]
    }
  }

  object Value {
    type PropositionCode = Byte

    implicit def liftByte (n: Byte) : Value[SByte.type]  = ByteConstant(n)
    implicit def liftShort(n: Short): Value[SShort.type] = ShortConstant(n)
    implicit def liftInt  (n: Int)  : Value[SInt.type]   = IntConstant(n)
    implicit def liftLong (n: Long) : Value[SLong.type]  = LongConstant(n)

    implicit def liftByteArray(arr: Array[Byte]): Value[SByteArray] = ByteArrayConstant(arr)

    implicit def liftBigInt(arr: BigInt): Value[SBigInt.type] = BigIntConstant(arr)

    implicit def liftGroupElement(g: GroupElement): Value[SGroupElement.type] = GroupElementConstant(g)
    implicit def liftECPoint(g: EcPointType): Value[SGroupElement.type] = GroupElementConstant(g)

    implicit def liftSigmaProp(g: SigmaProp): Value[SSigmaProp.type] = SigmaPropConstant(g)
    implicit def liftSigmaBoolean(sb: SigmaBoolean): Value[SSigmaProp.type] = SigmaPropConstant(SigmaDsl.SigmaProp(sb))

    object Typed {
      def unapply(v: SValue): Option[(SValue, SType)] = Some((v, v.tpe))
    }
    def notSupportedError(v: SValue, opName: String) =
      throw new IllegalArgumentException(s"Method $opName is not supported for node $v")

<<<<<<< HEAD
    import sigmastate.utxo.JitCostTable

    def costOf(opName: String, opType: SFunc): Int = {
      val operId = OperationId(opName, opType)
      val cost = JitCostTable.DefaultCosts(operId)
      cost
    }

    def costOf(method: SMethod): Int = {
      val methodTemplate = method.objType.methodById(method.methodId)
      val opId = methodTemplate.opId
      costOf(opId.name, opId.opType.copy(tpeParams = Nil))
    }

    def perKbCostOf(method: SMethod, dataSize: Int): Int = {
      val methodTemplate = method.objType.methodById(method.methodId)
      val opId = methodTemplate.opId
      perKbCostOf(opId.name, opId.opType.copy(tpeParams = Nil), dataSize)
    }

    def perKbCostOf(opName: String, opType: SFunc, dataSize: Int): Int = {
      val opNamePerKb = s"${opName}_per_kb"
      val operId = OperationId(opNamePerKb, opType)
      val cost = JitCostTable.DefaultCosts(operId)
      val numKbs = dataSize / 1024 + 1
      numKbs * cost
    }

    def perKbCostOf(node: SValue, dataSize: Int): Int = {
      perKbCostOf(node.getClass.getSimpleName, node.opType, dataSize)
    }

    def perItemCostOf(node: SValue, arrLength: Int) = {
      val opName = s"${node.getClass.getSimpleName}_per_item"
      costOf(opName, node.opType) * arrLength
    }

    def constCost(tpe: SType): Int = tpe match {
      case _: SFunc =>
        costOf(s"Lambda", Constant[SType](SFunc.identity.asWrappedType, tpe).opType)
      case _ =>
        costOf(s"Const", Constant[SType](SType.DummyValue, tpe).opType)
    }

    private val _costOfProveDlogEval = costOf("ProveDlogEval", SFunc(SUnit, SSigmaProp))
    private val _costOfProveDHTuple = costOf("ProveDHTuple", SFunc(SUnit, SSigmaProp))

    def costOfSigmaTree(sigmaTree: SigmaBoolean): Int = sigmaTree match {
      case _: ProveDlog => _costOfProveDlogEval
      case _: ProveDHTuple => _costOfProveDHTuple
      case CAND(children) => Colls.fromArray(children.toArray).map(costOfSigmaTree(_)).sum(SigmaDsl.Monoids.intPlusMonoid)
      case COR(children)  => Colls.fromArray(children.toArray).map(costOfSigmaTree(_)).sum(SigmaDsl.Monoids.intPlusMonoid)
      case CTHRESHOLD(_, children)  => Colls.fromArray(children.toArray).map(costOfSigmaTree(_)).sum(SigmaDsl.Monoids.intPlusMonoid)
      case _ => JitCostTable.MinimalCost
    }

    def costOf(v: SValue): Int = v match {
      case l: Terms.Lambda =>
        constCost(l.tpe)
      case l: FuncValue =>
        constCost(l.tpe)
      case sigmastate.Upcast(_, SBigInt) =>
        costOf("Upcast", Upcast.BigIntOpType)
      case sigmastate.Downcast(v, _) if v.tpe == SBigInt =>
        costOf("Downcast", Downcast.BigIntOpType)
      case c @ Constant(p: SigmaProp, tpe) =>
        costOfSigmaTree(p)
      case _: OptionGet[_] => SigmaDsl.CostModel.SelectField
      case _: GetVar[_] => SigmaDsl.CostModel.GetVar

      case _ =>
        Value.costOf(v.opName, v.opType)
    }

=======
    /** Immutable empty array of values. Can be used to avoid allocation. */
    val EmptyArray = Array.empty[SValue]

    /** Immutable empty Seq of values. Can be used to avoid allocation. */
    val EmptySeq: IndexedSeq[SValue] = EmptyArray
>>>>>>> 7cde89d5
  }

  trait ValueCompanion extends SigmaNodeCompanion {
    import ValueCompanion._
    /** Unique id of the node class used in serialization of ErgoTree. */
    def opCode: OpCode

    override def toString: String = s"${this.getClass.getSimpleName}(${opCode.toUByte})"

    def typeName: String = this.getClass.getSimpleName.replace("$", "")

    def init() {
      if (this.opCode != 0 && _allOperations.contains(this.opCode))
        throw sys.error(s"Operation $this already defined")
      _allOperations += (this.opCode -> this)
    }

    init()

  }
  object ValueCompanion {
    private val _allOperations: mutable.HashMap[Byte, ValueCompanion] = mutable.HashMap.empty
    lazy val allOperations = _allOperations.toMap
  }

  abstract class EvaluatedValue[+S <: SType] extends Value[S] {
    val value: S#WrappedType
    def opType: SFunc = {
      val resType = tpe match {
        case ct : SCollection[_] =>
          SCollection(ct.typeParams.head.ident)
        case ft @ SFunc(_, _, _) =>
          ft.getGenericType
        case _ => tpe
      }
      SFunc(mutable.WrappedArray.empty, resType)
    }
  }

  abstract class Constant[+S <: SType] extends EvaluatedValue[S] {}

  case class ConstantNode[S <: SType](value: S#WrappedType, tpe: S) extends Constant[S] {
    assert(Constant.isCorrectType(value, tpe), s"Invalid type of constant value $value, expected type $tpe")
    override def companion: ValueCompanion = Constant
    override def opCode: OpCode = companion.opCode
    override def opName: String = s"Const"

    protected final override def eval(E: ErgoTreeEvaluator, env: DataEnv): Any = {
      E.addCostOf(this)
      value
    }

    override def equals(obj: scala.Any): Boolean = (obj != null) && (this.eq(obj.asInstanceOf[AnyRef]) || (obj match {
      case c: Constant[_] => tpe == c.tpe && Objects.deepEquals(value, c.value)
      case _ => false
    }))

    override def hashCode(): Int = util.Arrays.deepHashCode(Array(value.asInstanceOf[AnyRef], tpe))

    override def toString: String = tpe.asInstanceOf[SType] match {
      case SGroupElement if value.isInstanceOf[GroupElement] =>
        s"ConstantNode(${showECPoint(value.asInstanceOf[GroupElement])},$tpe)"
      case SGroupElement  =>
        sys.error(s"Invalid value in Constant($value, $tpe)")
      case SInt => s"IntConstant($value)"
      case SLong => s"LongConstant($value)"
      case SBoolean if value == true => "TrueLeaf"
      case SBoolean if value == false => "FalseLeaf"
      case _ => s"ConstantNode($value,$tpe)"
    }
  }

  object Constant extends ValueCompanion {
    override def opCode: OpCode = ConstantCode

    /** Immutable empty array, can be used to save allocations in many places. */
    val EmptyArray = Array.empty[Constant[SType]]

    /** Immutable empty IndexedSeq, can be used to save allocations in many places. */
    val EmptySeq: IndexedSeq[Constant[SType]] = Array.empty[Constant[SType]]

    /** Helper factory method. */
    def apply[S <: SType](value: S#WrappedType, tpe: S): Constant[S] = ConstantNode(value, tpe)

    /** Recognizer of Constant tree nodes used in patterns. */
    def unapply[S <: SType](v: EvaluatedValue[S]): Option[(S#WrappedType, S)] = v match {
      case ConstantNode(value, tpe) => Some((value, tpe))
      case _ => None
    }

    /** Checks that the type of the value corresponds to the descriptor `tpe`.
      * If the value has complex structure only root type constructor is checked.
      * NOTE, this is surface check with possible false positives, but it is ok
      * when used in assertions, like `assert(isCorrestType(...))`, see `ConstantNode`.
      */
    def isCorrectType[T <: SType](value: Any, tpe: T): Boolean = value match {
      case c: Coll[_] => tpe match {
        case STuple(items) => c.tItem == RType.AnyType && c.length == items.length
        case tpeColl: SCollection[_] => true
        case _ => sys.error(s"Collection value $c has unexpected type $tpe")
      }
      case _: Option[_] => tpe.isOption
      case _: Tuple2[_,_] => tpe.isTuple && tpe.asTuple.items.length == 2
      case _: Boolean => tpe == SBoolean
      case _: Byte => tpe == SByte
      case _: Short => tpe == SShort
      case _: Int => tpe == SInt
      case _: Long => tpe == SLong
      case _: BigInt => tpe == SBigInt
      case _: String => tpe == SString
      case _: GroupElement => tpe.isGroupElement
      case _: SigmaProp => tpe.isSigmaProp
      case _: AvlTree => tpe.isAvlTree
      case _: Box => tpe.isBox
      case _: PreHeader => tpe == SPreHeader
      case _: Header => tpe == SHeader
      case _: Context => tpe == SContext
      case _: Function1[_,_] => tpe.isFunc
      case _: Unit => tpe == SUnit
      case _ => false
    }
  }

  /** Placeholder for a constant in ErgoTree. Zero based index in ErgoTree.constants array. */
  case class ConstantPlaceholder[S <: SType](id: Int, override val tpe: S) extends Value[S] {
    def opType = SFunc(SInt, tpe)
    override def companion: ValueCompanion = ConstantPlaceholder
    override protected def eval(E: ErgoTreeEvaluator, env: DataEnv): Any = {
      val c = E.constants(id)
      E.addCostOf(c)
      c.value
    }
  }
  object ConstantPlaceholder extends ValueCompanion {
    override def opCode: OpCode = ConstantPlaceholderCode
  }

  trait NotReadyValue[S <: SType] extends Value[S] {
  }

  /** Base class for references to context variables. */
  trait ContextVariable[S <: SType] extends NotReadyValue[S] {
  }

  /** Reference a context variable by id. */
  trait TaggedVariable[T <: SType] extends ContextVariable[T] {
    val varId: Byte
  }

  case class TaggedVariableNode[T <: SType](varId: Byte, override val tpe: T)
    extends TaggedVariable[T] {
    override def companion = TaggedVariable
    def opType: SFunc = Value.notSupportedError(this, "opType")
  }

  object TaggedVariable extends ValueCompanion {
    override def opCode: OpCode = TaggedVariableCode
    def apply[T <: SType](varId: Byte, tpe: T): TaggedVariable[T] =
      TaggedVariableNode(varId, tpe)
  }

  case class UnitConstant() extends EvaluatedValue[SUnit.type] {
    override def tpe = SUnit
    val value = ()
    override def companion: ValueCompanion = UnitConstant
  }
  object UnitConstant extends ValueCompanion {
    override val opCode = UnitConstantCode
  }

  type BoolValue = Value[SBoolean.type]
  type ByteValue = Value[SByte.type]
  type ShortValue = Value[SShort.type]
  type IntValue = Value[SInt.type]
  type LongValue = Value[SLong.type]
  type StringValue = Value[SString.type]
  type BigIntValue = Value[SBigInt.type]
  type BoxValue = Value[SBox.type]
  type GroupElementValue = Value[SGroupElement.type]
  type SigmaPropValue = Value[SSigmaProp.type]
  type AvlTreeValue = Value[SAvlTree.type]

  type ByteConstant = Constant[SByte.type]
  type ShortConstant = Constant[SShort.type]
  type IntConstant = Constant[SInt.type]
  type LongConstant = Constant[SLong.type]
  type StringConstant = Constant[SString.type]
  type BigIntConstant = Constant[SBigInt.type]
  type BoxConstant = Constant[SBox.type]
  type GroupElementConstant = Constant[SGroupElement.type]
  type SigmaPropConstant = Constant[SSigmaProp.type]
  type AvlTreeConstant = Constant[SAvlTree.type]

  object ByteConstant {
    def apply(value: Byte): Constant[SByte.type] = Constant[SByte.type](value, SByte)
  }
  object ShortConstant {
    def apply(value: Short): Constant[SShort.type]  = Constant[SShort.type](value, SShort)
  }
  object IntConstant {
    def apply(value: Int): Constant[SInt.type]  = Constant[SInt.type](value, SInt)
    def unapply(v: SValue): Option[Int] = v match {
      case Constant(value: Int, SInt) => Some(value)
      case _ => None
    }

    def Zero = IntConstant(0)
  }
  object LongConstant {
    def apply(value: Long): Constant[SLong.type]  = Constant[SLong.type](value, SLong)
    def unapply(v: SValue): Option[Long] = v match {
      case Constant(value: Long, SLong) => Some(value)
      case _ => None
    }
  }
  object BigIntConstant {
    def apply(value: BigInt): Constant[SBigInt.type] = Constant[SBigInt.type](value, SBigInt)
    def apply(value: BigInteger): Constant[SBigInt.type] = Constant[SBigInt.type](SigmaDsl.BigInt(value), SBigInt)
    def apply(value: Long): Constant[SBigInt.type] = Constant[SBigInt.type](SigmaDsl.BigInt(BigInteger.valueOf(value)), SBigInt)
  }

  object StringConstant {
    def apply(value: String): Constant[SString.type]  = Constant[SString.type](value, SString)
    def unapply(v: SValue): Option[String] = v match {
      case Constant(value: String, SString) => Some(value)
      case _ => None
    }
  }

  object BoxConstant {
    def apply(value: Box): Constant[SBox.type] = Constant[SBox.type](value, SBox)
  }

  object GroupElementConstant {
    def apply(value: EcPointType): Constant[SGroupElement.type] = apply(SigmaDsl.GroupElement(value))
    def apply(value: GroupElement): Constant[SGroupElement.type] = Constant[SGroupElement.type](value, SGroupElement)
    def unapply(v: SValue): Option[GroupElement] = v match {
      case Constant(value: GroupElement, SGroupElement) => Some(value)
      case _ => None
    }
  }

  val FalseSigmaProp = SigmaPropConstant(SigmaDsl.SigmaProp(TrivialProp.FalseProp))
  val TrueSigmaProp = SigmaPropConstant(SigmaDsl.SigmaProp(TrivialProp.TrueProp))

  implicit def boolToSigmaProp(b: BoolValue): SigmaPropValue = BoolToSigmaProp(b)

  object SigmaPropConstant {
    def apply(value: SigmaProp): Constant[SSigmaProp.type] = Constant[SSigmaProp.type](value, SSigmaProp)
    def apply(value: SigmaBoolean): Constant[SSigmaProp.type] = Constant[SSigmaProp.type](SigmaDsl.SigmaProp(value), SSigmaProp)
    def unapply(v: SValue): Option[SigmaProp] = v match {
      case Constant(value: SigmaProp, SSigmaProp) => Some(value)
      case _ => None
    }
  }

  object AvlTreeConstant {
    def apply(value: AvlTree): Constant[SAvlTree.type] = Constant[SAvlTree.type](value, SAvlTree)
  }

  object PreHeaderConstant {
    def apply(value: PreHeader): Constant[SPreHeader.type]  = Constant[SPreHeader.type](value, SPreHeader)
    def unapply(v: SValue): Option[PreHeader] = v match {
      case Constant(value: PreHeader, SPreHeader) => Some(value)
      case _ => None
    }
  }
  
  object HeaderConstant {
    def apply(value: Header): Constant[SHeader.type]  = Constant[SHeader.type](value, SHeader)
    def unapply(v: SValue): Option[Header] = v match {
      case Constant(value: Header, SHeader) => Some(value)
      case _ => None
    }
  }

  trait NotReadyValueInt extends NotReadyValue[SInt.type] {
    override def tpe = SInt
  }

  trait NotReadyValueLong extends NotReadyValue[SLong.type] {
    override def tpe = SLong
  }

  trait NotReadyValueBigInt extends NotReadyValue[SBigInt.type] {
    override def tpe = SBigInt
  }

  type TaggedBoolean = TaggedVariable[SBoolean.type]
  type TaggedByte = TaggedVariable[SByte.type]
  type TaggedShort = TaggedVariable[SShort.type]
  type TaggedInt = TaggedVariable[SInt.type]
  type TaggedLong = TaggedVariable[SLong.type]
  type TaggedBigInt = TaggedVariable[SBigInt.type]
  type TaggedBox = TaggedVariable[SBox.type]
  type TaggedGroupElement = TaggedVariable[SGroupElement.type]
  type TaggedSigmaProp = TaggedVariable[SSigmaProp.type]
  type TaggedAvlTree = TaggedVariable[SAvlTree.type]
  type TaggedByteArray = TaggedVariable[SCollection[SByte.type]]

  def TaggedBox(id: Byte): Value[SBox.type] = mkTaggedVariable(id, SBox)
  def TaggedAvlTree(id: Byte): Value[SAvlTree.type] = mkTaggedVariable(id, SAvlTree)

  trait EvaluatedCollection[T <: SType, C <: SCollection[T]] extends EvaluatedValue[C] {
    def elementType: T
  }

  type CollectionConstant[T <: SType] = Constant[SCollection[T]]

  object CollectionConstant {
    def apply[T <: SType](value: Coll[T#WrappedType], elementType: T): Constant[SCollection[T]] =
      Constant[SCollection[T]](value, SCollection(elementType))
    def unapply[T <: SType](node: Value[SCollection[T]]): Option[(Coll[T#WrappedType], T)] = node match {
      case c: Constant[SCollection[a]] @unchecked if c.tpe.isCollection =>
        val v = c.value.asInstanceOf[Coll[T#WrappedType]]
        val t = c.tpe.elemType
        Some((v, t))
      case _ => None
    }
  }

  val ByteArrayTypeCode = (SCollectionType.CollectionTypeCode + SByte.typeCode).toByte

  object ByteArrayConstant {
    def apply(value: Coll[Byte]): CollectionConstant[SByte.type] = CollectionConstant[SByte.type](value, SByte)
    def apply(value: Array[Byte]): CollectionConstant[SByte.type] = CollectionConstant[SByte.type](value.toColl, SByte)
    def unapply(node: SValue): Option[Coll[Byte]] = node match {
      case coll: CollectionConstant[SByte.type] @unchecked => coll match {
        case CollectionConstant(arr, SByte) => Some(arr)
        case _ => None
      }
      case _ => None
    }
  }

  object ShortArrayConstant {
    def apply(value: Coll[Short]): CollectionConstant[SShort.type] = CollectionConstant[SShort.type](value, SShort)
    def apply(value: Array[Short]): CollectionConstant[SShort.type] = CollectionConstant[SShort.type](value.toColl, SShort)
    def unapply(node: SValue): Option[Coll[Short]] = node match {
      case coll: CollectionConstant[SShort.type] @unchecked => coll match {
        case CollectionConstant(arr, SShort) => Some(arr)
        case _ => None
      }
      case _ => None
    }
  }

  object IntArrayConstant {
    def apply(value: Coll[Int]): CollectionConstant[SInt.type] = CollectionConstant[SInt.type](value, SInt)
    def apply(value: Array[Int]): CollectionConstant[SInt.type] = CollectionConstant[SInt.type](value.toColl, SInt)
    def unapply(node: SValue): Option[Coll[Int]] = node match {
      case coll: CollectionConstant[SInt.type] @unchecked => coll match {
        case CollectionConstant(arr, SInt) => Some(arr)
        case _ => None
      }
      case _ => None
    }
  }

  object LongArrayConstant {
    def apply(value: Coll[Long]): CollectionConstant[SLong.type] = CollectionConstant[SLong.type](value, SLong)
    def apply(value: Array[Long]): CollectionConstant[SLong.type] = CollectionConstant[SLong.type](value.toColl, SLong)
    def unapply(node: SValue): Option[Coll[Long]] = node match {
      case coll: CollectionConstant[SLong.type] @unchecked => coll match {
        case CollectionConstant(arr, SLong) => Some(arr)
        case _ => None
      }
      case _ => None
    }
  }

  object BigIntArrayConstant {
    def apply(value: Coll[BigInt]): CollectionConstant[SBigInt.type] = CollectionConstant[SBigInt.type](value, SBigInt)
    def apply(value: Array[BigInt]): CollectionConstant[SBigInt.type] = CollectionConstant[SBigInt.type](value.toColl, SBigInt)
    def unapply(node: SValue): Option[Coll[BigInt]] = node match {
      case coll: CollectionConstant[SBigInt.type] @unchecked => coll match {
        case CollectionConstant(arr, SBigInt) => Some(arr)
        case _ => None
      }
      case _ => None
    }
  }

  val BoolArrayTypeCode = (SCollectionType.CollectionTypeCode + SBoolean.typeCode).toByte

  object BoolArrayConstant {
    def apply(value: Coll[Boolean]): CollectionConstant[SBoolean.type] = CollectionConstant[SBoolean.type](value, SBoolean)
    def apply(value: Array[Boolean]): CollectionConstant[SBoolean.type] = apply(value.toColl)
    def unapply(node: SValue): Option[Coll[Boolean]] = node match {
      case coll: CollectionConstant[SBoolean.type] @unchecked => coll match {
        case CollectionConstant(arr, SBoolean) => Some(arr)
        case _ => None
      }
      case _ => None
    }
  }

  trait NotReadyValueByteArray extends NotReadyValue[SByteArray] {
    override def tpe = SByteArray
  }

  trait NotReadyValueAvlTree extends NotReadyValue[SAvlTree.type] {
    override def tpe = SAvlTree
  }

  case object GroupGenerator extends EvaluatedValue[SGroupElement.type] with ValueCompanion {
    override def opCode: OpCode = OpCodes.GroupGeneratorCode
    override def tpe = SGroupElement
    override val value = SigmaDsl.GroupElement(CryptoConstants.dlogGroup.generator)
    override def companion = this
    protected final override def eval(E: ErgoTreeEvaluator, env: DataEnv): Any = {
      SigmaDsl.groupGenerator
      // TODO JITC
    }
  }


  trait NotReadyValueGroupElement extends NotReadyValue[SGroupElement.type] {
    override def tpe = SGroupElement
  }

  type BooleanConstant = Constant[SBoolean.type]

  object BooleanConstant {
    def fromBoolean(v: Boolean): BooleanConstant = if (v) TrueLeaf else FalseLeaf
    def apply(value: Boolean): BooleanConstant = Constant[SBoolean.type](value, SBoolean)
    def unapply(v: SValue): Option[Boolean] = v match {
      case Constant(value: Boolean, SBoolean) => Some(value)
      case _ => None
    }
  }

  object TrueLeaf extends ConstantNode[SBoolean.type](true, SBoolean) with ValueCompanion {
    override def companion = this
    override def opCode: OpCode = TrueCode
  }

  object FalseLeaf extends ConstantNode[SBoolean.type](false, SBoolean) with ValueCompanion {
    override def companion = this
    override def opCode: OpCode = FalseCode
  }

  trait NotReadyValueBoolean extends NotReadyValue[SBoolean.type] {
    override def tpe = SBoolean
  }

  /** Algebraic data type of sigma proposition expressions.
    * Values of this type are used as values of SigmaProp type of SigmaScript and SigmaDsl
    */
  trait SigmaBoolean {
    /** Unique id of the node class used in serialization of SigmaBoolean. */
    val opCode: OpCode
  }

  object SigmaBoolean {
    /** @hotspot don't beautify this code */
    object serializer extends SigmaSerializer[SigmaBoolean, SigmaBoolean] {
      val dhtSerializer = ProveDHTupleSerializer(ProveDHTuple.apply)
      val dlogSerializer = ProveDlogSerializer(ProveDlog.apply)

      override def serialize(data: SigmaBoolean, w: SigmaByteWriter): Unit = {
        w.put(data.opCode)
        data match {
          case dlog: ProveDlog   => dlogSerializer.serialize(dlog, w)
          case dht: ProveDHTuple => dhtSerializer.serialize(dht, w)
          case _: TrivialProp => // besides opCode no additional bytes
          case and: CAND =>
            val nChildren = and.children.length
            w.putUShort(nChildren)
            cfor(0)(_ < nChildren, _ + 1) { i =>
              val c = and.children(i)
              serializer.serialize(c, w)
            }

          case or: COR =>
            val nChildren = or.children.length
            w.putUShort(nChildren)
            cfor(0)(_ < nChildren, _ + 1) { i =>
              val c = or.children(i)
              serializer.serialize(c, w)
            }

          case th: CTHRESHOLD =>
            w.putUShort(th.k)
            val nChildren = th.children.length
            w.putUShort(nChildren)
            cfor(0)(_ < nChildren, _ + 1) { i =>
              val c = th.children(i)
              serializer.serialize(c, w)
            }
        }
      }

      override def parse(r: SigmaByteReader): SigmaBoolean = {
        val depth = r.level
        r.level = depth + 1
        val opCode = r.getByte()
        val res = opCode match {
          case FalseProp.opCode => FalseProp
          case TrueProp.opCode  => TrueProp
          case ProveDlogCode => dlogSerializer.parse(r)
          case ProveDiffieHellmanTupleCode => dhtSerializer.parse(r)
          case AndCode =>
            val n = r.getUShort()
            val children = new Array[SigmaBoolean](n)
            cfor(0)(_ < n, _ + 1) { i =>
              children(i) = serializer.parse(r)
            }
            CAND(children)
          case OrCode =>
            val n = r.getUShort()
            val children = new Array[SigmaBoolean](n)
            cfor(0)(_ < n, _ + 1) { i =>
              children(i) = serializer.parse(r)
            }
            COR(children)
          case AtLeastCode =>
            val k = r.getUShort()
            val n = r.getUShort()
            val children = new Array[SigmaBoolean](n)
            cfor(0)(_ < n, _ + 1) { i =>
              children(i) = serializer.parse(r)
            }
            CTHRESHOLD(k, children)
        }
        r.level = r.level - 1
        res
      }
    }
  }

  trait NotReadyValueBox extends NotReadyValue[SBox.type] {
    def tpe = SBox
  }

  // TODO refactor: only Constant make sense to inherit from EvaluatedValue
  case class Tuple(items: IndexedSeq[Value[SType]]) extends EvaluatedValue[STuple] with EvaluatedCollection[SAny.type, STuple] {
    override def companion = Tuple
    override def elementType = SAny
    lazy val tpe = STuple(items.map(_.tpe))
    lazy val value = { // TODO coverage
      val xs = items.cast[EvaluatedValue[SAny.type]].map(_.value)
      Colls.fromArray(xs.toArray(SAny.classTag.asInstanceOf[ClassTag[SAny.WrappedType]]))(RType.AnyType)
    }
    protected final override def eval(E: ErgoTreeEvaluator, env: DataEnv): Any = {
      if (items.length < 2)
        error(s"Invalid tuple $this")

      if (items.length == 2) {
        val x = items(0).evalTo[Any](E, env)
        val y = items(1).evalTo[Any](E, env)
        (x, y) // special representation for pairs (to pass directly to Coll primitives)
      }
      else
        items.map(_.evalTo[Any](E, env)) // general case

      // TODO JITC
    }
  }

  object Tuple extends ValueCompanion {
    override def opCode: OpCode = TupleCode
    def apply(items: Value[SType]*): Tuple = Tuple(items.toIndexedSeq)
  }

  trait OptionValue[T <: SType] extends Value[SOption[T]] {
  }

  // TODO HF (4h): SomeValue and NoneValue are not used in ErgoTree and can be
  //  either removed or implemented in v4.x
  case class SomeValue[T <: SType](x: Value[T]) extends OptionValue[T] {
    override def companion = SomeValue
    val tpe = SOption(x.tpe)
    def opType = SFunc(x.tpe, tpe)
  }
  object SomeValue extends ValueCompanion {
    override val opCode = SomeValueCode
  }

  case class NoneValue[T <: SType](elemType: T) extends OptionValue[T] {
    override def companion = NoneValue
    val tpe = SOption(elemType)
    def opType = SFunc(elemType, tpe)
  }
  object NoneValue extends ValueCompanion {
    override val opCode = NoneValueCode
  }

  case class ConcreteCollection[V <: SType](items: Seq[Value[V]], elementType: V)
    extends EvaluatedCollection[V, SCollection[V]] {
// TODO uncomment and make sure Ergo works with it, i.e. complex data types are never used for `items`.
//      There is nothing wrong in using List, Vector and other fancy types as a concrete representation
//      of `items`, but these types have sub-optimal performance (2-3x overhead comparing to WrappedArray)
//      which is immediately visible in profile.
//      NOTE, the assert below should be commented before production release.
//      Is it there for debuging only, basically to catch call stacks where the fancy types may
//      occasionally be used.
//    assert(
//      items.isInstanceOf[mutable.WrappedArray[_]] ||
//      items.isInstanceOf[ArrayBuffer[_]] ||
//      items.isInstanceOf[mutable.ArraySeq[_]],
//      s"Invalid types of items ${items.getClass}")

    private val isBooleanConstants = elementType == SBoolean && items.forall(_.isInstanceOf[Constant[_]])
    override def companion =
      if (isBooleanConstants) ConcreteCollectionBooleanConstant
      else ConcreteCollection

    val tpe = SCollection[V](elementType)
    implicit lazy val tElement: RType[V#WrappedType] = Evaluation.stypeToRType(elementType)

<<<<<<< HEAD
    lazy val value = {  // TODO coverage
=======
    // TODO refactor: this method is not used and can be removed
    lazy val value = {
>>>>>>> 7cde89d5
      val xs = items.cast[EvaluatedValue[V]].map(_.value)
      Colls.fromArray(xs.toArray(elementType.classTag.asInstanceOf[ClassTag[V#WrappedType]]))
    }

    protected final override def eval(E: ErgoTreeEvaluator, env: DataEnv): Any = {
      val is = items.map(_.evalTo[V#WrappedType](E, env)).toArray(tElement.classTag)
      E.addCostOf(this)
      Colls.fromArray(is)
    }
  }
  object ConcreteCollection extends ValueCompanion {
    override def opCode: OpCode = ConcreteCollectionCode

    def fromSeq[V <: SType](items: Seq[Value[V]])(implicit tV: V): ConcreteCollection[V] =
      ConcreteCollection(items, tV)

    def fromItems[V <: SType](items: Value[V]*)(implicit tV: V): ConcreteCollection[V] =
      ConcreteCollection(items, tV)
  }
  object ConcreteCollectionBooleanConstant extends ValueCompanion {
    override def opCode: OpCode = ConcreteCollectionBooleanConstantCode
  }

  trait LazyCollection[V <: SType] extends NotReadyValue[SCollection[V]]

  implicit class CollectionOps[T <: SType](val coll: Value[SCollection[T]]) extends AnyVal {
    def length: Int = matchCase(_.items.length, _.value.length, _.items.length)
    def items = matchCase(_.items, _ => sys.error(s"Cannot get 'items' property of node $coll"), _.items)
//    def isEvaluatedCollection =
//      coll.evaluated && matchCase(_.items.forall(_.evaluated), _ => true, _.items.forall(_.evaluated))
    def matchCase[R](
        whenConcrete: ConcreteCollection[T] => R,
        whenConstant: CollectionConstant[T] => R,
        whenTuple: Tuple => R
    ): R = coll match {
      case cc: ConcreteCollection[T]@unchecked => whenConcrete(cc)
      case const: CollectionConstant[T]@unchecked => whenConstant(const)
      case tuple: Tuple => whenTuple(tuple)
      case _ => sys.error(s"Unexpected node $coll")
    }
  }

  implicit class SigmaPropValueOps(val p: Value[SSigmaProp.type]) extends AnyVal {
    def isProven: Value[SBoolean.type] = SigmaPropIsProven(p)
    def propBytes: Value[SByteArray] = SigmaPropBytes(p)
    def treeWithSegregation: ErgoTree = ErgoTree.withSegregation(p)
  }

  implicit class SigmaBooleanOps(val sb: SigmaBoolean) extends AnyVal {
    def toSigmaProp: SigmaPropValue = SigmaPropConstant(sb)
    def isProven: Value[SBoolean.type] = SigmaPropIsProven(SigmaPropConstant(sb))
    def showToString: String = sb match {
      case ProveDlog(v) =>
        s"ProveDlog(${showECPoint(v)})"
      case ProveDHTuple(gv, hv, uv, vv) =>
        s"ProveDHTuple(${showECPoint(gv)}, ${showECPoint(hv)}, ${showECPoint(uv)}, ${showECPoint(vv)})"
      case _ => sb.toString
    }
  }

  implicit class BoolValueOps(val b: BoolValue) extends AnyVal {
    def toSigmaProp: SigmaPropValue = b match {
      case b if b.tpe == SBoolean => BoolToSigmaProp(b)
      case p if p.tpe == SSigmaProp => p.asSigmaProp
      case _ => sys.error(s"Expected SBoolean or SSigmaProp typed value, but was: $b")
    }
  }

  sealed trait BlockItem extends NotReadyValue[SType] {
    def id: Int
    def rhs: SValue
    def isValDef: Boolean
  }
  object BlockItem {
    /** Immutable empty array, can be used to save allocations in many places. */
    val EmptyArray = Array.empty[BlockItem]

    /** Immutable empty IndexedSeq to save allocations in many places. */
    val EmptySeq: IndexedSeq[BlockItem] = EmptyArray
  }

  /** IR node for let-bound expressions `let x = rhs` which is ValDef, or `let f[T] = rhs` which is FunDef.
    * These nodes are used to represent ErgoTrees after common sub-expression elimination.
    * This representation is more compact in serialized form.
    * @param id unique identifier of the variable in the current scope. */
  case class ValDef(override val id: Int,
                    tpeArgs: Seq[STypeVar],
                    override val rhs: SValue) extends BlockItem {
    require(id >= 0, "id must be >= 0")
    override def companion = if (tpeArgs.isEmpty) ValDef else FunDef
    def tpe: SType = rhs.tpe
    def isValDef: Boolean = tpeArgs.isEmpty
    /** This is not used as operation, but rather to form a program structure */
    def opType: SFunc = Value.notSupportedError(this, "opType")
  }
  object ValDef extends ValueCompanion {
    def opCode: OpCode = ValDefCode
    def apply(id: Int, rhs: SValue): ValDef = ValDef(id, Nil, rhs)
  }
  object FunDef extends ValueCompanion {
    def opCode: OpCode = FunDefCode
    def unapply(d: BlockItem): Option[(Int, Seq[STypeVar], SValue)] = d match {
      case ValDef(id, targs, rhs) if !d.isValDef => Some((id, targs, rhs))
      case _ => None
    }
  }

  /** Special node which represents a reference to ValDef in was introduced as result of CSE. */
  case class ValUse[T <: SType](valId: Int, tpe: T) extends NotReadyValue[T] {
    override def companion = ValUse
    /** This is not used as operation, but rather to form a program structure */
    def opType: SFunc = Value.notSupportedError(this, "opType")

    protected final override def eval(E: ErgoTreeEvaluator, env: DataEnv): Any = {
      env.getOrElse(valId, error(s"cannot resolve $this"))
      // TODO JITC
    }
  }
  object ValUse extends ValueCompanion {
    override def opCode: OpCode = ValUseCode
  }

  /** The order of ValDefs in the block is used to assign ids to ValUse(id) nodes
    * For all i: items(i).id == {number of ValDefs preceded in a graph} with respect to topological order.
    * Specific topological order doesn't really matter, what is important is to preserve semantic linkage
    * between ValUse(id) and ValDef with the corresponding id.
    * This convention allow to valid serializing ids because we always serializing and deserializing
    * in a fixed well defined order.
    */
  case class BlockValue(items: IndexedSeq[BlockItem], result: SValue) extends NotReadyValue[SType] {
    override def companion = BlockValue
    def tpe: SType = result.tpe

    /** This is not used as operation, but rather to form a program structure */
    def opType: SFunc = Value.notSupportedError(this, "opType")

    protected final override def eval(E: ErgoTreeEvaluator, env: DataEnv): Any = {
      var curEnv = env
      items.foreach { case vd: ValDef =>
        val v = vd.rhs.evalTo[Any](E, curEnv)
        curEnv += (vd.id -> v)
      }
      result.evalTo[Any](E, curEnv)
      // TODO JITC
    }
  }
  object BlockValue extends ValueCompanion {
    override def opCode: OpCode = BlockValueCode
  }
  /**
    * @param args parameters list, where each parameter has an id and a type.
    * @param body expression, which refers function parameters with ValUse.
    */
  case class FuncValue(args: IndexedSeq[(Int,SType)], body: Value[SType]) extends NotReadyValue[SFunc] {
    override def companion = FuncValue
    lazy val tpe: SFunc = {
      val nArgs = args.length
      val argTypes = new Array[SType](nArgs)
      cfor(0)(_ < nArgs, _ + 1) { i =>
        argTypes(i) = args(i)._2
      }
      SFunc(argTypes, body.tpe)
    }
    /** This is not used as operation, but rather to form a program structure */
<<<<<<< HEAD
    override def opType: SFunc = SFunc(Vector(), tpe)

    protected final override def eval(E: ErgoTreeEvaluator, env: DataEnv): Any = {
      if (args.length == 0) {
        // TODO coverage
        () => {
          body.evalTo[Any](E, env)
        }
      }
      else if (args.length == 1) {
        (vArg: Any) => {
          val env1 = env + (args(0)._1 -> vArg)
          body.evalTo[Any](E, env1)
        }
      }
      else {
        // TODO coverage
        (vArgs: Seq[Any]) => {
          val env1 = env ++ args.zip(vArgs).map { case ((id, _), v) => id -> v }
          body.evalTo[Any](E, env1)
        }
      }
      // TODO JITC
    }
=======
    override def opType: SFunc = SFunc(mutable.WrappedArray.empty, tpe)
>>>>>>> 7cde89d5
  }
  object FuncValue extends ValueCompanion {
    override def opCode: OpCode = FuncValueCode
    def apply(argId: Int, tArg: SType, body: SValue): FuncValue =
      FuncValue(IndexedSeq((argId,tArg)), body)
  }

  implicit class OptionValueOps[T <: SType](val p: Value[SOption[T]]) extends AnyVal {
    def get: Value[T] = OptionGet(p)
    def getOrElse(default: Value[T]): Value[T] = OptionGetOrElse(p, default)
    def isDefined: Value[SBoolean.type] = OptionIsDefined(p)
  }

  def GetVarBoolean(varId: Byte): GetVar[SBoolean.type] = GetVar(varId, SBoolean)
  def GetVarByte(varId: Byte): GetVar[SByte.type] = GetVar(varId, SByte)
  def GetVarShort(varId: Byte): GetVar[SShort.type] = GetVar(varId, SShort)
  def GetVarInt(varId: Byte): GetVar[SInt.type] = GetVar(varId, SInt)
  def GetVarLong(varId: Byte): GetVar[SLong.type] = GetVar(varId, SLong)
  def GetVarBigInt(varId: Byte): GetVar[SBigInt.type] = GetVar(varId, SBigInt)
  def GetVarBox(varId: Byte): GetVar[SBox.type] = GetVar(varId, SBox)
  def GetVarSigmaProp(varId: Byte): GetVar[SSigmaProp.type] = GetVar(varId, SSigmaProp)
  def GetVarByteArray(varId: Byte): GetVar[SCollection[SByte.type]] = GetVar(varId, SByteArray)
  def GetVarIntArray(varId: Byte): GetVar[SCollection[SInt.type]] = GetVar(varId, SIntArray)

  /** This is alternative representation of ErgoTree expression when it cannot be parsed
    * due to `error`. This is used by the nodes running old versions of code to recognize
    * soft-fork conditions and skip validation of box propositions which are unparsable. */
  case class UnparsedErgoTree(bytes: mutable.WrappedArray[Byte], error: ValidationException)

  /** The root of ErgoScript IR. Serialized instances of this class are self sufficient and can be passed around.
    * ErgoTreeSerializer defines top-level serialization format of the scripts.
    * The interpretation of the byte array depend on the first `header` byte, which uses VLQ encoding up to 30 bits.
    * Currently we define meaning for only first byte, which may be extended in future versions.
    *   7  6  5  4  3  2  1  0
    * -------------------------
    * |  |  |  |  |  |  |  |  |
    * -------------------------
    *  Bit 7 == 1 if the header contains more than 1 byte (default == 0)
    *  Bit 6 - reserved for GZIP compression (should be 0)
    *  Bit 5 == 1 - reserved for context dependent costing (should be = 0)
    *  Bit 4 == 1 if constant segregation is used for this ErgoTree (default = 0)
    *                (see https://github.com/ScorexFoundation/sigmastate-interpreter/issues/264)
    *  Bit 3 == 1 if size of the whole tree is serialized after the header byte (default = 0)
    *  Bits 2-0 - language version (current version == 0)
    *
    *  Currently we don't specify interpretation for the second and other bytes of the header.
    *  We reserve the possibility to extend header by using Bit 7 == 1 and chain additional bytes as in VLQ.
    *  Once the new bytes are required, a new version of the language should be created and implemented.
    *  That new language will give an interpretation for the new bytes.
    *
    *  Consistency between fields is ensured by private constructor and factory methods in `ErgoTree` object.
    *  For performance reasons, ErgoTreeSerializer can be configured to perform additional constant segregation.
    *  In such a case after deserialization there may be more constants segregated. This is done for example to
    *  support caching optimization described in #264 mentioned above.
    *
    *  The default behavior of ErgoTreeSerializer is to preserve original structure of ErgoTree and check
    *  consistency. In case of any inconsistency the serializer throws exception.
    *  
    *  @param header      the first byte of serialized byte array which determines interpretation of the rest of the array
    *
    *  @param constants   If isConstantSegregation == true contains the constants for which there may be
    *                     ConstantPlaceholders in the tree.
    *                     If isConstantSegregation == false this array should be empty and any placeholder in
    *                     the tree will lead to exception.
    *
    *  @param root        On the right side it has valid expression of `SigmaProp` type. Or alternatively,
    *                     on the left side, it has unparsed bytes along with the ValidationException,
    *                     which caused the deserializer to fail.
    *                     `Right(tree)` if isConstantSegregation == true contains ConstantPlaceholder
    *                     instead of some Constant nodes. Otherwise, it may not contain placeholders.
    *                     It is possible to have both constants and placeholders in the tree, but for every placeholder
    *                     there should be a constant in `constants` array.
    *  @param givenComplexity  structural complexity of the tree or 0 if is not specified at construction time.
    *                          Access to this private value is provided via `complexity` property.
    *                          In case of 0, the complexity is computed using ErgoTree deserializer, which can do this.
    *                          When specified it should be computed as the sum of complexity values taken
    *                          from ComplexityTable for all tree nodes. It approximates the time needed to process
    *                          the tree by sigma compiler to obtain cost formula. Overly complex trees can thus
    *                          be rejected even before compiler starts working.
    *  @param propositionBytes original bytes of this tree from which it has been deserialized.
    *                          If null then the bytes are not provided, and will be lazily generated when `bytes`
    *                          method is called.
    *                          These bytes are obtained in two ways:
    *                          1) in the ErgoTreeSerializer from Reader
    *                          2) in the alternative constructor using ErgoTreeSerializer.serializeErgoTree
    *
    */
  case class ErgoTree private[sigmastate](
    header: Byte,
    constants: IndexedSeq[Constant[SType]],
    root: Either[UnparsedErgoTree, SigmaPropValue],
    private val givenComplexity: Int,
    private val propositionBytes: Array[Byte]
  ) {

    def this(header: Byte,
             constants: IndexedSeq[Constant[SType]],
             root: Either[UnparsedErgoTree, SigmaPropValue]) =
      this(header, constants, root, 0, DefaultSerializer.serializeErgoTree(ErgoTree(header, constants, root, 0, null)))

    require(isConstantSegregation || constants.isEmpty)
    require(version == 0 || hasSize, s"For newer version the size bit is required: $this")

    /** Then it throws the error from UnparsedErgoTree.
      * It does so on every usage of `proposition` because the lazy value remains uninitialized.
      */
    @deprecated("Use toProposition instead", "v2.1")
    lazy val proposition: SigmaPropValue = toProposition(isConstantSegregation)

    @inline final def version: Byte = ErgoTree.getVersion(header)
    @inline final def isRightParsed: Boolean = root.isRight
    @inline final def isConstantSegregation: Boolean = ErgoTree.isConstantSegregation(header)
    @inline final def hasSize: Boolean = ErgoTree.hasSize(header)

    private[sigmastate] var _bytes: Array[Byte] = propositionBytes

    /** Serialized bytes of this tree. */
    final def bytes: Array[Byte] = {
      if (_bytes == null) {
        _bytes = DefaultSerializer.serializeErgoTree(this)
      }
      _bytes
    }

    private var _complexity: Int = givenComplexity

    /** Structural complexity estimation of this tree.
      * @see ComplexityTable
      */
    lazy val complexity: Int = {
      if (_complexity == 0) {
        _complexity = DefaultSerializer.deserializeErgoTree(bytes).complexity
      }
      _complexity
    }

    /** Serialized proposition expression of SigmaProp type with 
      * ConstantPlaceholder nodes instead of Constant nodes 
      */
    lazy val template: Array[Byte] = {
      val r = SigmaSerializer.startReader(bytes)
      DefaultSerializer.deserializeHeaderWithTreeBytes(r)._4
    }

    /** Get proposition expression from this contract.
      * When root.isRight then
      *   if replaceConstants == false this is the same as `root.right.get`.
      *   Otherwise, it is equivalent to `root.right.get` where all placeholders are replaced by Constants.
      * When root.isLeft then
      *   throws the error from UnparsedErgoTree.
      *   It does so on every usage of `proposition` because the lazy value remains uninitialized.
      */
    def toProposition(replaceConstants: Boolean): SigmaPropValue = root match {
      case Right(tree) =>
        val prop = if (replaceConstants)
          substConstants(tree, constants).asSigmaProp
        else
          tree
        prop
      case Left(UnparsedErgoTree(_, error)) =>
        throw error
    }

    /** The default equality of case class is overridden to exclude `complexity`. */
    override def canEqual(that: Any): Boolean = that.isInstanceOf[ErgoTree]

    override def hashCode(): Int = header * 31 + Objects.hash(constants, root)

    override def equals(obj: Any): Boolean = (this eq obj.asInstanceOf[AnyRef]) ||
      ((obj.asInstanceOf[AnyRef] != null) && (obj match {
        case other: ErgoTree =>
          other.header == header && other.constants == constants && other.root == root
        case _ => false
      }))
  }

  object ErgoTree {
    /** Current version of ErgoTree serialization format (aka bite-code language version)*/
    val VersionFlag: Byte = 0

    /** Default value of ErgoTree.header byte */
    val DefaultHeader: Byte = (0 | VersionFlag).toByte

    /** Header flag to indicate that constant segregation should be applied. */
    val ConstantSegregationFlag: Byte = 0x10

    /** Header flag to indicate that whole size of ErgoTree should be saved before tree content. */
    val SizeFlag: Byte = 0x08

    /** Header mask to extract version bits. */
    val VersionMask: Byte = 0x07

    /** Default header with constant segregation enabled. */
    val ConstantSegregationHeader: Byte = (DefaultHeader | ConstantSegregationFlag).toByte

    @inline final def isConstantSegregation(header: Byte): Boolean = (header & ConstantSegregationFlag) != 0
    @inline final def hasSize(header: Byte): Boolean = (header & SizeFlag) != 0
    @inline final def getVersion(header: Byte): Byte = (header & VersionMask).toByte

    def substConstants(root: SValue, constants: IndexedSeq[Constant[SType]]): SValue = {
      val store = new ConstantStore(constants)
      val substRule = strategy[Any] {
        case ph: ConstantPlaceholder[_] =>
          Some(store.get(ph.id))
        case _ => None
      }
      everywherebu(substRule)(root).fold(root)(_.asInstanceOf[SValue])
    }

    def apply(header: Byte, constants: IndexedSeq[Constant[SType]], root: SigmaPropValue): ErgoTree = {
      new ErgoTree(header, constants, Right(root))
    }

    val EmptyConstants: IndexedSeq[Constant[SType]] = Array[Constant[SType]]()

    def withoutSegregation(root: SigmaPropValue): ErgoTree =
      ErgoTree(ErgoTree.DefaultHeader, EmptyConstants, root)

    implicit def fromProposition(prop: SigmaPropValue): ErgoTree = {
      prop match {
        case SigmaPropConstant(_) => withoutSegregation(prop)
        case _ => withSegregation(prop)
      }
    }

    implicit def fromSigmaBoolean(pk: SigmaBoolean): ErgoTree = {
      withoutSegregation(pk.toSigmaProp)
    }

    /** Build ErgoTree via serialization of the value with ConstantSegregationHeader, constants segregated
      * from the tree and ConstantPlaceholders referring to the segregated constants.
      *
      * This method uses single traverse of the tree to:
      * 1) find and segregate all constants;
      * 2) replace constants with ConstantPlaceholders in the `tree`;
      * 3) write the `tree` to the Writer's buffer obtaining `treeBytes`;
      * 4) deserialize `tree` with ConstantPlaceholders.
      **/
    def withSegregation(headerFlags: Byte, value: SigmaPropValue): ErgoTree = {
      val constantStore = new ConstantStore()
      val byteWriter = SigmaSerializer.startWriter(constantStore)
      // serialize value and segregate constants into constantStore
      ValueSerializer.serialize(value, byteWriter)
      val extractedConstants = constantStore.getAll
      val r = SigmaSerializer.startReader(byteWriter.toBytes)
      r.constantStore = new ConstantStore(extractedConstants)
      // deserialize value with placeholders
      val valueWithPlaceholders = ValueSerializer.deserialize(r).asSigmaProp
      val header = (ErgoTree.ConstantSegregationHeader | headerFlags).toByte
      new ErgoTree(header, extractedConstants, Right(valueWithPlaceholders))
    }

    def withSegregation(value: SigmaPropValue): ErgoTree =
      withSegregation(0, value)
  }

}<|MERGE_RESOLUTION|>--- conflicted
+++ resolved
@@ -34,13 +34,8 @@
 import sigmastate.serialization.ErgoTreeSerializer.DefaultSerializer
 import sigmastate.serialization.transformers.ProveDHTupleSerializer
 import sigmastate.utils.{SigmaByteReader, SigmaByteWriter}
-<<<<<<< HEAD
 import special.sigma.{AnyValue, AvlTree, PreHeader, Header, _}
 import sigmastate.lang.{Terms, SourceContext}
-=======
-import special.sigma.{AvlTree, PreHeader, Header, _}
-import sigmastate.lang.SourceContext
->>>>>>> 7cde89d5
 import special.collection.Coll
 import sigmastate.SType.AnyOps
 
@@ -153,7 +148,12 @@
     def notSupportedError(v: SValue, opName: String) =
       throw new IllegalArgumentException(s"Method $opName is not supported for node $v")
 
-<<<<<<< HEAD
+    /** Immutable empty array of values. Can be used to avoid allocation. */
+    val EmptyArray = Array.empty[SValue]
+
+    /** Immutable empty Seq of values. Can be used to avoid allocation. */
+    val EmptySeq: IndexedSeq[SValue] = EmptyArray
+
     import sigmastate.utxo.JitCostTable
 
     def costOf(opName: String, opType: SFunc): Int = {
@@ -228,13 +228,6 @@
         Value.costOf(v.opName, v.opType)
     }
 
-=======
-    /** Immutable empty array of values. Can be used to avoid allocation. */
-    val EmptyArray = Array.empty[SValue]
-
-    /** Immutable empty Seq of values. Can be used to avoid allocation. */
-    val EmptySeq: IndexedSeq[SValue] = EmptyArray
->>>>>>> 7cde89d5
   }
 
   trait ValueCompanion extends SigmaNodeCompanion {
@@ -846,12 +839,8 @@
     val tpe = SCollection[V](elementType)
     implicit lazy val tElement: RType[V#WrappedType] = Evaluation.stypeToRType(elementType)
 
-<<<<<<< HEAD
-    lazy val value = {  // TODO coverage
-=======
     // TODO refactor: this method is not used and can be removed
     lazy val value = {
->>>>>>> 7cde89d5
       val xs = items.cast[EvaluatedValue[V]].map(_.value)
       Colls.fromArray(xs.toArray(elementType.classTag.asInstanceOf[ClassTag[V#WrappedType]]))
     }
@@ -1016,8 +1005,7 @@
       SFunc(argTypes, body.tpe)
     }
     /** This is not used as operation, but rather to form a program structure */
-<<<<<<< HEAD
-    override def opType: SFunc = SFunc(Vector(), tpe)
+    override def opType: SFunc = SFunc(mutable.WrappedArray.empty, tpe)
 
     protected final override def eval(E: ErgoTreeEvaluator, env: DataEnv): Any = {
       if (args.length == 0) {
@@ -1041,9 +1029,6 @@
       }
       // TODO JITC
     }
-=======
-    override def opType: SFunc = SFunc(mutable.WrappedArray.empty, tpe)
->>>>>>> 7cde89d5
   }
   object FuncValue extends ValueCompanion {
     override def opCode: OpCode = FuncValueCode
