--- conflicted
+++ resolved
@@ -1,10 +1,6 @@
 package sigmastate.interpreter
 
-<<<<<<< HEAD
-import sigmastate.{ProofTree, SigSerializer, SigmaConjecture, SigmaProofOfKnowledgeLeaf, UncheckedConjecture, UncheckedLeaf, UncheckedSigmaTree}
-=======
 import sigmastate.{NodePosition, ProofTree, SigSerializer, SigmaConjecture, SigmaProofOfKnowledgeLeaf, UncheckedConjecture, UncheckedLeaf, UncheckedSigmaTree}
->>>>>>> 5635d03d
 import sigmastate.Values.{ErgoTree, SigmaBoolean}
 import sigmastate.basics.DLogProtocol.{DLogInteractiveProver, ProveDlog}
 import sigmastate.basics.{DiffieHellmanTupleInteractiveProver, ProveDHTuple}
@@ -28,38 +24,22 @@
   /**
     * A method which is is generating commitments for all the public keys provided.
     *
-<<<<<<< HEAD
-    * Currently only ProveDlog and ProveDiffieHellman are supported.
-    *
-    * @param sigmaTree - crypto-tree
-    * @param generateFor - public keys
-    * @return
-=======
     * Currently only keys in form of ProveDlog and ProveDiffieHellman are supported, not more complex subtrees.
     *
     * @param sigmaTree - crypto-tree
     * @param generateFor - public keys for which commitments should be generated
     * @return generated commitments (private, containing secret randomness, and public, containing only commitments)
->>>>>>> 5635d03d
     */
   def generateCommitmentsFor(sigmaTree: SigmaBoolean,
                              generateFor: Seq[SigmaBoolean]): HintsBag = {
 
     def traverseNode(sb: SigmaBoolean,
                      bag: HintsBag,
-<<<<<<< HEAD
-                     position: String): HintsBag = {
-      sb match {
-        case sc: SigmaConjecture =>
-          sc.children.zipWithIndex.foldLeft(bag) { case (b, (child, idx)) =>
-            traverseNode(child, b, position + "-" + idx)
-=======
                      position: NodePosition): HintsBag = {
       sb match {
         case sc: SigmaConjecture =>
           sc.children.zipWithIndex.foldLeft(bag) { case (b, (child, idx)) =>
             traverseNode(child, b, position.child(idx))
->>>>>>> 5635d03d
           }
         case leaf: SigmaProofOfKnowledgeLeaf[_, _] =>
           if (generateFor.contains(leaf)) {
@@ -78,11 +58,7 @@
       }
     }
 
-<<<<<<< HEAD
-    traverseNode(sigmaTree, HintsBag.empty, position = Hint.CryptoTreePrefix)
-=======
     traverseNode(sigmaTree, HintsBag.empty, position = NodePosition.CryptoTreePrefix)
->>>>>>> 5635d03d
   }
 
   /**
@@ -92,11 +68,7 @@
     * See DistributedSigSpecification for examples of usage.
     *
     * @param context                   - context used to reduce the proposition
-<<<<<<< HEAD
     * @param ergoTree                 - proposition to reduce
-=======
-    * @param ergoTree                       - proposition to reduce
->>>>>>> 5635d03d
     * @param proof                     - proof for reduced proposition
     * @param realSecretsToExtract      - public keys of secrets with real proofs
     * @param simulatedSecretsToExtract - public keys of secrets with simulated proofs
@@ -111,7 +83,6 @@
     bagForMultisig(context, reducedTree, proof, realSecretsToExtract, simulatedSecretsToExtract)
   }
 
-<<<<<<< HEAD
   /**
     * A method which is extracting partial proofs of secret knowledge for particular secrets with their
     * respective public images given. Useful for distributed signature applications.
@@ -130,9 +101,6 @@
                      proof: Array[Byte],
                      realSecretsToExtract: Seq[SigmaBoolean],
                      simulatedSecretsToExtract: Seq[SigmaBoolean]): HintsBag = {
-=======
-    val reducedTree = fullReduction(ergoTree, context, Interpreter.emptyEnv)._1
->>>>>>> 5635d03d
 
     val ut = SigSerializer.parseAndComputeChallenges(sigmaTree, proof)
     val proofTree = computeCommitments(ut).get.asInstanceOf[UncheckedSigmaTree]
@@ -141,19 +109,11 @@
                      realPropositions: Seq[SigmaBoolean],
                      simulatedPropositions: Seq[SigmaBoolean],
                      hintsBag: HintsBag,
-<<<<<<< HEAD
-                     position: String): HintsBag = {
-      tree match {
-        case inner: UncheckedConjecture =>
-          inner.children.zipWithIndex.foldLeft(hintsBag) { case (hb, (c, idx)) =>
-            traverseNode(c, realPropositions, simulatedPropositions, hb, position + "-" + idx)
-=======
                      position: NodePosition): HintsBag = {
       tree match {
         case inner: UncheckedConjecture =>
           inner.children.zipWithIndex.foldLeft(hintsBag) { case (hb, (c, idx)) =>
             traverseNode(c, realPropositions, simulatedPropositions, hb, position.child(idx))
->>>>>>> 5635d03d
           }
         case leaf: UncheckedLeaf[_] =>
           val realFound = realPropositions.contains(leaf.proposition)
@@ -175,11 +135,7 @@
       }
     }
 
-<<<<<<< HEAD
-    traverseNode(proofTree, realSecretsToExtract, simulatedSecretsToExtract, HintsBag.empty, Hint.CryptoTreePrefix)
-=======
     traverseNode(proofTree, realSecretsToExtract, simulatedSecretsToExtract, HintsBag.empty, NodePosition.CryptoTreePrefix)
->>>>>>> 5635d03d
   }
 
 }