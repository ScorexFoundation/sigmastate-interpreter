--- conflicted
+++ resolved
@@ -303,14 +303,9 @@
     }
   }
 
-<<<<<<< HEAD
-  /** Perfroms reduction of proposition which contains deserialization operations. */
+  /** Performs reduction of proposition which contains deserialization operations. */
   private def reductionWithDeserialize(ergoTree: ErgoTree,
                                        prop: SigmaPropValue,
-=======
-  /** Performs reduction of proposition which contains deserialization operations. */
-  private def reductionWithDeserialize(prop: SigmaPropValue,
->>>>>>> e093a0f8
                                        context: CTX,
                                        env: ScriptEnv) = {
     implicit val vs: SigmaValidationSettings = context.validationSettings
