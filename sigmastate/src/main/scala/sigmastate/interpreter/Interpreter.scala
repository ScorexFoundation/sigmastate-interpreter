package sigmastate.interpreter

import java.util
import java.lang.{Math => JMath}

import org.bitbucket.inkytonik.kiama.rewriting.Rewriter.{strategy, rule, everywherebu}
import org.bitbucket.inkytonik.kiama.rewriting.Strategy
import org.ergoplatform.validation.SigmaValidationSettings
import sigmastate.basics.DLogProtocol.{FirstDLogProverMessage, DLogInteractiveProver}
<<<<<<< HEAD
import org.ergoplatform.ErgoLikeContext
=======
>>>>>>> d36bf2d1
import scorex.util.ScorexLogging
import sigmastate.SCollection.SByteArray
import sigmastate.Values._
import sigmastate.eval.{IRContext, Evaluation}
import sigmastate.lang.Terms.ValueOps
import sigmastate.basics._
<<<<<<< HEAD
import sigmastate.interpreter.Interpreter.{VerificationResult, ScriptEnv, ReductionResult}
import sigmastate.lang.exceptions.{InterpreterException, CostLimitException}
import sigmastate.serialization.{ValueSerializer, SigmaSerializer}
import sigmastate.utxo.{DeserializeContext, CostTable}
=======
import sigmastate.interpreter.Interpreter.{VerificationResult, ScriptEnv, WhenSoftForkReductionResult}
import sigmastate.lang.exceptions.{InterpreterException, CostLimitException}
import sigmastate.serialization.{ValueSerializer, SigmaSerializer}
import sigmastate.utxo.DeserializeContext
>>>>>>> d36bf2d1
import sigmastate.{SType, _}
import org.ergoplatform.validation.ValidationRules._
import scalan.{MutableLazy, Nullable}
import scalan.util.BenchmarkUtil
import sigmastate.utils.Helpers._

import scala.util.{Success, Try}

trait Interpreter extends ScorexLogging {

  import Interpreter.ReductionResult

  type CTX <: InterpreterContext

  type ProofT = UncheckedTree

  val IR: IRContext
  import IR._

<<<<<<< HEAD
  /** Evaluation settings used by [[ErgoTreeEvaluator]] */
  def evalSettings: EvalSettings = ErgoTreeEvaluator.DefaultEvalSettings

  /** Specifies which cost to use as result of evaluation.
    * Used only in tests when evalSettings.isDebug == true.
    * The meaning of values:
    * - when Some(true) return AOT based cost
    * - when Some(false) return JIT based cost
    * - when None return AOT cost (but in addition compare jit and aot costs e.g. (jitCost -
    * treeComplexity) / 2 <= aotCost)
    */
  def returnAOTCost: Option[Boolean] = None
=======
  /** Processor instance which is used by this interpreter to execute ErgoTrees that
    * contain neither [[DeserializeContext]] nor [[sigmastate.utxo.DeserializeRegister]]
    * operations.
    */
  def precompiledScriptProcessor: PrecompiledScriptProcessor
>>>>>>> d36bf2d1

  /** Deserializes given script bytes using ValueSerializer (i.e. assuming expression tree format).
    * It also measures tree complexity adding to the total estimated cost of script execution.
    * The new returned context contains increased `initCost` and should be used for further processing.
    *
    * The method SHOULD be called only inside trySoftForkable scope, to make deserialization soft-forkable.
    *
    * NOTE: While ErgoTree is always of type SigmaProp, ValueSerializer can serialize expression of any type.
    * So it cannot be replaced with ErgoTreeSerializer here.
    */
  def deserializeMeasured(context: CTX, scriptBytes: Array[Byte]): (CTX, Value[SType]) = {
    val r = SigmaSerializer.startReader(scriptBytes)
    r.complexity = 0
    val script = ValueSerializer.deserialize(r)  // Why ValueSerializer? read NOTE above
    val scriptComplexity = r.complexity

    val currCost = JMath.addExact(context.initCost, scriptComplexity)
    val remainingLimit = context.costLimit - currCost
    if (remainingLimit <= 0) {
      throw new CostLimitException(currCost, Evaluation.msgCostLimitError(currCost, context.costLimit), None)
    }
    val ctx1 = context.withInitCost(currCost).asInstanceOf[CTX]
    (ctx1, script)
  }

  /** @param updateContext  call back to setup new context (with updated cost limit) to be passed next time */
  def substDeserialize(context: CTX, updateContext: CTX => Unit, node: SValue): Option[SValue] = node match {
    case d: DeserializeContext[_] =>
      if (context.extension.values.contains(d.id))
        context.extension.values(d.id) match {
          case eba: EvaluatedValue[SByteArray]@unchecked if eba.tpe == SByteArray =>
            val scriptBytes = eba.value.toArray
            val (ctx1, script) = deserializeMeasured(context, scriptBytes)
            updateContext(ctx1)

            CheckDeserializedScriptType(d, script)
            Some(script)
          case _ =>
            None
        }
      else
        None
    case _ => None
  }

<<<<<<< HEAD
  private def toValidScriptType(exp: SValue): BoolValue = exp match {
    case v: Value[SBoolean.type]@unchecked if v.tpe == SBoolean => v
    case p: SValue if p.tpe == SSigmaProp => p.asSigmaProp.isProven
    case x =>
      // This case is not possible, due to exp is always of Boolean/SigmaProp type.
      // In case it will ever change, leave it here to throw an explaining message.
      throw new Error(s"Context-dependent pre-processing should produce tree of type Boolean or SigmaProp but was $x")
  }

  // TODO after HF: merge with old version (`toValidScriptType`)
  private def toValidScriptTypeJITC(exp: SValue): SigmaPropValue = exp match {
    case v: Value[SBoolean.type]@unchecked if v.tpe == SBoolean => v.toSigmaProp
    case p: SValue if p.tpe == SSigmaProp => p.asSigmaProp
    case x => throw new Error(s"Context-dependent pre-processing should produce tree of type Boolean or SigmaProp but was $x")
  }

=======
>>>>>>> d36bf2d1
  class MutableCell[T](var value: T)

  /** Extracts proposition for ErgoTree handing soft-fork condition.
    * @note soft-fork handler */
  def propositionFromErgoTree(ergoTree: ErgoTree, context: CTX): SigmaPropValue = {
    val validationSettings = context.validationSettings
    val prop = ergoTree.root match {
      case Right(_) =>
        ergoTree.toProposition(ergoTree.isConstantSegregation)
      case Left(UnparsedErgoTree(_, error)) if validationSettings.isSoftFork(error) =>
        TrueSigmaProp
      case Left(UnparsedErgoTree(_, error)) =>
        throw new InterpreterException(
          "Script has not been recognized due to ValidationException, and it cannot be accepted as soft-fork.", None, Some(error))
    }
    prop
  }

  /** Substitute Deserialize* nodes with deserialized subtrees
    * We can estimate cost of the tree evaluation only after this step.*/
  def applyDeserializeContext(context: CTX, exp: Value[SType]): (BoolValue, CTX) = {
    val currContext = new MutableCell(context)
    val substRule = strategy[Any] { case x: SValue =>
      substDeserialize(currContext.value, { ctx: CTX => currContext.value = ctx }, x)
    }
    val Some(substTree: SValue) = everywherebu(substRule)(exp)
    val res = Interpreter.toValidScriptType(substTree)
    (res, currContext.value)
  }

<<<<<<< HEAD
  // TODO after HF: merge with old version (`applyDeserializeContext`)
  /** Same as applyDeserializeContext, but returns SigmaPropValue instead of BoolValue. */
  def applyDeserializeContextJITC(context: CTX, exp: Value[SType]): (SigmaPropValue, CTX) = {
    val currContext = new MutableCell(context)
    val substRule = strategy[Value[_ <: SType]] { case x =>
      substDeserialize(currContext.value, { ctx: CTX => currContext.value = ctx }, x)
    }
    val Some(substTree: SValue) = everywherebu(substRule)(exp)
    val res = toValidScriptTypeJITC(substTree)
    (res, currContext.value)
  }

  private def calcResult(context: special.sigma.Context, calcF: Ref[IR.Context => Any]): special.sigma.SigmaProp = {
    import IR._
    import Context._
    import SigmaProp._
    val res = calcF.elem.eRange.asInstanceOf[Any] match {
      case _: SigmaPropElem[_] =>
        val valueFun = compile[SContext, SSigmaProp, Context, SigmaProp](getDataEnv, asRep[Context => SigmaProp](calcF))
        val (sp, _) = valueFun(context)
        sp
      case BooleanElement =>
        val valueFun = compile[SContext, Boolean, IR.Context, Boolean](IR.getDataEnv, asRep[Context => Boolean](calcF))
        val (b, _) = valueFun(context)
        sigmaDslBuilderValue.sigmaProp(b)
    }
    res
  }

=======
>>>>>>> d36bf2d1
  /** This method is used in both prover and verifier to compute SigmaBoolean value.
    * As the first step the cost of computing the `exp` expression in the given context is estimated.
    * If cost is above limit then exception is returned and `exp` is not executed
    * else `exp` is computed in the given context and the resulting SigmaBoolean returned.
    *
    * @param context        the context in which `exp` should be executed
    * @param env            environment of system variables used by the interpreter internally
    * @param exp            expression to be executed in the given `context`
    * @return result of script reduction
    * @see `ReductionResult`
    */
  def reduceToCrypto(context: CTX, env: ScriptEnv, exp: Value[SType]): Try[ReductionResult] = Try {
    import IR._
    implicit val vs = context.validationSettings
    val maxCost = context.costLimit
    val initCost = context.initCost
    trySoftForkable[ReductionResult](whenSoftFork = WhenSoftForkReductionResult) {
      val costingRes = doCostingEx(env, exp, true)
      val costF = costingRes.costF
      IR.onCostingResult(env, exp, costingRes)

      CheckCostFunc(IR)(asRep[Any => Int](costF))

      val costingCtx = context.toSigmaContext(isCost = true)
      val estimatedCost = IR.checkCostWithContext(costingCtx, costF, maxCost, initCost).getOrThrow

      IR.onEstimatedCost(env, exp, costingRes, costingCtx, estimatedCost)

      // check calc
      val calcF = costingRes.calcF
      CheckCalcFunc(IR)(calcF)
      val calcCtx = context.toSigmaContext(isCost = false)
      val res = Interpreter.calcResult(IR)(calcCtx, calcF)
      SigmaDsl.toSigmaBoolean(res) -> estimatedCost
    }
  }

  /** Reduces `exp` to SigmaProp under the default (empty) environment. */
  def reduceToCrypto(context: CTX, exp: Value[SType]): Try[ReductionResult] =
    reduceToCrypto(context, Interpreter.emptyEnv, exp)

  /** This method uses the new JIT costing with direct ErgoTree execution. It is used in
    * both prover and verifier to compute SigmaProp value.
    * As the first step the cost of computing the `exp` expression in the given context is
    * estimated.
    * If cost is above limit then exception is returned and `exp` is not executed
    * else `exp` is computed in the given context and the resulting SigmaBoolean returned.
    *
    * @param context        the context in which `exp` should be executed
    * @param env            environment of system variables used by the interpreter internally
    * @param exp            expression to be executed in the given `context`
    * @param treeComplexity amount of cost added to context.initCost as result of
    *                       applyDeserializeContext
    * @return result of script reduction
    * @see `ReductionResult`
    */
  def reduceToCryptoJITC(context: CTX, env: ScriptEnv, exp: Value[SType]): Try[ReductionResult] = Try {
    implicit val vs = context.validationSettings
    trySoftForkable[ReductionResult](whenSoftFork = TrivialProp.TrueProp -> 0) {

      val (res, cost) = {
        val ctx = context.asInstanceOf[ErgoLikeContext]
        ErgoTreeEvaluator.eval(ctx, ErgoTree.EmptyConstants, exp, evalSettings) match {
          case (p: special.sigma.SigmaProp, c) => (p, c)
          case (b: Boolean, c) => (SigmaDsl.sigmaProp(b), c)
          case (res, _) =>
            sys.error(s"Invalid result type of $res: expected Boolean or SigmaProp when evaluating $exp")
        }
      }

      SigmaDsl.toSigmaBoolean(res) -> cost.toLong
    }
  }

  def compareResults(oldRes: Try[ReductionResult], newRes: Try[ReductionResult]) = {
//    assert(resNew == res, s"The new Evaluator result differ from the old: $resNew != $res")
//
//    def costErr = s"The JIT cost differ from the AOT: $costNew != $cost"
//
//    val resCost = returnAOTCost match {
//      case Some(true) => // AOT costing requested
//        if (costNew != cost) println(s"WARNING: $costErr")
//        cost
//      case Some(false) => // JIT costing requested
//        if (costNew != cost) println(s"WARNING: $costErr")
//        costNew
//      case None => // nothing special was requested
//        assert((costNew - treeComplexity) / 2 <= cost, s"The JIT cost is larger than the AOT: $costNew > $cost")
//        cost
//    }
//    resCost
  }

  /** Transforms ErgoTree into Value by replacing placeholders with constants and then
   * delegates to the main implementation method.
   */
  def reduceToCryptoJITC(context: CTX, tree: ErgoTree): Try[ReductionResult] =
    reduceToCryptoJITC(context, Interpreter.emptyEnv, tree.toProposition(tree.isConstantSegregation))

  /**
    * Full reduction of initial expression given in the ErgoTree form to a SigmaBoolean value
    * (which encodes whether a sigma-protocol proposition or a boolean value, so true or false).
    *
    * Works as follows:
    * 1) parse ErgoTree instance into a typed AST
    * 2) go bottom-up the tree to replace DeserializeContext nodes only
    * 3) estimate cost and reduce the AST to a SigmaBoolean instance (so sigma-tree or trivial boolean value)
    *
    *
    * @param ergoTree - input ErgoTree expression to reduce
    * @param context - context used in reduction
    * @param env - script environment
    * @return reduction result as a pair of sigma boolean and the accumulated cost counter after reduction
    */
  def fullReduction(ergoTree: ErgoTree,
                    context: CTX,
<<<<<<< HEAD
                    env: ScriptEnv): ReductionResult = {
    implicit val vs: SigmaValidationSettings = context.validationSettings
=======
                    env: ScriptEnv): (SigmaBoolean, Long) = {
>>>>>>> d36bf2d1
    val prop = propositionFromErgoTree(ergoTree, context)
    prop match {
      case SigmaPropConstant(p) =>
        val sb = SigmaDsl.toSigmaBoolean(p)
        val cost = SigmaBoolean.estimateCost(sb)
        (sb, cost)
      case _ if !ergoTree.hasDeserialize =>
        val r = precompiledScriptProcessor.getReducer(ergoTree, context.validationSettings)
        r.reduce(context)
      case _ =>
        reductionWithDeserialize(prop, context, env)
    }
  }

  /** Perfroms reduction of proposition which contains deserialization operations. */
  private def reductionWithDeserialize(prop: SigmaPropValue,
                                       context: CTX,
                                       env: ScriptEnv) = {
    implicit val vs: SigmaValidationSettings = context.validationSettings
    val (propTree, context2) = trySoftForkable[(BoolValue, CTX)](whenSoftFork = (TrueLeaf, context)) {
      applyDeserializeContext(context, prop)
    }

    // here we assume that when `propTree` is TrueProp then `reduceToCrypto` always succeeds
    // and the rest of the verification is also trivial
    reduceToCrypto(context2, env, propTree).getOrThrow
  }

  /** Executes the script in a given context.
    * Step 1: Deserialize context variables
    * Step 2: Evaluate expression and produce SigmaProp value, which is zero-knowledge statement (see also `SigmaBoolean`).
    * Step 3: Verify that the proof is presented to satisfy SigmaProp conditions.
    *
    * @param env       environment of system variables used by the interpreter internally
    * @param ergoTree       ErgoTree expression to execute in the given context and verify its result
    * @param context   the context in which `exp` should be executed
    * @param proof     The proof of knowledge of the secrets which is expected by the resulting SigmaProp
    * @param message   message bytes, which are used in verification of the proof
    *
    * @return          verification result or Exception.
    *                   If if the estimated cost of execution of the `exp` exceeds the limit (given in `context`),
    *                   then exception if thrown and packed in Try.
    *                   If left component is false, then:
    *                    1) script executed to false or
    *                    2) the given proof failed to validate resulting SigmaProp conditions.
    * @see `reduceToCrypto`
    */
  def verify(env: ScriptEnv,
             ergoTree: ErgoTree,
             context: CTX,
             proof: Array[Byte],
             message: Array[Byte]): Try[VerificationResult] = {
    val (res, t) = BenchmarkUtil.measureTime(Try {
      // TODO v5.0: the condition below should be revised if necessary
      // The following conditions define behavior which depend on the version of ergoTree
      // This works in addition to more fine-grained soft-forkability mechanism implemented
      // using ValidationRules (see trySoftForkable method call here and in reduceToCrypto).
      if (context.activatedScriptVersion > Interpreter.MaxSupportedScriptVersion) {
        // > 90% has already switched to higher version, accept without verification
        // NOTE: this path should never be taken for validation of candidate blocks
        // in which case Ergo node should always pass Interpreter.MaxSupportedScriptVersion
        // as the value of ErgoLikeContext.activatedScriptVersion.
        // see also ErgoLikeContext ScalaDoc.
        return Success(true -> context.initCost)
      } else {
        // activated version is within the supported range [0..MaxSupportedScriptVersion]
        // however
        if (ergoTree.version > context.activatedScriptVersion) {
          throw new InterpreterException(
            s"ErgoTree version ${ergoTree.version} is higher than activated ${context.activatedScriptVersion}")
        }
        // else proceed normally
      }

      val initCost = JMath.addExact(ergoTree.complexity.toLong, context.initCost)
      val remainingLimit = context.costLimit - initCost
      if (remainingLimit <= 0) {
        // TODO cover with tests (2h)
        throw new CostLimitException(initCost, Evaluation.msgCostLimitError(initCost, context.costLimit), None)
      }
      val contextWithCost = context.withInitCost(initCost).asInstanceOf[CTX]

      val (cProp, cost) = fullReduction(ergoTree, contextWithCost, env)

      val checkingResult = cProp match {
        case TrivialProp.TrueProp => true
        case TrivialProp.FalseProp => false
        case _ =>
          // Perform Verifier Steps 1-3
          SigSerializer.parseAndComputeChallenges(cProp, proof) match {
            case NoProof => false
            case sp: UncheckedSigmaTree =>
              // Perform Verifier Step 4
              val newRoot = computeCommitments(sp).get.asInstanceOf[UncheckedSigmaTree]

              /**
                * Verifier Steps 5-6: Convert the tree to a string `s` for input to the Fiat-Shamir hash function,
                * using the same conversion as the prover in 7
                * Accept the proof if the challenge at the root of the tree is equal to the Fiat-Shamir hash of `s`
                * (and, if applicable,  the associated data). Reject otherwise.
                */
              val expectedChallenge = CryptoFunctions.hashFn(FiatShamirTree.toBytes(newRoot) ++ message)
              util.Arrays.equals(newRoot.challenge, expectedChallenge)
          }
      }
      checkingResult -> cost
    })
    if (outputComputedResults) {
      res.foreach { case (_, cost) =>
        val scaledCost = cost * 1 // this is the scale factor of CostModel with respect to the concrete hardware
        val timeMicro = t * 1000  // time in microseconds
        val error = if (scaledCost > timeMicro) {
          val error = ((scaledCost / timeMicro.toDouble - 1) * 100d).formatted(s"%10.3f")
          error
        } else {
          val error = (-(timeMicro.toDouble / scaledCost.toDouble - 1) * 100d).formatted(s"%10.3f")
          error
        }
        val name = "\"" + env.getOrElse(Interpreter.ScriptNameProp, "") + "\""
        println(s"Name-Time-Cost-Error\t$name\t$timeMicro\t$scaledCost\t$error")
      }
    }
    res
  }

  /** This is fast version of verification based on direct ErgoTree evaluator.
    * It produces different costs and cannot be used in Ergo v3.x
    */
  def verifyJit(env: ScriptEnv,
                ergoTree: ErgoTree,
                context: CTX,
                proof: Array[Byte],
                message: Array[Byte]): Try[VerificationResult] = {
    val (res, t) = BenchmarkUtil.measureTime(Try {

      val initCost = context.initCost
      val remainingLimit = context.costLimit - initCost
      if (remainingLimit <= 0)
        throw new CostLimitException(initCost, Evaluation.msgCostLimitError(initCost, context.costLimit), None)

      val context1 = context.withInitCost(initCost).asInstanceOf[CTX]
      val prop = propositionFromErgoTree(ergoTree, context1)

      implicit val vs = context1.validationSettings
      val (propTree, context2) = trySoftForkable[(SigmaPropValue, CTX)](whenSoftFork = (TrueLeaf, context1)) {
        applyDeserializeContextJITC(context1, prop)
      }

      // here we assume that when `propTree` is TrueProp then `reduceToCrypto` always succeeds
      // and the rest of the verification is also trivial
      // new JIT costing with direct ErgoTree execution
      val (cProp, cost) = {
        val ctx = context2.asInstanceOf[ErgoLikeContext]
        val (res, cost) = ErgoTreeEvaluator.eval(ctx, ErgoTree.EmptyConstants, propTree, evalSettings) match {
          case (p: special.sigma.SigmaProp, c) => (p, c)
          case (b: Boolean, c) => (SigmaDsl.sigmaProp(b), c)
          case (res, _) => sys.error(s"Invalid result type of $res: expected Boolean or SigmaProp when evaluating $propTree")
        }
        val scaledCost = JMath.multiplyExact(cost, CostTable.costFactorIncrease) / CostTable.costFactorDecrease
        val totalCost = JMath.addExact(initCost.toInt, scaledCost)
        (SigmaDsl.toSigmaBoolean(res), totalCost.toLong)
      }


      val checkingResult = cProp match {
        case TrivialProp.TrueProp => true
        case TrivialProp.FalseProp => false
        case _ => verifySignature(cProp, message, proof)
      }
      checkingResult -> cost
    })
    if (outputComputedResults) {
      res.foreach { case (_, cost) =>
        val scaledCost = cost * 1 // this is the scale factor of CostModel with respect to the concrete hardware
        val timeMicro = t * 1000  // time in microseconds
        val error = if (scaledCost > timeMicro) {
          val error = ((scaledCost / timeMicro.toDouble - 1) * 100d).formatted(s"%10.3f")
          error
        } else {
          val error = (-(timeMicro.toDouble / scaledCost.toDouble - 1) * 100d).formatted(s"%10.3f")
          error
        }
        val name = "\"" + env.getOrElse(Interpreter.ScriptNameProp, "") + "\""
        println(s"Name-Time-Cost-Error\t$name\t$timeMicro\t$scaledCost\t$error")
      }
    }
    res
  }

  // Perform Verifier Steps 4-6
  private def checkCommitments(sp: UncheckedSigmaTree, message: Array[Byte]): Boolean = {
    // Perform Verifier Step 4
    val newRoot = computeCommitments(sp).get.asInstanceOf[UncheckedSigmaTree]

    /**
      * Verifier Steps 5-6: Convert the tree to a string `s` for input to the Fiat-Shamir hash function,
      * using the same conversion as the prover in 7
      * Accept the proof if the challenge at the root of the tree is equal to the Fiat-Shamir hash of `s`
      * (and, if applicable,  the associated data). Reject otherwise.
      */
    val expectedChallenge = CryptoFunctions.hashFn(FiatShamirTree.toBytes(newRoot) ++ message)
    util.Arrays.equals(newRoot.challenge, expectedChallenge)
  }

  /**
    * Verifier Step 4: For every leaf node, compute the commitment a from the challenge e and response $z$,
    * per the verifier algorithm of the leaf's Sigma-protocol.
    * If the verifier algorithm of the Sigma-protocol for any of the leaves rejects, then reject the entire proof.
    */
  val computeCommitments: Strategy = everywherebu(rule[Any] {
    case c: UncheckedConjecture => c // Do nothing for internal nodes

    case sn: UncheckedSchnorr =>
      val a = DLogInteractiveProver.computeCommitment(sn.proposition, sn.challenge, sn.secondMessage)
      sn.copy(commitmentOpt = Some(FirstDLogProverMessage(a)))

    case dh: UncheckedDiffieHellmanTuple =>
      val (a, b) = DiffieHellmanTupleInteractiveProver.computeCommitment(dh.proposition, dh.challenge, dh.secondMessage)
      dh.copy(commitmentOpt = Some(FirstDiffieHellmanTupleProverMessage(a, b)))

    case _: UncheckedSigmaTree => ???
  })

  def verify(ergoTree: ErgoTree,
             context: CTX,
             proverResult: ProverResult,
             message: Array[Byte]): Try[VerificationResult] = {
    val ctxv = context.withExtension(proverResult.extension).asInstanceOf[CTX]
    verify(Interpreter.emptyEnv, ergoTree, ctxv, proverResult.proof, message)
  }

  def verify(env: ScriptEnv,
             ergoTree: ErgoTree,
             context: CTX,
             proverResult: ProverResult,
             message: Array[Byte]): Try[VerificationResult] = {
    val ctxv = context.withExtension(proverResult.extension).asInstanceOf[CTX]
    verify(env, ergoTree, ctxv, proverResult.proof, message)
  }


  def verify(ergoTree: ErgoTree,
             context: CTX,
             proof: ProofT,
             message: Array[Byte]): Try[VerificationResult] = {
    verify(Interpreter.emptyEnv, ergoTree, context, SigSerializer.toBytes(proof), message)
  }

  /**
    * Verify a signature on given (arbitrary) message for a given public key.
    *
    * @param sigmaTree - public key (represented as a tree)
    * @param message - message
    * @param signature - signature for the message
    * @return - whether signature is valid or not
    */
  def verifySignature(sigmaTree: SigmaBoolean,
                      message: Array[Byte],
                      signature: Array[Byte]): Boolean = {
    // Perform Verifier Steps 1-3
    try {
      SigSerializer.parseAndComputeChallenges(sigmaTree, signature) match {
        case NoProof => false
        case sp: UncheckedSigmaTree =>
          // Perform Verifier Steps 4-6
          checkCommitments(sp, message)
      }
    } catch {
      case e: Exception => log.warn("Improper signature: ", e); false
    }
  }

}

object Interpreter {
  /** Result of Box.ergoTree verification procedure (see `verify` method).
    * The first component is the value of Boolean type which represents a result of
    * SigmaProp condition verification via sigma protocol.
    * The second component is the estimated cost of contract execution. */
  type VerificationResult = (Boolean, Long)

  /** Result of ErgoTree reduction procedure (see `reduceToCrypto` and friends).
    * The first component is the value of SigmaProp type which represents a statement
    * verifiable via sigma protocol.
    * The second component is the estimated cost of consumed by the contract execution. */
  type ReductionResult = (SigmaBoolean, Long)

  type ScriptEnv = Map[String, Any]
  val emptyEnv: ScriptEnv = Map.empty[String, Any]
  val ScriptNameProp = "ScriptName"

  /** Maximum version of ErgoTree supported by this interpreter release.
    * See version bits in `ErgoTree.header` for more details.
    * This value should be increased with each new protocol update via soft-fork.
    * The following values are used for current and upcoming forks:
    * - version 3.x this value must be 0
    * - in v4.0 must be 1
    * - in v5.x must be 2
    * etc.
    */
  val MaxSupportedScriptVersion: Byte = 1 // supported versions 0 and 1

  /** The result of script reduction when soft-fork condition is detected by the old node,
    * in which case the script is reduced to the trivial true proposition and takes up 0 cost.
    */
  val WhenSoftForkReductionResult: ReductionResult = TrivialProp.TrueProp -> 0

  /** Executes the given `calcF` graph in the given context.
    * @param IR      containier of the graph (see [[IRContext]])
    * @param context script execution context (built from [[org.ergoplatform.ErgoLikeContext]])
    * @param calcF   graph which represents a reduction function from Context to SigmaProp.
    * @return a reduction result
    */
  def calcResult(IR: IRContext)
                (context: special.sigma.Context,
                 calcF: IR.Ref[IR.Context => Any]): special.sigma.SigmaProp = {
    import IR._
    import IR.Context._
    import IR.SigmaProp._
    import IR.Liftables._
    val res = calcF.elem.eRange.asInstanceOf[Any] match {
      case _: SigmaPropElem[_] =>
        val valueFun = compile[IR.Context.SContext, IR.SigmaProp.SSigmaProp, IR.Context, IR.SigmaProp](
          getDataEnv,
          IR.asRep[IR.Context => IR.SigmaProp](calcF))(LiftableContext, LiftableSigmaProp)
        val (sp, _) = valueFun(context)
        sp
      case BooleanElement =>
        val valueFun = compile[SContext, Boolean, IR.Context, Boolean](
          IR.getDataEnv,
          asRep[IR.Context => Boolean](calcF))(LiftableContext, BooleanIsLiftable)
        val (b, _) = valueFun(context)
        sigmaDslBuilderValue.sigmaProp(b)
    }
    res
  }

  /** Special helper function which converts the given expression to expression returning
    * boolean or throws an exception if the conversion is not defined. */
  def toValidScriptType(exp: SValue): BoolValue = exp match {
    case v: Value[SBoolean.type]@unchecked if v.tpe == SBoolean => v
    case p: SValue if p.tpe == SSigmaProp => p.asSigmaProp.isProven
    case x =>
      // This case is not possible, due to exp is always of Boolean/SigmaProp type.
      // In case it will ever change, leave it here to throw an explaining message.
      throw new Error(s"Context-dependent pre-processing should produce tree of type Boolean or SigmaProp but was $x")
  }

  def error(msg: String) = throw new InterpreterException(msg)

}<|MERGE_RESOLUTION|>--- conflicted
+++ resolved
@@ -7,27 +7,17 @@
 import org.bitbucket.inkytonik.kiama.rewriting.Strategy
 import org.ergoplatform.validation.SigmaValidationSettings
 import sigmastate.basics.DLogProtocol.{FirstDLogProverMessage, DLogInteractiveProver}
-<<<<<<< HEAD
 import org.ergoplatform.ErgoLikeContext
-=======
->>>>>>> d36bf2d1
 import scorex.util.ScorexLogging
 import sigmastate.SCollection.SByteArray
 import sigmastate.Values._
 import sigmastate.eval.{IRContext, Evaluation}
 import sigmastate.lang.Terms.ValueOps
 import sigmastate.basics._
-<<<<<<< HEAD
-import sigmastate.interpreter.Interpreter.{VerificationResult, ScriptEnv, ReductionResult}
+import sigmastate.interpreter.Interpreter.{VerificationResult, ScriptEnv, ReductionResult, WhenSoftForkReductionResult}
 import sigmastate.lang.exceptions.{InterpreterException, CostLimitException}
 import sigmastate.serialization.{ValueSerializer, SigmaSerializer}
 import sigmastate.utxo.{DeserializeContext, CostTable}
-=======
-import sigmastate.interpreter.Interpreter.{VerificationResult, ScriptEnv, WhenSoftForkReductionResult}
-import sigmastate.lang.exceptions.{InterpreterException, CostLimitException}
-import sigmastate.serialization.{ValueSerializer, SigmaSerializer}
-import sigmastate.utxo.DeserializeContext
->>>>>>> d36bf2d1
 import sigmastate.{SType, _}
 import org.ergoplatform.validation.ValidationRules._
 import scalan.{MutableLazy, Nullable}
@@ -47,7 +37,12 @@
   val IR: IRContext
   import IR._
 
-<<<<<<< HEAD
+  /** Processor instance which is used by this interpreter to execute ErgoTrees that
+    * contain neither [[DeserializeContext]] nor [[sigmastate.utxo.DeserializeRegister]]
+    * operations.
+    */
+  def precompiledScriptProcessor: PrecompiledScriptProcessor
+
   /** Evaluation settings used by [[ErgoTreeEvaluator]] */
   def evalSettings: EvalSettings = ErgoTreeEvaluator.DefaultEvalSettings
 
@@ -60,13 +55,6 @@
     * treeComplexity) / 2 <= aotCost)
     */
   def returnAOTCost: Option[Boolean] = None
-=======
-  /** Processor instance which is used by this interpreter to execute ErgoTrees that
-    * contain neither [[DeserializeContext]] nor [[sigmastate.utxo.DeserializeRegister]]
-    * operations.
-    */
-  def precompiledScriptProcessor: PrecompiledScriptProcessor
->>>>>>> d36bf2d1
 
   /** Deserializes given script bytes using ValueSerializer (i.e. assuming expression tree format).
     * It also measures tree complexity adding to the total estimated cost of script execution.
@@ -112,16 +100,6 @@
     case _ => None
   }
 
-<<<<<<< HEAD
-  private def toValidScriptType(exp: SValue): BoolValue = exp match {
-    case v: Value[SBoolean.type]@unchecked if v.tpe == SBoolean => v
-    case p: SValue if p.tpe == SSigmaProp => p.asSigmaProp.isProven
-    case x =>
-      // This case is not possible, due to exp is always of Boolean/SigmaProp type.
-      // In case it will ever change, leave it here to throw an explaining message.
-      throw new Error(s"Context-dependent pre-processing should produce tree of type Boolean or SigmaProp but was $x")
-  }
-
   // TODO after HF: merge with old version (`toValidScriptType`)
   private def toValidScriptTypeJITC(exp: SValue): SigmaPropValue = exp match {
     case v: Value[SBoolean.type]@unchecked if v.tpe == SBoolean => v.toSigmaProp
@@ -129,8 +107,6 @@
     case x => throw new Error(s"Context-dependent pre-processing should produce tree of type Boolean or SigmaProp but was $x")
   }
 
-=======
->>>>>>> d36bf2d1
   class MutableCell[T](var value: T)
 
   /** Extracts proposition for ErgoTree handing soft-fork condition.
@@ -161,7 +137,6 @@
     (res, currContext.value)
   }
 
-<<<<<<< HEAD
   // TODO after HF: merge with old version (`applyDeserializeContext`)
   /** Same as applyDeserializeContext, but returns SigmaPropValue instead of BoolValue. */
   def applyDeserializeContextJITC(context: CTX, exp: Value[SType]): (SigmaPropValue, CTX) = {
@@ -174,25 +149,6 @@
     (res, currContext.value)
   }
 
-  private def calcResult(context: special.sigma.Context, calcF: Ref[IR.Context => Any]): special.sigma.SigmaProp = {
-    import IR._
-    import Context._
-    import SigmaProp._
-    val res = calcF.elem.eRange.asInstanceOf[Any] match {
-      case _: SigmaPropElem[_] =>
-        val valueFun = compile[SContext, SSigmaProp, Context, SigmaProp](getDataEnv, asRep[Context => SigmaProp](calcF))
-        val (sp, _) = valueFun(context)
-        sp
-      case BooleanElement =>
-        val valueFun = compile[SContext, Boolean, IR.Context, Boolean](IR.getDataEnv, asRep[Context => Boolean](calcF))
-        val (b, _) = valueFun(context)
-        sigmaDslBuilderValue.sigmaProp(b)
-    }
-    res
-  }
-
-=======
->>>>>>> d36bf2d1
   /** This method is used in both prover and verifier to compute SigmaBoolean value.
     * As the first step the cost of computing the `exp` expression in the given context is estimated.
     * If cost is above limit then exception is returned and `exp` is not executed
@@ -309,12 +265,8 @@
     */
   def fullReduction(ergoTree: ErgoTree,
                     context: CTX,
-<<<<<<< HEAD
                     env: ScriptEnv): ReductionResult = {
     implicit val vs: SigmaValidationSettings = context.validationSettings
-=======
-                    env: ScriptEnv): (SigmaBoolean, Long) = {
->>>>>>> d36bf2d1
     val prop = propositionFromErgoTree(ergoTree, context)
     prop match {
       case SigmaPropConstant(p) =>
