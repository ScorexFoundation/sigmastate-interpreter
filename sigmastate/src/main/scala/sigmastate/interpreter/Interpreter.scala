package sigmastate.interpreter

import java.util

import org.bitbucket.inkytonik.kiama.rewriting.Rewriter.{everywherebu, rule, strategy}
import org.bitbucket.inkytonik.kiama.rewriting.Strategy
import org.ergoplatform.ErgoLikeContext
import org.ergoplatform.validation.SigmaValidationSettings
import org.ergoplatform.validation.ValidationRules._
import sigmastate.basics.DLogProtocol.ProveDlog
import scorex.util.ScorexLogging
import sigmastate.SCollection.SByteArray
import sigmastate.Values._
import sigmastate.basics.DLogProtocol.{DLogInteractiveProver, FirstDLogProverMessage}
import sigmastate.basics._
import sigmastate.interpreter.Interpreter._
import sigmastate.lang.exceptions.InterpreterException
import sigmastate.serialization.{SigmaSerializer, ValueSerializer}
import sigmastate.utxo.DeserializeContext
import sigmastate.{SType, _}
import sigmastate.eval.{Evaluation, IRContext, Profiler}
import scalan.util.BenchmarkUtil
import sigmastate.FiatShamirTree._
import sigmastate.SigSerializer._
import sigmastate.eval.Evaluation.addCostChecked
import sigmastate.interpreter.ErgoTreeEvaluator.fixedCostOp
import sigmastate.interpreter.EvalSettings._
import sigmastate.utils.Helpers._
import sigmastate.lang.Terms.ValueOps
import spire.syntax.all.cfor

import scala.util.{Success, Try}

/** Base (verifying) interpreter of ErgoTrees.
  * Can perform:
  * - ErgoTree evaluation (aka reduction) to sigma proposition (aka
  *  SigmaBoolean) in the given context.
  * - verification of ErgoTree in the given context.
  *
  * NOTE: In version v5.0 this interpreter contains two alternative implementations.
  * 1) Old implementation from v4.x which is based on AOT costing
  * 2) New implementation added in v5.0 which is based on JIT costing (see methods
  *    with JITC suffix).
  *
  * Both implementations are equivalent in v5.0, but have different performance
  * as result they produce different cost estimations.
  *
  * The interpreter has evaluationMode which defines how it should execute scripts.
  * @see verify, fullReduction
  */
trait Interpreter extends ScorexLogging {

  import Interpreter.ReductionResult

  type CTX <: InterpreterContext

  type ProofT = UncheckedTree

  val IR: IRContext
  import IR._

  /** Processor instance which is used by this interpreter to execute ErgoTrees that
    * contain neither [[DeserializeContext]] nor [[sigmastate.utxo.DeserializeRegister]]
    * operations.
    */
  def precompiledScriptProcessor: PrecompiledScriptProcessor

  /** Evaluation settings used by [[ErgoTreeEvaluator]] which is used by this
    * interpreter to perform fullReduction.
    */
  def evalSettings: EvalSettings = ErgoTreeEvaluator.DefaultEvalSettings

  /** Logs the given message string. Can be overridden in the derived interpreter classes
    * to redefine the default behavior. */
  protected def logMessage(msg: String) = {
    println(msg)
  }

  /** Deserializes given script bytes using ValueSerializer (i.e. assuming expression tree format).
    * It also measures tree complexity adding to the total estimated cost of script execution.
    * The new returned context contains increased `initCost` and should be used for further processing.
    *
    * The method SHOULD be called only inside trySoftForkable scope, to make deserialization soft-forkable.
    *
    * NOTE: While ErgoTree is always of type SigmaProp, ValueSerializer can serialize expression of any type.
    * So it cannot be replaced with ErgoTreeSerializer here.
    */
  def deserializeMeasured(context: CTX, scriptBytes: Array[Byte]): (CTX, Value[SType]) = {
    val r = SigmaSerializer.startReader(scriptBytes)
    r.complexity = 0
    val script = ValueSerializer.deserialize(r)  // Why ValueSerializer? read NOTE above
    val scriptComplexity = r.complexity

    val currCost = Evaluation.addCostChecked(context.initCost, scriptComplexity, context.costLimit)
    val ctx1 = context.withInitCost(currCost).asInstanceOf[CTX]
    (ctx1, script)
  }

  /** @param updateContext  call back to setup new context (with updated cost limit) to be passed next time */
  def substDeserialize(context: CTX, updateContext: CTX => Unit, node: SValue): Option[SValue] = node match {
    case d: DeserializeContext[_] =>
      if (context.extension.values.contains(d.id))
        context.extension.values(d.id) match {
          case eba: EvaluatedValue[SByteArray]@unchecked if eba.tpe == SByteArray =>
            val scriptBytes = eba.value.toArray
            val (ctx1, script) = deserializeMeasured(context, scriptBytes)
            updateContext(ctx1)

            CheckDeserializedScriptType(d, script)
            Some(script)
          case _ =>
            None
        }
      else
        None
    case _ => None
  }

  /** Extracts proposition for ErgoTree handing soft-fork condition.
    * @note soft-fork handler */
  def propositionFromErgoTree(ergoTree: ErgoTree, context: CTX): SigmaPropValue = {
    val validationSettings = context.validationSettings
    val prop = ergoTree.root match {
      case Right(_) =>
        ergoTree.toProposition(ergoTree.isConstantSegregation)
      case Left(UnparsedErgoTree(_, error)) if validationSettings.isSoftFork(error) =>
        TrueSigmaProp
      case Left(UnparsedErgoTree(_, error)) =>
        throw new InterpreterException(
          "Script has not been recognized due to ValidationException, and it cannot be accepted as soft-fork.", None, Some(error))
    }
    prop
  }

  /** Substitute Deserialize* nodes with deserialized subtrees
    * We can estimate cost of the tree evaluation only after this step.*/
  def applyDeserializeContext(context: CTX, exp: Value[SType]): (BoolValue, CTX) = {
    val currContext = new MutableCell(context)
    val substRule = strategy[Any] { case x: SValue =>
      substDeserialize(currContext.value, { ctx: CTX => currContext.value = ctx }, x)
    }
    val Some(substTree: SValue) = everywherebu(substRule)(exp)
    val res = Interpreter.toValidScriptType(substTree)
    (res, currContext.value)
  }

  /** Same as applyDeserializeContext, but returns SigmaPropValue instead of BoolValue.
    * This is necessary because new interpreter, while ultimately produces the same
    * results as the old interpreter, it is implemented differently internally.
    */
  def applyDeserializeContextJITC(context: CTX, exp: Value[SType]): (SigmaPropValue, CTX) = {
    val currContext = new MutableCell(context)
    val substRule = strategy[Any] { case x: SValue =>
      substDeserialize(currContext.value, { ctx: CTX => currContext.value = ctx }, x)
    }
    val Some(substTree: SValue) = everywherebu(substRule)(exp)
    val res = toValidScriptTypeJITC(substTree)
    (res, currContext.value)
  }

  /** This method is used in both prover and verifier to compute SigmaBoolean value.
    * As the first step the cost of computing the `exp` expression in the given context is estimated.
    * If cost is above limit then exception is returned and `exp` is not executed
    * else `exp` is computed in the given context and the resulting SigmaBoolean returned.
    *
    * @param context the context in which `exp` should be executed
    * @param env     environment of variables used by the interpreter internally.
    *                Note, this is not system environment variables.
    * @param exp     expression to be executed in the given `context`
    * @return result of script reduction
    * @see `ReductionResult`
    */
  def reduceToCrypto(context: CTX, env: ScriptEnv, exp: Value[SType]): Try[ReductionResult] = Try {
    import IR._
    implicit val vs = context.validationSettings
    val maxCost = context.costLimit
    val initCost = context.initCost
    trySoftForkable[ReductionResult](whenSoftFork = WhenSoftForkReductionResult(initCost)) {
      val costingRes = doCostingEx(env, exp, true)
      val costF = costingRes.costF
      IR.onCostingResult(env, exp, costingRes)

      CheckCostFunc(IR)(asRep[Any => Int](costF))

      val costingCtx = context.toSigmaContext(isCost = true)
      val estimatedCost = IR.checkCostWithContext(costingCtx, costF, maxCost, initCost).getOrThrow

      IR.onEstimatedCost(env, exp, costingRes, costingCtx, estimatedCost)

      // check calc
      val calcF = costingRes.calcF
      CheckCalcFunc(IR)(calcF)
      val calcCtx = context.toSigmaContext(isCost = false)
      val res = Interpreter.calcResult(IR)(calcCtx, calcF)
      ReductionResult(SigmaDsl.toSigmaBoolean(res), estimatedCost)
    }
  }

  /** Helper convenience overload which uses empty environment.
    * @see other overloads for details.
    */
  def reduceToCrypto(context: CTX, exp: Value[SType]): Try[ReductionResult] =
    reduceToCrypto(context, Interpreter.emptyEnv, exp)

  /** This method uses the new JIT costing with direct ErgoTree execution. It is used in
    * both prover and verifier to compute SigmaProp value.
    * As the first step the cost of computing the `exp` expression in the given context is
    * estimated.
    * If cost is above limit then exception is returned and `exp` is not executed
    * else `exp` is computed in the given context and the resulting SigmaBoolean returned.
    *
    * @param context        the context in which `exp` should be executed
    * @param env            environment of system variables used by the interpreter internally
    * @param exp            expression to be executed in the given `context`
    * @return result of script reduction
    * @see `ReductionResult`
    */
  def reduceToCryptoJITC(context: CTX, env: ScriptEnv, exp: SigmaPropValue): Try[JitReductionResult] = Try {
    implicit val vs = context.validationSettings
    trySoftForkable[JitReductionResult](whenSoftFork = WhenSoftForkJitReductionResult(context.initCost)) {

      val (resProp, cost) = {
        val ctx = context.asInstanceOf[ErgoLikeContext]
        ErgoTreeEvaluator.eval(ctx, ErgoTree.EmptyConstants, exp, evalSettings) match {
          case (p: special.sigma.SigmaProp, c) => (p, c)
          case (res, _) =>
            sys.error(s"Invalid result type of $res: expected SigmaProp when evaluating $exp")
        }
      }

      JitReductionResult(SigmaDsl.toSigmaBoolean(resProp), cost.toLong)
    }
  }

  /** Transforms ErgoTree into Value by replacing placeholders with constants and then
   * delegates to the main implementation method.
   */
  def reduceToCryptoJITC(context: CTX, tree: ErgoTree): Try[JitReductionResult] =
    reduceToCryptoJITC(context, Interpreter.emptyEnv, tree.toProposition(tree.isConstantSegregation))

  /**
    * Full reduction of initial expression given in the ErgoTree form to a SigmaBoolean value
    * which encodes either a sigma-protocol proposition or a boolean (true or false) value.
    *
    * Works as follows:
    * 1) parse ErgoTree instance into a typed AST
    * 2) go bottom-up the tree to replace DeserializeContext nodes only
    * 3) estimate cost and reduce the AST to a SigmaBoolean instance (either sigma-tree or
    * trivial boolean value)
    *
    * @param ergoTree input ErgoTree expression to reduce
    * @param context  context used in reduction
    * @param env      script environment
    * @return reduction result as a pair of sigma boolean and the accumulated cost counter
    *         after reduction
    */
  def fullReduction(ergoTree: ErgoTree,
<<<<<<< HEAD
                    ctx: CTX,
                    env: ScriptEnv): (ReductionResult, ReductionResult) = {
    implicit val vs: SigmaValidationSettings = ctx.validationSettings
    val context = ctx.withErgoTreeVersion(ergoTree.version).asInstanceOf[CTX]
=======
                    context: CTX,
                    env: ScriptEnv): (ReductionResult, JitReductionResult) = {
    implicit val vs: SigmaValidationSettings = context.validationSettings
>>>>>>> 795c176d
    val prop = propositionFromErgoTree(ergoTree, context)
    val evalMode = getEvaluationMode(context)

    val res @ (aotRes, jitRes) = prop match {
      case SigmaPropConstant(p) =>
        val sb = SigmaDsl.toSigmaBoolean(p)

        var aotRes: ReductionResult = null
        if (evalMode.okEvaluateAot) {
          val aotCost = SigmaBoolean.estimateCost(sb)
          val resAotCost = Evaluation.addCostChecked(context.initCost, aotCost, context.costLimit)
          aotRes = ReductionResult(sb, resAotCost)
        }

<<<<<<< HEAD
        var jitRes: ReductionResult = null
        if (evalMode.okEvaluateJit) {
          // NOTE, evaluator cost unit is 10 times smaller then the cost unit of context
          val jitCost = Eval_SigmaPropConstant.costKind.cost / 10
=======
        var jitRes: JitReductionResult = null
        if (okEvaluateJit) {
          // NOTE, evaluator cost unit needs to be scaled to the cost unit of context
          val jitCost = Eval_SigmaPropConstant.costKind.cost.toBlockCost
>>>>>>> 795c176d
          val resJitCost = Evaluation.addCostChecked(context.initCost, jitCost, context.costLimit)
          jitRes = JitReductionResult(sb, resJitCost)
        }
        (aotRes, jitRes)
      case _ if !ergoTree.hasDeserialize =>
        var aotRes: ReductionResult = null
        if (evalMode.okEvaluateAot) {
          val r = precompiledScriptProcessor.getReducer(ergoTree, context.validationSettings)
          aotRes = r.reduce(context)
        }

<<<<<<< HEAD
        var jitRes: ReductionResult = null
        if (evalMode.okEvaluateJit) {
=======
        var jitRes: JitReductionResult = null
        if (okEvaluateJit) {
>>>>>>> 795c176d
          val ctx = context.asInstanceOf[ErgoLikeContext]
          jitRes = ErgoTreeEvaluator.evalToCrypto(ctx, ergoTree, evalSettings)
        }
        (aotRes, jitRes)
      case _ =>
        reductionWithDeserialize(ergoTree, prop, context, env, evalMode)
    }

    if (evalMode == TestEvaluationMode) {
        CostingUtils.checkResults(ergoTree.bytesHex, aotRes, jitRes, logMessage(_))(evalSettings)
    }
    res
  }

  /** Performs reduction of proposition which contains deserialization operations. */
  private def reductionWithDeserialize(ergoTree: ErgoTree,
                                       prop: SigmaPropValue,
<<<<<<< HEAD
                                       context: CTX, env: ScriptEnv,
                                       evalMode: EvaluationMode): (ReductionResult, ReductionResult) = {
=======
                                       context: CTX,
                                       env: ScriptEnv): (ReductionResult, JitReductionResult) = {
>>>>>>> 795c176d
    implicit val vs: SigmaValidationSettings = context.validationSettings
    var aotRes: ReductionResult = null
    if (evalMode.okEvaluateAot) {
      val (propTree, context2) = trySoftForkable[(BoolValue, CTX)](whenSoftFork = (TrueLeaf, context)) {
        applyDeserializeContext(context, prop)
      }

      // here we assume that when `propTree` is TrueProp then `reduceToCrypto` always succeeds
      // and the rest of the verification is also trivial
      aotRes = reduceToCrypto(context2, env, propTree).getOrThrow
    }

<<<<<<< HEAD
    var jitRes: ReductionResult = null
    if (evalMode.okEvaluateJit) {
=======
    var jitRes: JitReductionResult = null
    if (okEvaluateJit) {
>>>>>>> 795c176d
      val (propTree, context2) = trySoftForkable[(SigmaPropValue, CTX)](whenSoftFork = (TrueSigmaProp, context)) {
        applyDeserializeContextJITC(context, prop)
      }

      // here we assume that when `propTree` is TrueProp then `reduceToCrypto` always succeeds
      // and the rest of the verification is also trivial
      jitRes = reduceToCryptoJITC(context2, env, propTree).getOrThrow
    }

    (aotRes, jitRes)
  }

  /** Adds the cost to verify sigma protocol proposition.
    * This is AOT part of JITC-based interpreter, it predicts the cost of crypto
    * verification, which is asymptotically much faster and protects from spam scripts.
    *
    * @param jitRes    result of JIT-based reduction
    * @param costLimit total cost limit to check and raise exception if exceeded
    * @return computed jitRes.cost + crypto verification cost
    */
  def addCryptoCost(jitRes: ReductionResult, costLimit: Long) = {
    val cryptoCost = estimateCryptoVerifyCost(jitRes.value) / 10 // scale eval to tx cost

    // Note, jitRes.cost is already scaled in fullReduction
    val fullJitCost = addCostChecked(jitRes.cost, cryptoCost, costLimit)
    fullJitCost
  }

  /** Returns evaluation mode used by this interpreter in the given context.
    * By default evaluation mode is determined based on `context.activatedScriptVersion`
    * so that the interpreter works either as v4.x of v5.0.
    *
    * Alternatively, the required evaluation mode can be specified by giving Some(mode)
    * value in `evalSettings.evaluationMode`, in which case the interpreter works as
    * specified.
    */
  def getEvaluationMode(context: CTX): EvaluationMode = {
    evalSettings.evaluationMode.getOrElse {
      if (context.activatedScriptVersion < Interpreter.JitActivationVersion)
        AotEvaluationMode
      else
        JitEvaluationMode
    }
  }

  /** Executes the script in a given context.
    * Step 1: Deserialize context variables
    * Step 2: Evaluate expression and produce SigmaProp value, which is zero-knowledge
    *         statement (see also `SigmaBoolean`).
    * Step 3: Verify that the proof is presented to satisfy SigmaProp conditions.
    *
    * @param env      environment of system variables used by the interpreter internally
    * @param ergoTree ErgoTree expression to execute in the given context and verify its
    *                 result
    * @param context  the context in which `exp` should be executed
    * @param proof    The proof of knowledge of the secrets which is expected by the
    *                 resulting SigmaProp
    * @param message  message bytes, which are used in verification of the proof
    * @return verification result or Exception.
    *         If if the estimated cost of execution of the `exp` exceeds the limit (given
    *         in `context`), then exception if thrown and packed in Try.
    *         If the first component is false, then:
    *         1) script executed to false or
    *         2) the given proof failed to validate resulting SigmaProp conditions.
    * @see `reduceToCrypto`
    */
  def verify(env: ScriptEnv,
             ergoTree: ErgoTree,
             context: CTX,
             proof: Array[Byte],
             message: Array[Byte]): Try[VerificationResult] = {
<<<<<<< HEAD
    Try {
=======
    val res = Try {
      // TODO v5.0: the condition below should be revised if necessary
>>>>>>> 795c176d
      // The following conditions define behavior which depend on the version of ergoTree
      // This works in addition to more fine-grained soft-forkability mechanism implemented
      // using ValidationRules (see trySoftForkable method call here and in reduceToCrypto).

      if (context.activatedScriptVersion > Interpreter.MaxSupportedScriptVersion) {
        // The activated protocol exceeds capabilities of this interpreter.
        // NOTE: this path should never be taken for validation of candidate blocks
        // in which case Ergo node should always pass Interpreter.MaxSupportedScriptVersion
        // as the value of ErgoLikeContext.activatedScriptVersion.
        // see also ErgoLikeContext ScalaDoc.

        // Currently more than 90% of nodes has already switched to a higher version,
        // thus we can accept without verification, but only if we cannot verify
        // the given ergoTree
        if (ergoTree.version > Interpreter.MaxSupportedScriptVersion) {
          // We accept the box spending and rely on 90% of all the other nodes.
          // Thus, the old node will stay in sync with the network.
          return Success(true -> context.initCost)
        }
        // otherwise, we can verify the box spending
        // thus, proceed normally

      } else {
        // activated version is within the supported range [0..MaxSupportedScriptVersion]
        // in addition, ErgoTree version should never exceed the currently activated protocol

        if (ergoTree.version > context.activatedScriptVersion) {
          throw new InterpreterException(
            s"ErgoTree version ${ergoTree.version} is higher than activated ${context.activatedScriptVersion}")
        }

        // else proceed normally
      }

      val complexityCost = ergoTree.complexity.toLong
      val initCost = Evaluation.addCostChecked(context.initCost, complexityCost, context.costLimit)
      val contextWithCost = context.withInitCost(initCost).asInstanceOf[CTX]

      val (aotReduced, jitReduced) = fullReduction(ergoTree, contextWithCost, env)

      val evalMode = getEvaluationMode(contextWithCost)

      // if necessary perform verification as v4.x (AOT based implementation)
      var aotRes: VerificationResult = null
      if (evalMode.okEvaluateAot) {
          aotRes = aotReduced.value match {
            case TrivialProp.TrueProp => (true, aotReduced.cost)
            case TrivialProp.FalseProp => (false, aotReduced.cost)
            case _ =>
              val ok = if (evalSettings.isMeasureOperationTime) {
                val E = ErgoTreeEvaluator.forProfiling(verifySignatureProfiler, evalSettings)
                verifySignature(aotReduced.value, message, proof)(E)
              } else {
                verifySignature(aotReduced.value, message, proof)(null)
              }
              (ok, aotReduced.cost)
          }
      }

      // if necessary perform verification as v5.x (JIT based implementation)
      var jitRes: VerificationResult = null
      if (evalMode.okEvaluateJit) {
          jitRes = jitReduced.value match {
            case TrivialProp.TrueProp => (true, jitReduced.cost)
            case TrivialProp.FalseProp => (false, jitReduced.cost)
            case _ =>
<<<<<<< HEAD
              val fullJitCost = addCryptoCost(jitReduced, context.costLimit)
=======
              val verificationC = estimateVerificationCost(jitReduced.value).toBlockCost // scale JitCost to tx cost
              // Note, jitRes.cost is already scaled in fullReduction
              val fullJitCost = Evaluation.addCostChecked(jitReduced.cost, verificationC, context.costLimit)
>>>>>>> 795c176d

              val ok = if (evalSettings.isMeasureOperationTime) {
                val E = ErgoTreeEvaluator.forProfiling(verifySignatureProfiler, evalSettings)
                verifySignature(jitReduced.value, message, proof)(E)
              } else {
                verifySignature(jitReduced.value, message, proof)(null)
              }
              (ok, fullJitCost)
          }
      }

      val res = evalMode match {
        case AotEvaluationMode => aotRes
        case JitEvaluationMode => jitRes
        case TestEvaluationMode =>
          CostingUtils.checkCosts(ergoTree.bytesHex, aotRes._2, jitRes._2, logMessage(_))(evalSettings)
          aotRes
      }
      res
    }
<<<<<<< HEAD
=======
    res
>>>>>>> 795c176d
  }

  // Perform Verifier Steps 4-6
  private def checkCommitments(sp: UncheckedSigmaTree, message: Array[Byte])(implicit E: ErgoTreeEvaluator): Boolean = {
    // Perform Verifier Step 4
    val newRoot = computeCommitments(sp).get.asInstanceOf[UncheckedSigmaTree]
    val bytes = concatArrays(FiatShamirTree.toBytes(newRoot), message)
    /**
      * Verifier Steps 5-6: Convert the tree to a string `s` for input to the Fiat-Shamir hash function,
      * using the same conversion as the prover in 7
      * Accept the proof if the challenge at the root of the tree is equal to the Fiat-Shamir hash of `s`
      * (and, if applicable,  the associated data). Reject otherwise.
      */
    val expectedChallenge = CryptoFunctions.hashFn(bytes)
    util.Arrays.equals(newRoot.challenge, expectedChallenge)
  }

  /**
    * Verifier Step 4: For every leaf node, compute the commitment a from the challenge e and response $z$,
    * per the verifier algorithm of the leaf's Sigma-protocol.
    * If the verifier algorithm of the Sigma-protocol for any of the leaves rejects, then reject the entire proof.
    */
  val computeCommitments: Strategy = everywherebu(rule[Any] {
    case c: UncheckedConjecture => c // Do nothing for internal nodes

    case sn: UncheckedSchnorr =>
      implicit val E = ErgoTreeEvaluator.getCurrentEvaluator
      fixedCostOp(ComputeCommitments_Schnorr) {
        val a = DLogInteractiveProver.computeCommitment(sn.proposition, sn.challenge, sn.secondMessage)
        sn.copy(commitmentOpt = Some(FirstDLogProverMessage(a)))
      }

    case dh: UncheckedDiffieHellmanTuple =>
      implicit val E = ErgoTreeEvaluator.getCurrentEvaluator
      fixedCostOp(ComputeCommitments_DHT) {
        val (a, b) = DiffieHellmanTupleInteractiveProver.computeCommitment(dh.proposition, dh.challenge, dh.secondMessage)
        dh.copy(commitmentOpt = Some(FirstDiffieHellmanTupleProverMessage(a, b)))
      }

    case _: UncheckedSigmaTree => ???
  })

  def verify(ergoTree: ErgoTree,
             context: CTX,
             proverResult: ProverResult,
             message: Array[Byte]): Try[VerificationResult] = {
    val ctxv = context.withExtension(proverResult.extension).asInstanceOf[CTX]
    verify(Interpreter.emptyEnv, ergoTree, ctxv, proverResult.proof, message)
  }

  def verify(env: ScriptEnv,
             ergoTree: ErgoTree,
             context: CTX,
             proverResult: ProverResult,
             message: Array[Byte]): Try[VerificationResult] = {
    val ctxv = context.withExtension(proverResult.extension).asInstanceOf[CTX]
    verify(env, ergoTree, ctxv, proverResult.proof, message)
  }

  def verify(ergoTree: ErgoTree,
             context: CTX,
             proof: ProofT,
             message: Array[Byte]): Try[VerificationResult] = {
    verify(Interpreter.emptyEnv, ergoTree, context, SigSerializer.toProofBytes(proof), message)
  }

  /**
    * Verify a signature on given (arbitrary) message for a given public key.
    *
    * @param sigmaTree public key (represented as a tree)
    * @param message   message
    * @param signature signature for the message
    * @param E         optional evaluator (can be null) which is used for profiling of operations.
    *                  When `E` is `null`, then profiling is turned-off and has no effect on
    *                  the execution.
    * @return whether signature is valid or not
    */
  def verifySignature(sigmaTree: SigmaBoolean,
                      message: Array[Byte],
                      signature: Array[Byte])(implicit E: ErgoTreeEvaluator): Boolean = {
    // Perform Verifier Steps 1-3
    try {
      SigSerializer.parseAndComputeChallenges(sigmaTree, signature) match {
        case NoProof => false
        case sp: UncheckedSigmaTree =>
          // Perform Verifier Steps 4-6
          checkCommitments(sp, message)
      }
    } catch {
      case t: Throwable =>
        // TODO coverage: property("handle improper signature") doesn't lead to exception
        //  because the current implementation of parseAndComputeChallenges doesn't check
        //  signature format
        log.warn("Improper signature: ", t);
        false
    }
  }

}

object Interpreter {
  /** Result of Box.ergoTree verification procedure (see `verify` method).
    * The first component is the value of Boolean type which represents a result of
    * SigmaProp condition verification via sigma protocol.
    * The second component is the estimated cost of contract execution. */
  type VerificationResult = (Boolean, Long)

  /** Result of ErgoTree reduction procedure (see `reduceToCrypto` and friends).
    *
    * @param value the value of SigmaProp type which represents a logical statement
    *              verifiable via sigma protocol.
    * @param cost  the estimated cost of the contract execution.
    */
  case class ReductionResult(value: SigmaBoolean, cost: Long)

  /** Result of ErgoTree reduction procedure by JIT-based interpreter (see
    * `reduceToCrypto` and friends).
    *
    * @param value the value of SigmaProp type which represents a logical statement
    *              verifiable via sigma protocol.
    * @param cost  the estimated cost of the contract execution (in block's scale).
    */
  case class JitReductionResult(value: SigmaBoolean, cost: Long)

  /** Represents properties of interpreter invocation. */
  type ScriptEnv = Map[String, Any]

  /** Empty interpreter properties. */
  val emptyEnv: ScriptEnv = Map.empty[String, Any]

  /** Property name used to store script name. */
  val ScriptNameProp = "ScriptName"

  /** Maximum version of ErgoTree supported by this interpreter release.
    * See version bits in `ErgoTree.header` for more details.
    * This value should be increased with each new protocol update via soft-fork.
    * The following values are used for current and upcoming forks:
    * - version 3.x this value must be 0
    * - in v4.0 must be 1
    * - in v5.x must be 2
    * etc.
    */
  val MaxSupportedScriptVersion: Byte = 2 // supported versions 0, 1, 2

  /** The first version of ErgoTree starting from which the JIT costing interpreter must be used.
    * It must also be used for all subsequent versions (3, 4, etc).
    */
  val JitActivationVersion: Byte = 2

  /** The result of script reduction when soft-fork condition is detected by the old node,
    * in which case the script is reduced to the trivial true proposition and takes up 0 cost.
    */
  def WhenSoftForkReductionResult(cost: Long): ReductionResult = ReductionResult(TrivialProp.TrueProp, cost)

  /** The result of script reduction when soft-fork condition is detected by the old node,
    * in which case the script is reduced to the trivial true proposition and takes up 0 cost.
    */
  def WhenSoftForkJitReductionResult(cost: Long): JitReductionResult = JitReductionResult(TrivialProp.TrueProp, cost)

  /** Represents the cost of computing DLogInteractiveProver.computeCommitment. */
  final val ComputeCommitments_Schnorr = OperationCostInfo(
    FixedCost(JitCost(3400)), NamedDesc("ComputeCommitments_Schnorr"))

  /** Represents the cost of computing DiffieHellmanTupleInteractiveProver.computeCommitment. */
  final val ComputeCommitments_DHT = OperationCostInfo(
    FixedCost(JitCost(6450)), NamedDesc("ComputeCommitments_DHT"))

  /** Represents the cost spent by JIT evaluator on a simple ErgoTree containing
    * SigmaPropConstant.
    * It doesn't include cost of crypto verification.
    */
  final val Eval_SigmaPropConstant = OperationCostInfo(
    FixedCost(JitCost(50)), NamedDesc("Eval_SigmaPropConstant"))

  /** Verification cost of each ProveDlog node of SigmaBoolean proposition tree. */
  final val ProveDlogVerificationCost =
    ParseChallenge_ProveDlog.costKind.cost +
    ComputeCommitments_Schnorr.costKind.cost +
    ToBytes_Schnorr.costKind.cost

  /** Verification cost of each ProveDHTuple node of SigmaBoolean proposition tree. */
  final val ProveDHTupleVerificationCost =
    ParseChallenge_ProveDHT.costKind.cost +
    ComputeCommitments_DHT.costKind.cost +
    ToBytes_DHT.costKind.cost

  /** Computes the estimated cost of verification of sigma proposition.
    * The cost is estimated ahead of time, without actually performing expencive crypto
    * operations.
    * @param sb sigma proposition
    * @return estimated cost of verification of the given proposition in JIT scale
    */
<<<<<<< HEAD
  def estimateCryptoVerifyCost(sb: SigmaBoolean): Int = {
=======
  def estimateVerificationCost(sb: SigmaBoolean): JitCost = {
>>>>>>> 795c176d
    /** Recursively compute the total cost of the given children. */
    def childrenCost(children: Seq[SigmaBoolean]): JitCost = {
      val childrenArr = children.toArray
      val nChildren = childrenArr.length
      var sum = JitCost(0)
      cfor(0)(_ < nChildren, _ + 1) { i =>
<<<<<<< HEAD
        val c = estimateCryptoVerifyCost(childrenArr(i))
        sum = Math.addExact(sum, c)
=======
        val c = estimateVerificationCost(childrenArr(i))
        sum = sum + c
>>>>>>> 795c176d
      }
      sum
    }
    sb match {
      case _: ProveDlog => ProveDlogVerificationCost
      case _: ProveDHTuple => ProveDHTupleVerificationCost

      case and: CAND =>
        val nodeC = ToBytes_ProofTreeConjecture.costKind.cost
        val childrenC = childrenCost(and.children)
        nodeC + childrenC

      case or: COR =>
        val nodeC = ToBytes_ProofTreeConjecture.costKind.cost
        val childrenC = childrenCost(or.children)
        nodeC + childrenC

      case th: CTHRESHOLD =>
        val nChildren = th.children.length
        val nCoefs = nChildren - th.k
        val parseC = ParsePolynomial.costKind.cost(nCoefs)
        val evalC = EvaluatePolynomial.costKind.cost(nCoefs) * nChildren
        val nodeC = ToBytes_ProofTreeConjecture.costKind.cost
        val childernC = childrenCost(th.children)
        parseC + evalC + nodeC + childernC
      case _ =>
        JitCost(0)  // the cost of trivial proposition
    }
  }

  /** An instance of profiler used to measure cost parameters of verifySignature
    * operations.
    */
  val verifySignatureProfiler = new Profiler

  /** Executes the given `calcF` graph in the given context.
    * @param IR      container of the graph (see [[IRContext]])
    * @param context script execution context (built from [[org.ergoplatform.ErgoLikeContext]])
    * @param calcF   graph which represents a reduction function from Context to SigmaProp.
    * @return a reduction result
    */
  def calcResult(IR: IRContext)
                (context: special.sigma.Context,
                 calcF: IR.Ref[IR.Context => Any]): special.sigma.SigmaProp = {
    import IR._
    import IR.Context._
    import IR.SigmaProp._
    import IR.Liftables._
    val res = calcF.elem.eRange.asInstanceOf[Any] match {
      case _: SigmaPropElem[_] =>
        val valueFun = compile[IR.Context.SContext, IR.SigmaProp.SSigmaProp, IR.Context, IR.SigmaProp](
          getDataEnv,
          IR.asRep[IR.Context => IR.SigmaProp](calcF))(LiftableContext, LiftableSigmaProp)
        val (sp, _) = valueFun(context)
        sp
      case BooleanElement =>
        val valueFun = compile[SContext, Boolean, IR.Context, Boolean](
          IR.getDataEnv,
          asRep[IR.Context => Boolean](calcF))(LiftableContext, BooleanIsLiftable)
        val (b, _) = valueFun(context)
        sigmaDslBuilderValue.sigmaProp(b)
    }
    res
  }

  /** Special helper function which converts the given expression to expression returning
    * boolean or throws an exception if the conversion is not defined. */
  def toValidScriptType(exp: SValue): BoolValue = exp match {
    case v: Value[SBoolean.type]@unchecked if v.tpe == SBoolean => v
    case p: SValue if p.tpe == SSigmaProp => p.asSigmaProp.isProven
    case x =>
      // This case is not possible, due to exp is always of Boolean/SigmaProp type.
      // In case it will ever change, leave it here to throw an explaining message.
      throw new Error(s"Context-dependent pre-processing should produce tree of type Boolean or SigmaProp but was $x")
  }

  // TODO after HF: merge with old version (`toValidScriptType`)
  private def toValidScriptTypeJITC(exp: SValue): SigmaPropValue = exp match {
    case v: Value[SBoolean.type]@unchecked if v.tpe == SBoolean => v.toSigmaProp
    case p: SValue if p.tpe == SSigmaProp => p.asSigmaProp
    case x => throw new Error(s"Context-dependent pre-processing should produce tree of type Boolean or SigmaProp but was $x")
  }

  /** Helper method to throw errors from Interpreter. */
  def error(msg: String) = throw new InterpreterException(msg)

}<|MERGE_RESOLUTION|>--- conflicted
+++ resolved
@@ -255,16 +255,10 @@
     *         after reduction
     */
   def fullReduction(ergoTree: ErgoTree,
-<<<<<<< HEAD
                     ctx: CTX,
-                    env: ScriptEnv): (ReductionResult, ReductionResult) = {
+                    env: ScriptEnv): (ReductionResult, JitReductionResult) = {
     implicit val vs: SigmaValidationSettings = ctx.validationSettings
     val context = ctx.withErgoTreeVersion(ergoTree.version).asInstanceOf[CTX]
-=======
-                    context: CTX,
-                    env: ScriptEnv): (ReductionResult, JitReductionResult) = {
-    implicit val vs: SigmaValidationSettings = context.validationSettings
->>>>>>> 795c176d
     val prop = propositionFromErgoTree(ergoTree, context)
     val evalMode = getEvaluationMode(context)
 
@@ -279,17 +273,10 @@
           aotRes = ReductionResult(sb, resAotCost)
         }
 
-<<<<<<< HEAD
-        var jitRes: ReductionResult = null
-        if (evalMode.okEvaluateJit) {
-          // NOTE, evaluator cost unit is 10 times smaller then the cost unit of context
-          val jitCost = Eval_SigmaPropConstant.costKind.cost / 10
-=======
         var jitRes: JitReductionResult = null
         if (okEvaluateJit) {
           // NOTE, evaluator cost unit needs to be scaled to the cost unit of context
           val jitCost = Eval_SigmaPropConstant.costKind.cost.toBlockCost
->>>>>>> 795c176d
           val resJitCost = Evaluation.addCostChecked(context.initCost, jitCost, context.costLimit)
           jitRes = JitReductionResult(sb, resJitCost)
         }
@@ -301,13 +288,8 @@
           aotRes = r.reduce(context)
         }
 
-<<<<<<< HEAD
-        var jitRes: ReductionResult = null
-        if (evalMode.okEvaluateJit) {
-=======
         var jitRes: JitReductionResult = null
         if (okEvaluateJit) {
->>>>>>> 795c176d
           val ctx = context.asInstanceOf[ErgoLikeContext]
           jitRes = ErgoTreeEvaluator.evalToCrypto(ctx, ergoTree, evalSettings)
         }
@@ -325,13 +307,8 @@
   /** Performs reduction of proposition which contains deserialization operations. */
   private def reductionWithDeserialize(ergoTree: ErgoTree,
                                        prop: SigmaPropValue,
-<<<<<<< HEAD
                                        context: CTX, env: ScriptEnv,
-                                       evalMode: EvaluationMode): (ReductionResult, ReductionResult) = {
-=======
-                                       context: CTX,
-                                       env: ScriptEnv): (ReductionResult, JitReductionResult) = {
->>>>>>> 795c176d
+                                       evalMode: EvaluationMode): (ReductionResult, JitReductionResult) = {
     implicit val vs: SigmaValidationSettings = context.validationSettings
     var aotRes: ReductionResult = null
     if (evalMode.okEvaluateAot) {
@@ -344,13 +321,8 @@
       aotRes = reduceToCrypto(context2, env, propTree).getOrThrow
     }
 
-<<<<<<< HEAD
-    var jitRes: ReductionResult = null
-    if (evalMode.okEvaluateJit) {
-=======
     var jitRes: JitReductionResult = null
     if (okEvaluateJit) {
->>>>>>> 795c176d
       val (propTree, context2) = trySoftForkable[(SigmaPropValue, CTX)](whenSoftFork = (TrueSigmaProp, context)) {
         applyDeserializeContextJITC(context, prop)
       }
@@ -372,7 +344,7 @@
     * @return computed jitRes.cost + crypto verification cost
     */
   def addCryptoCost(jitRes: ReductionResult, costLimit: Long) = {
-    val cryptoCost = estimateCryptoVerifyCost(jitRes.value) / 10 // scale eval to tx cost
+    val cryptoCost = estimateCryptoVerifyCost(jitRes.value).toBlockCost // scale JitCost to tx cost
 
     // Note, jitRes.cost is already scaled in fullReduction
     val fullJitCost = addCostChecked(jitRes.cost, cryptoCost, costLimit)
@@ -422,12 +394,8 @@
              context: CTX,
              proof: Array[Byte],
              message: Array[Byte]): Try[VerificationResult] = {
-<<<<<<< HEAD
-    Try {
-=======
     val res = Try {
       // TODO v5.0: the condition below should be revised if necessary
->>>>>>> 795c176d
       // The following conditions define behavior which depend on the version of ergoTree
       // This works in addition to more fine-grained soft-forkability mechanism implemented
       // using ValidationRules (see trySoftForkable method call here and in reduceToCrypto).
@@ -494,13 +462,7 @@
             case TrivialProp.TrueProp => (true, jitReduced.cost)
             case TrivialProp.FalseProp => (false, jitReduced.cost)
             case _ =>
-<<<<<<< HEAD
               val fullJitCost = addCryptoCost(jitReduced, context.costLimit)
-=======
-              val verificationC = estimateVerificationCost(jitReduced.value).toBlockCost // scale JitCost to tx cost
-              // Note, jitRes.cost is already scaled in fullReduction
-              val fullJitCost = Evaluation.addCostChecked(jitReduced.cost, verificationC, context.costLimit)
->>>>>>> 795c176d
 
               val ok = if (evalSettings.isMeasureOperationTime) {
                 val E = ErgoTreeEvaluator.forProfiling(verifySignatureProfiler, evalSettings)
@@ -521,10 +483,7 @@
       }
       res
     }
-<<<<<<< HEAD
-=======
     res
->>>>>>> 795c176d
   }
 
   // Perform Verifier Steps 4-6
@@ -717,24 +676,15 @@
     * @param sb sigma proposition
     * @return estimated cost of verification of the given proposition in JIT scale
     */
-<<<<<<< HEAD
-  def estimateCryptoVerifyCost(sb: SigmaBoolean): Int = {
-=======
-  def estimateVerificationCost(sb: SigmaBoolean): JitCost = {
->>>>>>> 795c176d
+  def estimateCryptoVerifyCost(sb: SigmaBoolean): JitCost = {
     /** Recursively compute the total cost of the given children. */
     def childrenCost(children: Seq[SigmaBoolean]): JitCost = {
       val childrenArr = children.toArray
       val nChildren = childrenArr.length
       var sum = JitCost(0)
       cfor(0)(_ < nChildren, _ + 1) { i =>
-<<<<<<< HEAD
         val c = estimateCryptoVerifyCost(childrenArr(i))
-        sum = Math.addExact(sum, c)
-=======
-        val c = estimateVerificationCost(childrenArr(i))
         sum = sum + c
->>>>>>> 795c176d
       }
       sum
     }
