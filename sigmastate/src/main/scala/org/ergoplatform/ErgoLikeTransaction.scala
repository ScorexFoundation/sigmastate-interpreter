package org.ergoplatform

import org.ergoplatform.ErgoBox.TokenId
import scorex.crypto.authds.ADKey
import scorex.crypto.hash.Blake2b256
import scorex.util._
import sigmastate.SType._
import sigmastate.eval.Extensions._
import sigmastate.eval._
import sigmastate.interpreter.ProverResult
import sigmastate.serialization.{SigmaSerializer, ValueSerializer}
import sigmastate.util.safeNewArray
import sigmastate.utils.{SigmaByteReader, SigmaByteWriter}
import special.collection.ExtensionMethods._
import spire.syntax.all.cfor

import scala.util.Try

trait ErgoBoxReader {
  def byId(boxId: ADKey): Try[ErgoBox]
}

/** Base trait of a real transaction to be used in Ergo network.
  * May be in unsigned (`UnsignedErgoLikeTransaction`) or in signed (`ErgoLikeTransaction`) version.
  */
trait ErgoLikeTransactionTemplate[IT <: UnsignedInput] {
  /** Inputs, that are not going to be spent by transaction, but will be
    * reachable from inputs scripts. `dataInputs` scripts will not be executed,
    * thus their scripts costs are not included in transaction cost and
    * they do not contain spending proofs.
    */
  val dataInputs: IndexedSeq[DataInput]

  /** Inputs, that will be spent by this transaction. */
  val inputs: IndexedSeq[IT]

  /** Box candidates to be created by this transaction.
    * Differ from ordinary ones in that they do not include transaction id and index.
    */
  val outputCandidates: IndexedSeq[ErgoBoxCandidate]

  require(outputCandidates.size <= Short.MaxValue)

  /** Identifier of this transaction as state Modifier. */
  val id: ModifierId

  lazy val outputs: IndexedSeq[ErgoBox] =
    outputCandidates.indices.map(idx => outputCandidates(idx).toBox(id, idx.toShort))

  lazy val messageToSign: Array[Byte] = ErgoLikeTransaction.bytesToSign(this)

  lazy val inputIds: IndexedSeq[ADKey] = inputs.map(_.boxId)

  override def toString = s"ErgoLikeTransactionTemplate(dataInputs=$dataInputs, inputs=$inputs, outputCandidates=$outputCandidates)"
}


/**
  * Unsigned version of `ErgoLikeTransactionTemplate`
  */
class UnsignedErgoLikeTransaction(override val inputs: IndexedSeq[UnsignedInput],
                                  override val dataInputs: IndexedSeq[DataInput],
                                  override val outputCandidates: IndexedSeq[ErgoBoxCandidate])
  extends ErgoLikeTransactionTemplate[UnsignedInput] {

  override lazy val id: ModifierId = Blake2b256.hash(messageToSign).toModifierId

  def toSigned(proofs: IndexedSeq[ProverResult]): ErgoLikeTransaction = {
    require(proofs.size == inputs.size)
    val ins = inputs.zip(proofs).map { case (ui, proof) => Input(ui.boxId, proof) }
    new ErgoLikeTransaction(ins, dataInputs, outputCandidates)
  }

  override def equals(obj: Any): Boolean = obj match {
    case tx: UnsignedErgoLikeTransaction => this.id == tx.id
    case _ => false
  }

  override def hashCode(): Int = id.hashCode()
}

object UnsignedErgoLikeTransaction {
  def apply(inputs: IndexedSeq[UnsignedInput], dataInputs: IndexedSeq[DataInput], outputCandidates: IndexedSeq[ErgoBoxCandidate]) =
    new UnsignedErgoLikeTransaction(inputs, dataInputs, outputCandidates)

  def apply(inputs: IndexedSeq[UnsignedInput], outputCandidates: IndexedSeq[ErgoBoxCandidate]) =
    new UnsignedErgoLikeTransaction(inputs, IndexedSeq(), outputCandidates)
}

/**
  * Signed version of `ErgoLikeTransactionTemplate`
  */
class ErgoLikeTransaction(override val inputs: IndexedSeq[Input],
                          override val dataInputs: IndexedSeq[DataInput],
                          override val outputCandidates: IndexedSeq[ErgoBoxCandidate])
  extends ErgoLikeTransactionTemplate[Input] {

  require(outputCandidates.length <= Short.MaxValue, s"${Short.MaxValue} is the maximum number of outputs")

  override lazy val id: ModifierId = Blake2b256.hash(messageToSign).toModifierId

  override def equals(obj: Any): Boolean = obj match {
    //we're ignoring spending proofs here
    case tx: ErgoLikeTransaction => this.id == tx.id
    case _ => false
  }

  override def hashCode(): Int = id.hashCode()
}

object ErgoLikeTransactionSerializer extends SigmaSerializer[ErgoLikeTransaction, ErgoLikeTransaction] {

  override def serialize(tx: ErgoLikeTransaction, w: SigmaByteWriter): Unit = {
    // serialize transaction inputs
    w.putUShort(tx.inputs.length)
    for (input <- tx.inputs) {
      Input.serializer.serialize(input, w)
    }
    // serialize transaction data inputs
    w.putUShort(tx.dataInputs.length)
    for (input <- tx.dataInputs) {
      w.putBytes(input.boxId)
    }
    // Serialize distinct ids of tokens in transaction outputs.
    // This optimization is crucial to allow up to MaxTokens (== 255) in a box.
    // Without it total size of all token ids 255 * 32 = 8160,
    // way beyond MaxBoxSize (== 4K)
    val tokenIds = tx.outputCandidates.toColl
      .flatMap(box => box.additionalTokens.map(t => t._1))

    val distinctTokenIds = tokenIds.map(_.toColl).distinct.map(_.toArray.asInstanceOf[TokenId])

    w.putUInt(distinctTokenIds.length)
    cfor(0)(_ < distinctTokenIds.length, _ + 1) { i =>
      val tokenId = distinctTokenIds(i)
      w.putBytes(tokenId)
    }
    // serialize outputs
    val outs = tx.outputCandidates
    w.putUShort(outs.length)
    cfor(0)(_ < outs.length, _ + 1) { i =>
      val out = outs(i)
      ErgoBoxCandidate.serializer.serializeBodyWithIndexedDigests(out, Some(distinctTokenIds), w)
    }
  }

  /** HOTSPOT: don't beautify the code */
  override def parse(r: SigmaByteReader): ErgoLikeTransaction = {
    // parse transaction inputs
    val inputsCount = r.getUShort()
    val inputs = safeNewArray[Input](inputsCount)
    cfor(0)(_ < inputsCount, _ + 1) { i =>
      inputs(i) = Input.serializer.parse(r)
    }

    // parse transaction data inputs
    val dataInputsCount = r.getUShort()
    val dataInputs = safeNewArray[DataInput](dataInputsCount)
    cfor(0)(_ < dataInputsCount, _ + 1) { i =>
      dataInputs(i) = DataInput(ADKey @@ r.getBytes(ErgoBox.BoxId.size))
    }

    // parse distinct ids of tokens in transaction outputs
<<<<<<< HEAD
    val tokensCount = r.getUInt().toInt
    val tokens = safeNewArray[Array[Byte]](tokensCount)
=======
    val tokensCount = r.getUIntExact
    val tokens = ValueSerializer.newArray[Array[Byte]](tokensCount)
>>>>>>> 251784a9
    cfor(0)(_ < tokensCount, _ + 1) { i =>
      tokens(i) = r.getBytes(TokenId.size)
    }

    // parse outputs
    val outsCount = r.getUShort()
    val outputCandidates = safeNewArray[ErgoBoxCandidate](outsCount)
    cfor(0)(_ < outsCount, _ + 1) { i =>
      outputCandidates(i) = ErgoBoxCandidate.serializer.parseBodyWithIndexedDigests(tokens, r)
    }

    new ErgoLikeTransaction(inputs, dataInputs, outputCandidates)
  }

}


object ErgoLikeTransaction {

  val TransactionIdBytesSize: Short = 32

  /**
    * Bytes that should be signed by provers.
    * Contains all the transaction bytes except of signatures
    */
  def bytesToSign[IT <: UnsignedInput](tx: ErgoLikeTransactionTemplate[IT]): Array[Byte] = {
    val emptyProofInputs = tx.inputs.map(_.inputToSign)
    val w = SigmaSerializer.startWriter()
    val txWithoutProofs = new ErgoLikeTransaction(emptyProofInputs, tx.dataInputs, tx.outputCandidates)
    ErgoLikeTransactionSerializer.serialize(txWithoutProofs, w)
    w.toBytes
  }

  /**
    * Creates ErgoLikeTransaction without data inputs
    */
  def apply(inputs: IndexedSeq[Input], outputCandidates: IndexedSeq[ErgoBoxCandidate]) =
    new ErgoLikeTransaction(inputs, IndexedSeq(), outputCandidates)

  // TODO unify serialization approach in Ergo/sigma with BytesSerializable
  val serializer: SigmaSerializer[ErgoLikeTransaction, ErgoLikeTransaction] = ErgoLikeTransactionSerializer
}<|MERGE_RESOLUTION|>--- conflicted
+++ resolved
@@ -161,13 +161,8 @@
     }
 
     // parse distinct ids of tokens in transaction outputs
-<<<<<<< HEAD
-    val tokensCount = r.getUInt().toInt
+    val tokensCount = r.getUIntExact
     val tokens = safeNewArray[Array[Byte]](tokensCount)
-=======
-    val tokensCount = r.getUIntExact
-    val tokens = ValueSerializer.newArray[Array[Byte]](tokensCount)
->>>>>>> 251784a9
     cfor(0)(_ < tokensCount, _ + 1) { i =>
       tokens(i) = r.getBytes(TokenId.size)
     }
