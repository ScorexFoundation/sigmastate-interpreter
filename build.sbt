import scala.language.postfixOps
import scala.sys.process._

organization := "org.scorexfoundation"

name := "sigma-state"

lazy val scala213 = "2.13.8"
lazy val scala212 = "2.12.15"
lazy val scala211 = "2.11.12"

lazy val allConfigDependency = "compile->compile;test->test"

lazy val commonSettings = Seq(
  organization := "org.scorexfoundation",
<<<<<<< HEAD
=======
  crossScalaVersions := Seq(scala213, scala212, scala211),
  scalaVersion := scala212,
  scalacOptions ++= {
    CrossVersion.partialVersion(scalaVersion.value) match {
      case Some((2, 13)) => Seq("-Ywarn-unused:_,imports", "-Ywarn-unused:imports", "-release", "8")
      case Some((2, 12)) => Seq("-Ywarn-unused:_,imports", "-Ywarn-unused:imports", "-release", "8")
      case Some((2, 11)) => Seq()
      case _ => sys.error("Unsupported scala version")
    }
  },
  javacOptions ++= javacReleaseOption,
>>>>>>> 5360cf4d
  resolvers += Resolver.sonatypeRepo("public"),
  licenses := Seq("CC0" -> url("https://creativecommons.org/publicdomain/zero/1.0/legalcode")),
  homepage := Some(url("https://github.com/ScorexFoundation/sigmastate-interpreter")),
  description := "Interpreter of a Sigma-State language",
  pomExtra :=
      <developers>
        <developer>
          <id>kushti</id>
          <name>Alexander Chepurnoy</name>
          <url>http://chepurnoy.org/</url>
        </developer>
        <developer>
          <id>aslesarenko</id>
          <name>Alexander Slesarenko</name>
          <url>https://github.com/aslesarenko/</url>
        </developer>
        <developer>
          <id>greenhat</id>
          <name>Denys Zadorozhnyi</name>
          <url>https://github.com/greenhat/</url>
        </developer>
      </developers>,
  publishMavenStyle := true,
  publishTo := sonatypePublishToBundle.value,
  scmInfo := Some(
      ScmInfo(
          url("https://github.com/ScorexFoundation/sigmastate-interpreter"),
          "scm:git@github.com:ScorexFoundation/sigmastate-interpreter.git"
      )
  )
)

lazy val crossScalaSettings = Seq(
  crossScalaVersions := Seq(scala213, scala212, scala211),
  scalaVersion := scala213
)
lazy val crossScalaSettingsJS = Seq(
  crossScalaVersions := Seq(scala213),
  scalaVersion := scala213
)

def javacReleaseOption = {
  if (System.getProperty("java.version").startsWith("1."))
  // java <9 "--release" is not supported
    Seq()
  else
    Seq("--release", "8")
}

// suffix version with "-SNAPSHOT" for builds without a git tag
dynverSonatypeSnapshots in ThisBuild := true
// use "-" instead of default "+"
dynverSeparator in ThisBuild := "-"

val bouncycastleBcprov = "org.bouncycastle" % "bcprov-jdk15on" % "1.66"
<<<<<<< HEAD

val scrypto            = "org.scorexfoundation" %% "scrypto" % "2.2.1-25-dafca54c-SNAPSHOT"
val scryptoDependency =
  libraryDependencies += "org.scorexfoundation" %%% "scrypto" % "2.2.1-25-dafca54c-SNAPSHOT"

//val scorexUtil         = "org.scorexfoundation" %% "scorex-util" % "0.1.8"
//val debox              = "org.scorexfoundation" %% "debox" % "0.9.0"
val scorexUtil         = "org.scorexfoundation" %% "scorex-util" % "0.1.8-19-0331a3d9-SNAPSHOT"
val scorexUtilDependency =
  libraryDependencies += "org.scorexfoundation" %%% "scorex-util" % "0.1.8-19-0331a3d9-SNAPSHOT"

=======
val scrypto            = "org.scorexfoundation" %% "scrypto" % "2.3.0"
val scorexUtil         = "org.scorexfoundation" %% "scorex-util" % "0.2.0"
>>>>>>> 5360cf4d
val debox              = "org.scorexfoundation" %% "debox" % "0.10.0"
val spireMacros        = "org.typelevel" %% "spire-macros" % "0.17.0-M1"

val fastparse          = "com.lihaoyi" %% "fastparse" % "2.3.3"
val fastparseDependency =
  libraryDependencies += "com.lihaoyi" %%% "fastparse" % "2.3.3"

val scalaCompat        = "org.scala-lang.modules" %% "scala-collection-compat" % "2.7.0"

lazy val circeCore211 = "io.circe" %% "circe-core" % "0.10.0"
lazy val circeGeneric211 = "io.circe" %% "circe-generic" % "0.10.0"
lazy val circeParser211 = "io.circe" %% "circe-parser" % "0.10.0"

lazy val circeCore = "io.circe" %% "circe-core" % "0.13.0"
lazy val circeGeneric = "io.circe" %% "circe-generic" % "0.13.0"
lazy val circeParser = "io.circe" %% "circe-parser" % "0.13.0"

def circeDeps(scalaVersion: String) = if (scalaVersion == scala211)
  Seq(circeCore211, circeGeneric211, circeParser211)
else
  Seq(circeCore, circeGeneric, circeParser)

def circeDependency = {
  libraryDependencies ++= {
    val version = scalaVersion.value
    val deps211 = Seq(
      "io.circe" %%% "circe-core" % "0.10.0",
      "io.circe" %%% "circe-generic" % "0.10.0",
      "io.circe" %%% "circe-parser" % "0.10.0")
    val deps212 = Seq(
      "io.circe" %%% "circe-core" % "0.13.0",
      "io.circe" %%% "circe-generic" % "0.13.0",
      "io.circe" %%% "circe-parser" % "0.13.0")
    if (version == scala211) deps211 else deps212
  }
}

lazy val testingDependencies = Seq(
  "org.scalatest" %% "scalatest" % "3.2.14" % Test,
  "org.scalactic" %% "scalactic" % "3.2.14" % Test,
  "org.scalacheck" %% "scalacheck" % "1.15.2" % Test,          // last supporting Scala 2.11
  "org.scalatestplus" %% "scalacheck-1-15" % "3.2.3.0" % Test, // last supporting Scala 2.11
  "com.lihaoyi" %% "pprint" % "0.6.3" % Test,
  "com.storm-enroute" %% "scalameter" % "0.19" % Test
)

lazy val testingDependencies2 =
  libraryDependencies ++= Seq(
    "org.scalatest" %%% "scalatest" % "3.2.14" % Test,
    "org.scalactic" %%% "scalactic" % "3.2.14" % Test,
    "org.scalacheck" %%% "scalacheck" % "1.15.2" % Test,          // last supporting Scala 2.11
    "org.scalatestplus" %%% "scalacheck-1-15" % "3.2.3.0" % Test, // last supporting Scala 2.11
    "com.lihaoyi" %%% "pprint" % "0.6.3" % Test
  )

lazy val testSettings = Seq(
  libraryDependencies ++= testingDependencies,
  Test / parallelExecution := false,
  Test / baseDirectory := file("."),
  Test / publishArtifact := true,
  publishArtifact in(Test, packageSrc) := true,
  publishArtifact in(Test, packageDoc) := false,
  assembly / test := {})

lazy val testSettings2 = Seq(
  Test / parallelExecution := true,
  Test / baseDirectory := file("."),
  Test / publishArtifact := true,
  publishArtifact in(Test, packageSrc) := true,
  publishArtifact in(Test, packageDoc) := false,
  assembly / test := {})

scalacOptions ++= Seq("-feature", "-deprecation")

parallelExecution in Test := false
publishArtifact in Test := true

pomIncludeRepository := { _ => false }

def libraryDefSettings = commonSettings ++ crossScalaSettings ++ testSettings

lazy val commonDependenies2 = libraryDependencies ++= Seq(
  "org.scala-lang" % "scala-reflect" % scalaVersion.value,
  "org.scorexfoundation" %%% "debox" % "0.10.0",
  "org.scala-lang.modules" %%% "scala-collection-compat" % "2.7.0"
)

lazy val common = crossProject(JVMPlatform, JSPlatform)
  .in(file("common"))
  .settings(commonSettings ++ testSettings2,
    commonDependenies2,
    testingDependencies2,
    publish / skip := true
  )
  .jvmSettings( crossScalaSettings )
  .jsSettings(
    crossScalaSettingsJS,
    libraryDependencies ++= Seq(
      "org.scala-js" %%% "scala-js-macrotask-executor" % "1.0.0"
    ),
    useYarn := true
  )
lazy val commonJS = common.js
    .enablePlugins(ScalaJSBundlerPlugin)

lazy val corelib = crossProject(JVMPlatform, JSPlatform)
  .in(file("core-lib"))
  .dependsOn(common % allConfigDependency)
  .settings(commonSettings ++ testSettings2,
    commonDependenies2,
    testingDependencies2,
    crossScalaSettings,
    scryptoDependency,
    publish / skip := true
  )
  .jvmSettings( crossScalaSettings )
  .jsSettings(
    crossScalaSettingsJS,
    libraryDependencies ++= Seq(
      "org.scala-js" %%% "scala-js-macrotask-executor" % "1.0.0"
    ),
    useYarn := true
  )
lazy val corelibJS = corelib.js
    .enablePlugins(ScalaJSBundlerPlugin)

lazy val graphir = Project("graph-ir", file("graph-ir"))
  .dependsOn(common.jvm % allConfigDependency, corelib.jvm)
  .settings(
    libraryDefSettings,
    libraryDependencies ++= Seq( debox, scrypto, bouncycastleBcprov ))
  .settings(publish / skip := true)

lazy val interpreter = crossProject(JVMPlatform, JSPlatform)
  .in(file("interpreter"))
  .dependsOn(corelib % allConfigDependency)
  .settings(commonSettings ++ testSettings2,
    commonDependenies2,
    testingDependencies2,
    scorexUtilDependency, fastparseDependency, circeDependency,
    publish / skip := true
  )
  .jvmSettings( crossScalaSettings )
  .jsSettings(
    crossScalaSettingsJS,
    libraryDependencies ++= Seq (
      "org.scala-js" %%% "scala-js-macrotask-executor" % "1.0.0"
    ),
    useYarn := true
  )
lazy val interpreterJS = interpreter.js
    .enablePlugins(ScalaJSBundlerPlugin)


lazy val sc = (project in file("sc"))
  .dependsOn(graphir % allConfigDependency, interpreter.jvm % allConfigDependency)
  .settings(libraryDefSettings)
  .settings(libraryDependencies ++=
      Seq(scorexUtil, fastparse) ++ circeDeps(scalaVersion.value)
  )
  .settings(publish / skip := true)

lazy val sigma = (project in file("."))
  .aggregate(common.jvm, corelib.jvm, graphir, interpreter.jvm, sc)
  .settings(libraryDefSettings, rootSettings)
  .settings(publish / aggregate := false)
  .settings(publishLocal / aggregate := false)

lazy val aggregateCompile = ScopeFilter(
  inProjects(common.jvm, corelib.jvm, graphir, interpreter.jvm, sc),
  inConfigurations(Compile))

lazy val rootSettings = Seq(
  Compile / sources := sources.all(aggregateCompile).value.flatten,
  Compile / sourceDirectories := sourceDirectories.all(aggregateCompile).value.flatten,
  libraryDependencies := libraryDependencies.all(aggregateCompile).value.flatten,
  mappings in (Compile, packageSrc) ++= (mappings in(Compile, packageSrc)).all(aggregateCompile).value.flatten,
  mappings in (Test, packageBin) ++= (mappings in(Test, packageBin)).all(aggregateCompile).value.flatten,
  mappings in(Test, packageSrc) ++= (mappings in(Test, packageSrc)).all(aggregateCompile).value.flatten
)

val credentialFile = Path.userHome / ".sbt" / ".sigma-sonatype-credentials"
credentials ++= (for {
  file <- if (credentialFile.exists) Some(credentialFile) else None
} yield Credentials(file)).toSeq

credentials ++= (for {
  username <- Option(System.getenv().get("SONATYPE_USERNAME"))
  password <- Option(System.getenv().get("SONATYPE_PASSWORD"))
} yield Credentials("Sonatype Nexus Repository Manager", "oss.sonatype.org", username, password)).toSeq


// PGP key for signing a release build published to sonatype
// signing is done by sbt-pgp plugin
// how to generate a key - https://central.sonatype.org/pages/working-with-pgp-signatures.html
// how to export a key and use it with Travis - https://docs.scala-lang.org/overviews/contributors/index.html#export-your-pgp-key-pair
pgpPublicRing := file("ci/pubring.asc")
pgpSecretRing := file("ci/secring.asc")
pgpPassphrase := sys.env.get("PGP_PASSPHRASE").map(_.toArray)
usePgpKeyHex("C1FD62B4D44BDF702CDF2B726FF59DA944B150DD")
<|MERGE_RESOLUTION|>--- conflicted
+++ resolved
@@ -13,10 +13,6 @@
 
 lazy val commonSettings = Seq(
   organization := "org.scorexfoundation",
-<<<<<<< HEAD
-=======
-  crossScalaVersions := Seq(scala213, scala212, scala211),
-  scalaVersion := scala212,
   scalacOptions ++= {
     CrossVersion.partialVersion(scalaVersion.value) match {
       case Some((2, 13)) => Seq("-Ywarn-unused:_,imports", "-Ywarn-unused:imports", "-release", "8")
@@ -26,7 +22,6 @@
     }
   },
   javacOptions ++= javacReleaseOption,
->>>>>>> 5360cf4d
   resolvers += Resolver.sonatypeRepo("public"),
   licenses := Seq("CC0" -> url("https://creativecommons.org/publicdomain/zero/1.0/legalcode")),
   homepage := Some(url("https://github.com/ScorexFoundation/sigmastate-interpreter")),
@@ -82,22 +77,17 @@
 dynverSeparator in ThisBuild := "-"
 
 val bouncycastleBcprov = "org.bouncycastle" % "bcprov-jdk15on" % "1.66"
-<<<<<<< HEAD
-
-val scrypto            = "org.scorexfoundation" %% "scrypto" % "2.2.1-25-dafca54c-SNAPSHOT"
+
+val scrypto            = "org.scorexfoundation" %% "scrypto" % "2.3.0"
 val scryptoDependency =
-  libraryDependencies += "org.scorexfoundation" %%% "scrypto" % "2.2.1-25-dafca54c-SNAPSHOT"
+  libraryDependencies += "org.scorexfoundation" %%% "scrypto" % "2.3.0"
 
 //val scorexUtil         = "org.scorexfoundation" %% "scorex-util" % "0.1.8"
 //val debox              = "org.scorexfoundation" %% "debox" % "0.9.0"
-val scorexUtil         = "org.scorexfoundation" %% "scorex-util" % "0.1.8-19-0331a3d9-SNAPSHOT"
+val scorexUtil         = "org.scorexfoundation" %% "scorex-util" % "0.2.0"
 val scorexUtilDependency =
-  libraryDependencies += "org.scorexfoundation" %%% "scorex-util" % "0.1.8-19-0331a3d9-SNAPSHOT"
-
-=======
-val scrypto            = "org.scorexfoundation" %% "scrypto" % "2.3.0"
-val scorexUtil         = "org.scorexfoundation" %% "scorex-util" % "0.2.0"
->>>>>>> 5360cf4d
+  libraryDependencies += "org.scorexfoundation" %%% "scorex-util" % "0.2.0"
+
 val debox              = "org.scorexfoundation" %% "debox" % "0.10.0"
 val spireMacros        = "org.typelevel" %% "spire-macros" % "0.17.0-M1"
 
