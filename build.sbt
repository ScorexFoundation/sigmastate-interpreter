import scala.language.postfixOps
import scala.sys.process._

organization := "org.scorexfoundation"

name := "sigma-state"

lazy val scala213 = "2.13.8"
lazy val scala212 = "2.12.15"
lazy val scala211 = "2.11.12"

lazy val allConfigDependency = "compile->compile;test->test"

lazy val commonSettings = Seq(
  organization := "org.scorexfoundation",
  scalacOptions ++= {
    CrossVersion.partialVersion(scalaVersion.value) match {
      case Some((2, 13)) => Seq("-Ywarn-unused:_,imports", "-Ywarn-unused:imports", "-release", "8")
      case Some((2, 12)) => Seq("-Ywarn-unused:_,imports", "-Ywarn-unused:imports", "-release", "8")
      case Some((2, 11)) => Seq()
      case _ => sys.error("Unsupported scala version")
    }
  },
  javacOptions ++= javacReleaseOption,
  resolvers += Resolver.sonatypeRepo("public"),
  licenses := Seq("CC0" -> url("https://creativecommons.org/publicdomain/zero/1.0/legalcode")),
  homepage := Some(url("https://github.com/ScorexFoundation/sigmastate-interpreter")),
  description := "Interpreter of a Sigma-State language",
  pomExtra :=
      <developers>
        <developer>
          <id>kushti</id>
          <name>Alexander Chepurnoy</name>
          <url>http://chepurnoy.org/</url>
        </developer>
        <developer>
          <id>aslesarenko</id>
          <name>Alexander Slesarenko</name>
          <url>https://github.com/aslesarenko/</url>
        </developer>
        <developer>
          <id>greenhat</id>
          <name>Denys Zadorozhnyi</name>
          <url>https://github.com/greenhat/</url>
        </developer>
      </developers>,
  publishMavenStyle := true,
  publishTo := sonatypePublishToBundle.value,
  scmInfo := Some(
      ScmInfo(
          url("https://github.com/ScorexFoundation/sigmastate-interpreter"),
          "scm:git@github.com:ScorexFoundation/sigmastate-interpreter.git"
      )
  )
)

lazy val crossScalaSettings = Seq(
  crossScalaVersions := Seq(scala213, scala212, scala211),
  scalaVersion := scala213
)
lazy val crossScalaSettingsJS = Seq(
  crossScalaVersions := Seq(scala213, scala212),
  scalaVersion := scala213
)

def javacReleaseOption = {
  if (System.getProperty("java.version").startsWith("1."))
  // java <9 "--release" is not supported
    Seq()
  else
    Seq("--release", "8")
}

// suffix version with "-SNAPSHOT" for builds without a git tag
dynverSonatypeSnapshots in ThisBuild := true
// use "-" instead of default "+"
dynverSeparator in ThisBuild := "-"

val bouncycastleBcprov = "org.bouncycastle" % "bcprov-jdk15on" % "1.66"

val scrypto            = "org.scorexfoundation" %% "scrypto" % "2.3.0"
val scryptoDependency =
  libraryDependencies += "org.scorexfoundation" %%% "scrypto" % "2.3.0"

//val scorexUtil         = "org.scorexfoundation" %% "scorex-util" % "0.1.8"
//val debox              = "org.scorexfoundation" %% "debox" % "0.9.0"
val scorexUtil         = "org.scorexfoundation" %% "scorex-util" % "0.2.0"
val scorexUtilDependency =
  libraryDependencies += "org.scorexfoundation" %%% "scorex-util" % "0.2.0"

val debox              = "org.scorexfoundation" %% "debox" % "0.10.0"
val spireMacros        = "org.typelevel" %% "spire-macros" % "0.17.0-M1"

val fastparse          = "com.lihaoyi" %% "fastparse" % "2.3.3"
val fastparseDependency =
  libraryDependencies += "com.lihaoyi" %%% "fastparse" % "2.3.3"

val scalaCompat        = "org.scala-lang.modules" %% "scala-collection-compat" % "2.7.0"
lazy val scodecBitsDependency =
  libraryDependencies += "org.scodec" %%% "scodec-bits" % "1.1.34"

lazy val circeCore211 = "io.circe" %% "circe-core" % "0.10.0"
lazy val circeGeneric211 = "io.circe" %% "circe-generic" % "0.10.0"
lazy val circeParser211 = "io.circe" %% "circe-parser" % "0.10.0"

lazy val circeCore = "io.circe" %% "circe-core" % "0.13.0"
lazy val circeGeneric = "io.circe" %% "circe-generic" % "0.13.0"
lazy val circeParser = "io.circe" %% "circe-parser" % "0.13.0"

def circeDeps(scalaVersion: String) = if (scalaVersion == scala211)
  Seq(circeCore211, circeGeneric211, circeParser211)
else
  Seq(circeCore, circeGeneric, circeParser)

def circeDependency = {
  libraryDependencies ++= {
    val version = scalaVersion.value
    val deps211 = Seq(
      "io.circe" %%% "circe-core" % "0.10.0",
      "io.circe" %%% "circe-generic" % "0.10.0",
      "io.circe" %%% "circe-parser" % "0.10.0")
    val deps212 = Seq(
      "io.circe" %%% "circe-core" % "0.13.0",
      "io.circe" %%% "circe-generic" % "0.13.0",
      "io.circe" %%% "circe-parser" % "0.13.0")
    if (version == scala211) deps211 else deps212
  }
}

lazy val testingDependencies = Seq(
  "org.scalatest" %% "scalatest" % "3.2.14" % Test,
  "org.scalactic" %% "scalactic" % "3.2.14" % Test,
  "org.scalacheck" %% "scalacheck" % "1.15.2" % Test,          // last supporting Scala 2.11
  "org.scalatestplus" %% "scalacheck-1-15" % "3.2.3.0" % Test, // last supporting Scala 2.11
  "com.lihaoyi" %% "pprint" % "0.6.3" % Test,
  "com.storm-enroute" %% "scalameter" % "0.19" % Test
)

lazy val testingDependencies2 =
  libraryDependencies ++= Seq(
    "org.scalatest" %%% "scalatest" % "3.2.14" % Test,
    "org.scalactic" %%% "scalactic" % "3.2.14" % Test,
    "org.scalacheck" %%% "scalacheck" % "1.15.2" % Test,          // last supporting Scala 2.11
    "org.scalatestplus" %%% "scalacheck-1-15" % "3.2.3.0" % Test, // last supporting Scala 2.11
    "com.lihaoyi" %%% "pprint" % "0.6.3" % Test
  )

lazy val testSettings = Seq(
  libraryDependencies ++= testingDependencies,
  Test / parallelExecution := false,
  Test / baseDirectory := file("."),
  Test / publishArtifact := true,
  publishArtifact in(Test, packageSrc) := true,
  publishArtifact in(Test, packageDoc) := false,
  assembly / test := {})

lazy val testSettings2 = Seq(
  Test / parallelExecution := true,
  Test / baseDirectory := file("."),
  Test / publishArtifact := true,
  publishArtifact in(Test, packageSrc) := true,
  publishArtifact in(Test, packageDoc) := false,
  assembly / test := {})

scalacOptions ++= Seq("-feature", "-deprecation")

parallelExecution in Test := false
publishArtifact in Test := true

pomIncludeRepository := { _ => false }

def libraryDefSettings = commonSettings ++ crossScalaSettings ++ testSettings

lazy val commonDependenies2 = libraryDependencies ++= Seq(
  "org.scala-lang" % "scala-reflect" % scalaVersion.value,
  "org.scorexfoundation" %%% "debox" % "0.10.0",
  "org.scala-lang.modules" %%% "scala-collection-compat" % "2.7.0"
)

val sigmajsCryptoFacadeVersion = "0.0.5"

lazy val common = crossProject(JVMPlatform, JSPlatform)
  .in(file("common"))
  .settings(commonSettings ++ testSettings2,
    commonDependenies2,
    testingDependencies2,
    publish / skip := true
  )
  .jvmSettings( crossScalaSettings )
  .jsSettings(
    crossScalaSettingsJS,
    libraryDependencies ++= Seq(
      "org.scala-js" %%% "scala-js-macrotask-executor" % "1.0.0"
    ),
    useYarn := true
  )
lazy val commonJS = common.js
    .enablePlugins(ScalaJSBundlerPlugin)

lazy val corelib = crossProject(JVMPlatform, JSPlatform)
  .in(file("core-lib"))
  .dependsOn(common % allConfigDependency)
  .settings(commonSettings ++ testSettings2,
    commonDependenies2,
    testingDependencies2,
    crossScalaSettings,
    scryptoDependency,
    publish / skip := true
  )
  .jvmSettings( crossScalaSettings )
  .jsSettings(
    crossScalaSettingsJS,
    libraryDependencies ++= Seq(
      "org.scala-js" %%% "scala-js-macrotask-executor" % "1.0.0"
    ),
    useYarn := true
  )
lazy val corelibJS = corelib.js
    .enablePlugins(ScalaJSBundlerPlugin)

lazy val graphir = Project("graph-ir", file("graph-ir"))
  .dependsOn(common.jvm % allConfigDependency, corelib.jvm % allConfigDependency)
  .settings(
    libraryDefSettings,
    libraryDependencies ++= Seq( debox, scrypto, bouncycastleBcprov ))
  .settings(publish / skip := true)

lazy val interpreter = crossProject(JVMPlatform, JSPlatform)
  .in(file("interpreter"))
  .dependsOn(corelib % allConfigDependency)
  .settings(commonSettings ++ testSettings2,
    commonDependenies2,
    testingDependencies2,
    scorexUtilDependency, fastparseDependency, circeDependency,
    publish / skip := true
  )
  .jvmSettings( crossScalaSettings )
  .jsSettings(
    crossScalaSettingsJS,
    libraryDependencies ++= Seq (
      "org.scala-js" %%% "scala-js-macrotask-executor" % "1.0.0"
//      ("org.scala-js" %%% "scalajs-java-securerandom" % "1.0.0").cross(CrossVersion.for3Use2_13)
    ),
    useYarn := true
  )
lazy val interpreterJS = interpreter.js
    .enablePlugins(ScalaJSBundlerPlugin)
    .settings(
<<<<<<< HEAD
      //      scalaJSUseMainModuleInitializer := true,
=======
      scalaJSLinkerConfig ~= { conf =>
        conf.withSourceMap(false)
      },
>>>>>>> 60c64e17
      Compile / npmDependencies ++= Seq(
        "sigmajs-crypto-facade" -> sigmajsCryptoFacadeVersion
      )
    )


lazy val sc = (project in file("sc"))
  .dependsOn(graphir % allConfigDependency, interpreter.jvm % allConfigDependency)
  .settings(libraryDefSettings)
  .settings(libraryDependencies ++=
      Seq(scorexUtil, fastparse) ++ circeDeps(scalaVersion.value)
  )
  .settings(publish / skip := true)

lazy val sdk = crossProject(JVMPlatform, JSPlatform)
    .in(file("sdk"))
    .dependsOn(corelib % allConfigDependency, interpreter % allConfigDependency)
    .settings(commonSettings ++ testSettings2,
      commonDependenies2,
      testingDependencies2,
      scodecBitsDependency,
      publish / skip := true
    )
    .jvmSettings(
      crossScalaSettings
    )
    .jsSettings(
      crossScalaSettingsJS,
      libraryDependencies ++= Seq(
        "org.scala-js" %%% "scala-js-macrotask-executor" % "1.0.0"
      ),
      useYarn := true
    )
lazy val sdkJS = sdk.js
    .enablePlugins(ScalaJSBundlerPlugin)
    .settings(
      scalaJSLinkerConfig ~= { conf =>
        conf.withSourceMap(false)
            .withModuleKind(ModuleKind.CommonJSModule)
      },
      Compile / npmDependencies ++= Seq(
        "sigmajs-crypto-facade" -> sigmajsCryptoFacadeVersion
      )
    )

lazy val sigma = (project in file("."))
  .aggregate(common.jvm, corelib.jvm, graphir, interpreter.jvm, sc, sdk.jvm)
  .settings(libraryDefSettings, rootSettings)
  .settings(publish / aggregate := false)
  .settings(publishLocal / aggregate := false)

lazy val aggregateCompile = ScopeFilter(
  inProjects(common.jvm, corelib.jvm, graphir, interpreter.jvm, sc, sdk.jvm),
  inConfigurations(Compile))

lazy val rootSettings = Seq(
  Compile / sources := sources.all(aggregateCompile).value.flatten,
  Compile / sourceDirectories := sourceDirectories.all(aggregateCompile).value.flatten,
  libraryDependencies := libraryDependencies.all(aggregateCompile).value.flatten,
  mappings in (Compile, packageSrc) ++= (mappings in(Compile, packageSrc)).all(aggregateCompile).value.flatten,
  mappings in (Test, packageBin) ++= (mappings in(Test, packageBin)).all(aggregateCompile).value.flatten,
  mappings in(Test, packageSrc) ++= (mappings in(Test, packageSrc)).all(aggregateCompile).value.flatten
)

val credentialFile = Path.userHome / ".sbt" / ".sigma-sonatype-credentials"
credentials ++= (for {
  file <- if (credentialFile.exists) Some(credentialFile) else None
} yield Credentials(file)).toSeq

credentials ++= (for {
  username <- Option(System.getenv().get("SONATYPE_USERNAME"))
  password <- Option(System.getenv().get("SONATYPE_PASSWORD"))
} yield Credentials("Sonatype Nexus Repository Manager", "oss.sonatype.org", username, password)).toSeq


// PGP key for signing a release build published to sonatype
// signing is done by sbt-pgp plugin
// how to generate a key - https://central.sonatype.org/pages/working-with-pgp-signatures.html
// how to export a key and use it with Travis - https://docs.scala-lang.org/overviews/contributors/index.html#export-your-pgp-key-pair
pgpPublicRing := file("ci/pubring.asc")
pgpSecretRing := file("ci/secring.asc")
pgpPassphrase := sys.env.get("PGP_PASSPHRASE").map(_.toArray)
usePgpKeyHex("C1FD62B4D44BDF702CDF2B726FF59DA944B150DD")
<|MERGE_RESOLUTION|>--- conflicted
+++ resolved
@@ -246,13 +246,9 @@
 lazy val interpreterJS = interpreter.js
     .enablePlugins(ScalaJSBundlerPlugin)
     .settings(
-<<<<<<< HEAD
-      //      scalaJSUseMainModuleInitializer := true,
-=======
       scalaJSLinkerConfig ~= { conf =>
         conf.withSourceMap(false)
       },
->>>>>>> 60c64e17
       Compile / npmDependencies ++= Seq(
         "sigmajs-crypto-facade" -> sigmajsCryptoFacadeVersion
       )
