package sigma.data

import debox.cfor
import org.ergoplatform.{ErgoBox, ErgoHeader}
import org.ergoplatform.validation.ValidationRules
import scorex.crypto.hash.{Blake2b256, Sha256}
import scorex.util.serialization.VLQByteBufferReader
import scorex.utils.{Ints, Longs}
import sigma.ast.{AtLeast, SBigInt, SubstConstants}
<<<<<<< HEAD
import scorex.utils.Longs
import sigma.Evaluation.rtypeToSType
import sigma.ast.{AtLeast, SType, SubstConstants}
=======
import sigma.ast.SType
>>>>>>> 0aa88be7
import sigma.crypto.{CryptoConstants, EcPointType, Ecp}
import sigma.eval.Extensions.EvalCollOps
import sigma.serialization.{ConstantStore, DataSerializer, GroupElementSerializer, SigmaByteReader, SigmaSerializer}
import sigma.serialization.{DataSerializer, GroupElementSerializer, SigmaSerializer}
import sigma.serialization.SerializerException
import sigma.pow.Autolykos2PowValidation
import sigma.util.Extensions.BigIntegerOps
import sigma.validation.SigmaValidationSettings
import sigma.{AvlTree, BigInt, Box, Coll, CollBuilder, Evaluation, GroupElement, SigmaDslBuilder, SigmaProp, VersionContext}
import sigma.{AvlTree, BigInt, Box, Coll, CollBuilder, GroupElement, SigmaDslBuilder, SigmaProp, UnsignedBigInt, VersionContext}

import java.math.BigInteger
import java.nio.ByteBuffer

/** A default implementation of [[SigmaDslBuilder]] interface.
  *
  * @see [[SigmaDslBuilder]] for detailed descriptions
  */
class CSigmaDslBuilder extends SigmaDslBuilder { dsl =>

  override val Colls: CollBuilder = sigma.Colls

  override def BigInt(n: BigInteger): BigInt = CBigInt(n)

  override def UnsignedBigInt(n: BigInteger): UnsignedBigInt = CUnsignedBigInt(n)

  override def toBigInteger(n: BigInt): BigInteger = n.asInstanceOf[CBigInt].wrappedValue

  /** Wraps the given elliptic curve point into GroupElement type. */
  def GroupElement(p: Ecp): GroupElement = p match {
    case ept: EcPointType => CGroupElement(ept)
    case m => sys.error(s"Point of type ${m.getClass} is not supported")
  }

  /** Wraps the given sigma proposition into SigmaDsl value of type SigmaProp. */
  def SigmaProp(sigmaTree: SigmaBoolean): SigmaProp = new CSigmaProp(sigmaTree)

  /** Extract `sigma.data.SigmaBoolean` from DSL's `SigmaProp` type. */
  @inline def toSigmaBoolean(p: SigmaProp): SigmaBoolean = p.asInstanceOf[CSigmaProp].sigmaTree

  /** Extract `sigmastate.AvlTreeData` from DSL's `AvlTree` type. */
  def toAvlTreeData(p: AvlTree): AvlTreeData = p.asInstanceOf[CAvlTree].treeData

  /** Extract `sigmastate.crypto.Ecp` from DSL's `GroupElement` type. */
  def toECPoint(ge: GroupElement): Ecp = ge.asInstanceOf[CGroupElement].wrappedValue

  /** Creates a new AvlTree instance with the given parameters.
    *
    * @see AvlTreeData for details
    */
  override def avlTree(
      operationFlags: Byte,
      digest: Coll[Byte],
      keyLength: Int,
      valueLengthOpt: Option[Int]): CAvlTree = {
    val treeData = AvlTreeData(digest, AvlTreeFlags(operationFlags), keyLength, valueLengthOpt)
    CAvlTree(treeData)
  }

  /** Wraps the given tree data into SigmaDsl value of type [[AvlTree]]. */
  def avlTree(treeData: AvlTreeData): AvlTree = {
    CAvlTree(treeData)
  }

  /** Wraps the given [[ErgoBox]] into SigmaDsl value of type [[Box]].
    *
    * @param ebox the value to be wrapped
    * @see [[sigmastate.SBox]], [[sigma.Box]]
    */
  def Box(ebox: ErgoBox): Box = CBox(ebox)

  /** Extracts [[ErgoBox]] from the given [[Box]] instance. This is inverse to the Box method. */
  def toErgoBox(b: Box): ErgoBox = b.asInstanceOf[CBox].ebox

  /** HOTSPOT: don't beautify this code */
  private def toSigmaTrees(props: Array[SigmaProp]): Array[SigmaBoolean] = {
    val len = props.length
    val res = new Array[SigmaBoolean](len)
    cfor(0)(_ < len, _ + 1) { i =>
      res(i) = toSigmaBoolean(props(i))
    }
    res
  }

  @inline private def toEcPointType(ge: GroupElement): EcPointType =
    toECPoint(ge).asInstanceOf[EcPointType]

  override def atLeast(bound: Int, props: Coll[SigmaProp]): SigmaProp = {
    if (props.length > AtLeast.MaxChildrenCount)
      throw new IllegalArgumentException(s"Expected input elements count should not exceed ${AtLeast.MaxChildrenCount}, actual: ${props.length}")
    val sigmaTrees = toSigmaTrees(props.toArray)
    val tree       = AtLeast.reduce(bound, sigmaTrees)
    CSigmaProp(tree)
  }

  override def allOf(conditions: Coll[Boolean]): Boolean =
    conditions.forall(c => c)

  override def anyOf(conditions: Coll[Boolean]): Boolean =
    conditions.exists(c => c)

  override def xorOf(conditions: Coll[Boolean]): Boolean = {
    if (VersionContext.current.isJitActivated) {
      val len = conditions.length
      if (len == 0) false
      else if (len == 1) conditions(0)
      else {
        var res = conditions(0)
        cfor(1)(_ < len, _ + 1) { i =>
          res ^= conditions(i)
        }
        res
      }
    } else {
      // This is buggy version used in v4.x interpreter (for ErgoTrees v0, v1)
      conditions.toArray.distinct.length == 2
    }
  }

  override def allZK(props: Coll[SigmaProp]): SigmaProp = {
    val sigmaTrees = toSigmaTrees(props.toArray)
    val tree       = CAND.normalized(sigmaTrees)
    CSigmaProp(tree)
  }

  override def anyZK(props: Coll[SigmaProp]): SigmaProp = {
    val sigmaTrees = toSigmaTrees(props.toArray)
    val tree       = COR.normalized(sigmaTrees)
    CSigmaProp(tree)
  }

  override def xor(l: Coll[Byte], r: Coll[Byte]): Coll[Byte] =
    Colls.xor(l, r)

  override def sigmaProp(b: Boolean): SigmaProp = {
    CSigmaProp(TrivialProp(b))
  }

  override def blake2b256(bytes: Coll[Byte]): Coll[Byte] = {
    val h = Blake2b256.hash(bytes.toArray)
    Colls.fromArray(h)
  }

  override def sha256(bytes: Coll[Byte]): Coll[Byte] = {
    val h = Sha256.hash(bytes.toArray)
    Colls.fromArray(h)
  }

  override def byteArrayToBigInt(bytes: Coll[Byte]): BigInt = {
    val bi = new BigInteger(bytes.toArray).toSignedBigIntValueExact
    this.BigInt(bi)
  }

  override def longToByteArray(l: Long): Coll[Byte] =
    Colls.fromArray(Longs.toByteArray(l))

  override def byteArrayToLong(bytes: Coll[Byte]): Long =
    Longs.fromByteArray(bytes.toArray)

  override def proveDlog(ge: GroupElement): SigmaProp =
    CSigmaProp(ProveDlog(toECPoint(ge).asInstanceOf[EcPointType]))

  override def proveDHTuple(
      g: GroupElement,
      h: GroupElement,
      u: GroupElement,
      v: GroupElement): SigmaProp = {
    val dht = ProveDHTuple(toEcPointType(g), toEcPointType(h), toEcPointType(u), toEcPointType(v))
    CSigmaProp(dht)
  }

  private lazy val _generatorElement = this.GroupElement(CryptoConstants.dlogGroup.generator)

  override def groupGenerator: GroupElement = _generatorElement

  /**
    * @return the identity of the Dlog group used in ErgoTree
    */
  def groupIdentity: GroupElement = {
    this.GroupElement(CryptoConstants.dlogGroup.identity)
  }

  override def substConstants[T](
      scriptBytes: Coll[Byte],
      positions: Coll[Int],
      newValues: Coll[T]): Coll[Byte] = {
    val constants = try newValues.toArrayOfConstants
    catch {
      case e: Throwable =>
        throw new RuntimeException(s"Cannot evaluate substConstants($scriptBytes, $positions, $newValues)", e)
    }
    val (res, _)  = SubstConstants.eval(scriptBytes.toArray, positions.toArray, constants)
    Colls.fromArray(res)
  }

  override def decodePoint(encoded: Coll[Byte]): GroupElement = {
    val r = SigmaSerializer.startReader(encoded.toArray)
    val p = GroupElementSerializer.parse(r)
    this.GroupElement(p)
  }

  override def fromBigEndianBytes[T](bytes: Coll[Byte])(implicit cT: RType[T]): T = {
    cT match {
      case sigma.ByteType => if (bytes.length != 1) {
        throw new IllegalArgumentException("To deserialize SByte with fromBigEndianBytes, exactly one byte should be provided")
      } else {
        bytes.apply(0).asInstanceOf[T]
      }
      case sigma.ShortType => if (bytes.length != 2) {
        throw new IllegalArgumentException("To deserialize SShort with fromBigEndianBytes, exactly two bytes should be provided")
      } else {
        val b0 = bytes(0)
        val b1 = bytes(1)
        ((b0 & 0xFF) << 8 | (b1 & 0xFF)).toShort.asInstanceOf[T]
      }
      case sigma.IntType => if (bytes.length != 4) {
        throw new IllegalArgumentException("To deserialize SInt with fromBigEndianBytes, exactly four bytes should be provided")
      } else {
        Ints.fromByteArray(bytes.toArray).asInstanceOf[T]
      }
      case sigma.LongType => if (bytes.length != 8) {
        throw new IllegalArgumentException("To deserialize SLong with fromBigEndianBytes, exactly eight bytes should be provided")
      } else {
        Longs.fromByteArray(bytes.toArray).asInstanceOf[T]
      }
      case sigma.BigIntRType =>
        if (bytes.length > SBigInt.MaxSizeInBytes) {
          throw SerializerException(s"BigInt value doesn't not fit into ${SBigInt.MaxSizeInBytes} bytes in fromBigEndianBytes")
        }
        CBigInt(new BigInteger(bytes.toArray).toSignedBigIntValueExact).asInstanceOf[T]
      // todo: UnsignedBitInt
      case _ => throw new IllegalArgumentException("Unsupported type provided in fromBigEndianBytes")
    }
  }

  /** Serializes the given `value` into bytes using the default serialization format. */
  override def serialize[T](value: T)(implicit cT: RType[T]): Coll[Byte] = {
    val tpe = Evaluation.rtypeToSType(cT)
    val w = SigmaSerializer.startWriter()
    DataSerializer.serialize(value.asInstanceOf[SType#WrappedType], tpe, w)
    Colls.fromArray(w.toBytes)
  }

<<<<<<< HEAD
  def deserializeTo[T](bytes: Coll[Byte])(implicit cT: RType[T]): T = {
    val tpe = rtypeToSType(cT)
    val reader = new SigmaByteReader(new VLQByteBufferReader(ByteBuffer.wrap(bytes.toArray)), new ConstantStore(), false)
    val res = DataSerializer.deserialize(tpe, reader)
    res.asInstanceOf[T]
  }

  override def some[T](value: T)(implicit cT: RType[T]): Option[T] = {
    Some(value)
  }

  override def none[T]()(implicit cT: RType[T]): Option[T] = {
    None
  }
=======
  override def powHit(k: Int, msg: Coll[Byte], nonce: Coll[Byte], h: Coll[Byte], N: Int): BigInt = {
    val bi = Autolykos2PowValidation.hitForVersion2ForMessageWithChecks(k, msg.toArray, nonce.toArray, h.toArray, N)
    this.BigInt(bi.bigInteger)
  }

>>>>>>> 0aa88be7
}

/** Default singleton instance of Global object, which implements global ErgoTree functions. */
object CSigmaDslBuilder extends CSigmaDslBuilder<|MERGE_RESOLUTION|>--- conflicted
+++ resolved
@@ -7,13 +7,10 @@
 import scorex.util.serialization.VLQByteBufferReader
 import scorex.utils.{Ints, Longs}
 import sigma.ast.{AtLeast, SBigInt, SubstConstants}
-<<<<<<< HEAD
 import scorex.utils.Longs
 import sigma.Evaluation.rtypeToSType
 import sigma.ast.{AtLeast, SType, SubstConstants}
-=======
 import sigma.ast.SType
->>>>>>> 0aa88be7
 import sigma.crypto.{CryptoConstants, EcPointType, Ecp}
 import sigma.eval.Extensions.EvalCollOps
 import sigma.serialization.{ConstantStore, DataSerializer, GroupElementSerializer, SigmaByteReader, SigmaSerializer}
@@ -257,7 +254,6 @@
     Colls.fromArray(w.toBytes)
   }
 
-<<<<<<< HEAD
   def deserializeTo[T](bytes: Coll[Byte])(implicit cT: RType[T]): T = {
     val tpe = rtypeToSType(cT)
     val reader = new SigmaByteReader(new VLQByteBufferReader(ByteBuffer.wrap(bytes.toArray)), new ConstantStore(), false)
@@ -272,13 +268,12 @@
   override def none[T]()(implicit cT: RType[T]): Option[T] = {
     None
   }
-=======
+
   override def powHit(k: Int, msg: Coll[Byte], nonce: Coll[Byte], h: Coll[Byte], N: Int): BigInt = {
     val bi = Autolykos2PowValidation.hitForVersion2ForMessageWithChecks(k, msg.toArray, nonce.toArray, h.toArray, N)
     this.BigInt(bi.bigInteger)
   }
 
->>>>>>> 0aa88be7
 }
 
 /** Default singleton instance of Global object, which implements global ErgoTree functions. */
