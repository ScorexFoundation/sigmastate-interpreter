--- conflicted
+++ resolved
@@ -4,19 +4,14 @@
 import org.ergoplatform.ErgoBox
 import org.ergoplatform.validation.ValidationRules
 import scorex.crypto.hash.{Blake2b256, Sha256}
-<<<<<<< HEAD
 import scorex.utils.{Ints, Longs}
 import sigma.ast.{AtLeast, SBigInt, SubstConstants}
-import sigma.crypto.{CryptoConstants, EcPointType, Ecp}
-import sigma.eval.Extensions.EvalCollOps
-import sigma.serialization.{GroupElementSerializer, SerializerException, SigmaSerializer}
-=======
 import scorex.utils.Longs
 import sigma.ast.{AtLeast, SType, SubstConstants}
 import sigma.crypto.{CryptoConstants, EcPointType, Ecp}
 import sigma.eval.Extensions.EvalCollOps
 import sigma.serialization.{DataSerializer, GroupElementSerializer, SigmaSerializer}
->>>>>>> 43db8df7
+import sigma.serialization.{GroupElementSerializer, SerializerException, SigmaSerializer}
 import sigma.util.Extensions.BigIntegerOps
 import sigma.validation.SigmaValidationSettings
 import sigma.{AvlTree, BigInt, Box, Coll, CollBuilder, Evaluation, GroupElement, SigmaDslBuilder, SigmaProp, VersionContext}
@@ -209,7 +204,6 @@
     this.GroupElement(p)
   }
 
-<<<<<<< HEAD
   override def fromBigEndianBytes[T](bytes: Coll[Byte])(implicit cT: RType[T]): T = {
     cT match {
       case sigma.ByteType => if (bytes.length != 1) {
@@ -242,14 +236,14 @@
       // todo: UnsignedBitInt
       case _ => throw new IllegalArgumentException("Unsupported type provided in fromBigEndianBytes")
     }
-=======
+  }
+
   /** Serializes the given `value` into bytes using the default serialization format. */
   override def serialize[T](value: T)(implicit cT: RType[T]): Coll[Byte] = {
     val tpe = Evaluation.rtypeToSType(cT)
     val w = SigmaSerializer.startWriter()
     DataSerializer.serialize(value.asInstanceOf[SType#WrappedType], tpe, w)
     Colls.fromArray(w.toBytes)
->>>>>>> 43db8df7
   }
 }
 
