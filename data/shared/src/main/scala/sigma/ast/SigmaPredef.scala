--- conflicted
+++ resolved
@@ -480,11 +480,8 @@
       ExecuteFromVarFunc,
       ExecuteFromSelfRegFunc,
       SerializeFunc,
-<<<<<<< HEAD
-      GetVarFromInputFunc
-=======
+      GetVarFromInputFunc,
       FromBigEndianBytesFunc
->>>>>>> 6fa801c5
     ).map(f => f.name -> f).toMap
 
     def comparisonOp(symbolName: String, opDesc: ValueCompanion, desc: String, args: Seq[ArgInfo]) = {
