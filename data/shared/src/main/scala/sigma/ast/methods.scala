--- conflicted
+++ resolved
@@ -360,11 +360,7 @@
     *
     */
   def nbits_eval(mc: MethodCall, bi: sigma.BigInt)(implicit E: ErgoTreeEvaluator): Long = {
-<<<<<<< HEAD
-    ???
-=======
     E.nbits(mc, bi)
->>>>>>> 8941a8ed
   }
 
 }
