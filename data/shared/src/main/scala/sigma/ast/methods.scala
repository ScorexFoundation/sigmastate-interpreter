--- conflicted
+++ resolved
@@ -1805,16 +1805,6 @@
     Xor.xorWithCosting(ls, rs)
   }
 
-<<<<<<< HEAD
-  def deserializeTo_eval(mc: MethodCall, G: SigmaDslBuilder, bytes: Coll[Byte])
-                        (implicit E: ErgoTreeEvaluator): Any = {
-    val tpe = mc.tpe
-    val cT = stypeToRType(tpe)
-    E.addSeqCost(deserializeCostKind, bytes.length, deserializeToMethod.opDesc) { () =>
-      G.deserializeTo(bytes)(cT)
-    }
-  }
-=======
   private val BigEndianBytesCostKind = FixedCost(JitCost(10))
 
   // id = 4 is reserved for deserializeTo ()
@@ -1826,7 +1816,15 @@
     .withInfo(MethodCall,
       "Decode a number from big endian bytes.",
       ArgInfo("first", "Bytes which are big-endian encoded number."))
->>>>>>> 83ba4a44
+
+  def deserializeTo_eval(mc: MethodCall, G: SigmaDslBuilder, bytes: Coll[Byte])
+                        (implicit E: ErgoTreeEvaluator): Any = {
+    val tpe = mc.tpe
+    val cT = stypeToRType(tpe)
+    E.addSeqCost(deserializeCostKind, bytes.length, deserializeToMethod.opDesc) { () =>
+      G.deserializeTo(bytes)(cT)
+    }
+  }
 
   lazy val serializeMethod = SMethod(this, "serialize",
     SFunc(Array(SGlobal, tT), SByteArray, Array(paramT)), 3, DynamicCost)
@@ -1863,11 +1861,8 @@
         groupGeneratorMethod,
         xorMethod,
         serializeMethod,
-<<<<<<< HEAD
-        deserializeToMethod
-=======
+        deserializeToMethod,
         fromBigEndianBytesMethod
->>>>>>> 83ba4a44
       )
     } else {
       Seq(
