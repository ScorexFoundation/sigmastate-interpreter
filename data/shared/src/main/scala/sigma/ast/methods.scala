package sigma.ast

import org.ergoplatform._
import org.ergoplatform.validation._
<<<<<<< HEAD
import sigma.{VersionContext, _}
=======
import sigma.Evaluation.stypeToRType
import sigma._
>>>>>>> 6fa801c5
import sigma.ast.SCollection.{SBooleanArray, SBoxArray, SByteArray, SByteArray2, SHeaderArray}
import sigma.ast.SGlobalMethods.{decodeNBitsMethod, encodeNBitsMethod}
import sigma.ast.SMethod.{MethodCallIrBuilder, MethodCostFunc, javaMethodOf}
import sigma.ast.SType.{TypeCode, paramT, tT}
import sigma.ast.syntax.{SValue, ValueOps}
import sigma.data.ExactIntegral.{ByteIsExactIntegral, IntIsExactIntegral, LongIsExactIntegral, ShortIsExactIntegral}
import sigma.data.NumericOps.BigIntIsExactIntegral
import sigma.data.OverloadHack.Overloaded1
import sigma.data.{CBigInt, DataValueComparer, KeyValueColl, Nullable, RType, SigmaConstants}
import sigma.eval.{CostDetails, ErgoTreeEvaluator, TracedCost}
import sigma.reflection.RClass
import sigma.serialization.CoreByteWriter.ArgInfo
import sigma.serialization.{DataSerializer, SigmaByteWriter, SigmaSerializer}
import sigma.util.NBitsUtils
import sigma.utils.SparseArrayContainer

import scala.annotation.unused

/** Base type for all companions of AST nodes of sigma lang. */
trait SigmaNodeCompanion

/** Defines recognizer method which allows the derived object to be used in patterns
  * to recognize method descriptors by method name.
  * @see SCollecton
  */
trait MethodByNameUnapply extends MethodsContainer {
  def unapply(methodName: String): Option[SMethod] = methods.find(_.name == methodName)
}

/** Base trait for all method containers (which store methods and properties) */
sealed trait MethodsContainer {
  /** Type for which this container defines methods. */
  def ownerType: STypeCompanion

  override def toString: String =
    getClass.getSimpleName.stripSuffix("$") // e.g. SInt, SCollection, etc

  /** Represents class of `this`. */
  lazy val thisRClass: RClass[_] = RClass(this.getClass)
  def typeId: Byte = ownerType.typeId
  def typeName: String = ownerType.typeName

  /** Returns -1 if `method` is not found. */
  def methodIndex(name: String): Int = methods.indexWhere(_.name == name)

  /** Returns true if this type has a method with the given name. */
  def hasMethod(name: String): Boolean = methodIndex(name) != -1

  /** This method should be overriden in derived classes to add new methods in addition to inherited.
    * Typical override: `super.getMethods() ++ Seq(m1, m2, m3)`
    */
  protected def getMethods(): Seq[SMethod] = Nil

  /** Returns all the methods of this type. */
  def methods: Seq[SMethod] = {                        //todo: consider versioned caching
    val ms = getMethods().toArray
    assert(ms.map(_.name).distinct.length == ms.length, s"Duplicate method names in $this")
    ms.groupBy(_.objType).foreach { case (comp, ms) =>
      assert(ms.map(_.methodId).distinct.length == ms.length, s"Duplicate method ids in $comp: $ms")
    }
    ms
  }
  private def _methodsMap: Map[Byte, Map[Byte, SMethod]] = methods //todo: consider versioned caching
      .groupBy(_.objType.typeId)
      .map { case (typeId, ms) => (typeId -> ms.map(m => m.methodId -> m).toMap) }

  /** Lookup method by its id in this type. */
  @inline def getMethodById(methodId: Byte): Option[SMethod] =
    _methodsMap.get(typeId) match {
      case Some(ms) => ms.get(methodId)
      case None => None
    }

  /** Lookup method in this type by method's id or throw ValidationException.
    * This method can be used in trySoftForkable section to either obtain valid method
    * or catch ValidatioinException which can be checked for soft-fork condition.
    * It delegate to getMethodById to lookup method.
    *
    * @see getMethodById
    */
  def methodById(methodId: Byte): SMethod = {
    ValidationRules.CheckAndGetMethod(this, methodId)
  }

  /** Finds a method descriptor [[SMethod]] for the given name. */
  def method(methodName: String): Option[SMethod] = methods.find(_.name == methodName)

  /** Looks up the method descriptor by the method name. */
  def getMethodByName(name: String): SMethod = methods.find(_.name == name).get

}
object MethodsContainer {
  private val containers = new SparseArrayContainer[MethodsContainer](Array(
    SByteMethods,
    SShortMethods,
    SIntMethods,
    SLongMethods,
    SBigIntMethods,
    SBooleanMethods,
    SStringMethods,
    SGroupElementMethods,
    SSigmaPropMethods,
    SBoxMethods,
    SAvlTreeMethods,
    SHeaderMethods,
    SPreHeaderMethods,
    SGlobalMethods,
    SContextMethods,
    SCollectionMethods,
    SOptionMethods,
    STupleMethods,
    SUnitMethods,
    SAnyMethods
  ).map(m => (m.typeId, m)))

  def contains(typeId: TypeCode): Boolean = containers.contains(typeId)

  def apply(typeId: TypeCode): MethodsContainer = containers(typeId)

  /** Finds the method of the give type.
    *
    * @param tpe        type of the object for which the method is looked up
    * @param methodName name of the method
    * @return method descriptor or None if not found
    */
  def getMethod(tpe: SType, methodName: String): Option[SMethod] = tpe match {
    case tup: STuple =>
      STupleMethods.getTupleMethod(tup, methodName)
    case _ =>
      containers.get(tpe.typeCode).flatMap(_.method(methodName))
  }
}

trait MonoTypeMethods extends MethodsContainer {
  def ownerType: SMonoType
  /** Helper method to create method descriptors for properties (i.e. methods without args). */
  protected def propertyCall(
      name: String,
      tpeRes: SType,
      id: Byte,
      costKind: CostKind): SMethod =
    SMethod(this, name, SFunc(this.ownerType, tpeRes), id, costKind)
        .withIRInfo(MethodCallIrBuilder)
        .withInfo(PropertyCall, "")

  /** Helper method to create method descriptors for properties (i.e. methods without args). */
  protected def property(
      name: String,
      tpeRes: SType,
      id: Byte,
      valueCompanion: ValueCompanion): SMethod =
    SMethod(this, name, SFunc(this.ownerType, tpeRes), id, valueCompanion.costKind)
        .withIRInfo(MethodCallIrBuilder)
        .withInfo(valueCompanion, "")
}

trait SNumericTypeMethods extends MonoTypeMethods {
  import SNumericTypeMethods.tNum

  private val subst = Map(tNum -> this.ownerType)

  val v5Methods = {
    SNumericTypeMethods.v5Methods.map { m =>
      m.copy(stype = applySubst(m.stype, subst).asFunc)
    }
  }

  val v6Methods = {
    SNumericTypeMethods.v6Methods.map { m =>
      m.copy(
        objType = this, // associate the method with the concrete numeric type
        stype = applySubst(m.stype, subst).asFunc
      )}
  }

  protected override def getMethods(): Seq[SMethod] = {
    if (VersionContext.current.isV6SoftForkActivated) {
      super.getMethods() ++ v6Methods
    } else {
      super.getMethods() ++ v5Methods
    }
  }
}

object SNumericTypeMethods extends MethodsContainer {

  /** Type for which this container defines methods. */
  override def ownerType: STypeCompanion = SNumericType

  /** Type variable used in generic signatures of method descriptors. */
  val tNum = STypeVar("TNum")

  /** Cost function which is assigned for numeric cast MethodCall nodes in ErgoTree.
    * It is called as part of MethodCall.eval method. */
  val costOfNumericCast: MethodCostFunc = new MethodCostFunc {
    override def apply(
        E: ErgoTreeEvaluator,
        mc: MethodCall,
        obj: Any,
        args: Array[Any]): CostDetails = {
      val targetTpe = mc.method.stype.tRange
      val cast      = getNumericCast(mc.obj.tpe, mc.method.name, targetTpe).get
      val costKind  = if (cast == Downcast) Downcast.costKind else Upcast.costKind
      TracedCost(Array(TypeBasedCostItem(MethodDesc(mc.method), costKind, targetTpe)))
    }
  }

  /** The following SMethod instances are descriptors of methods available on all numeric
    * types.
    *
    * @see `val methods` below
    * */
  val ToByteMethod  : SMethod = SMethod(this, "toByte", SFunc(tNum, SByte), 1, null)
      .withCost(costOfNumericCast)
      .withInfo(PropertyCall, "Converts this numeric value to \\lst{Byte}, throwing exception if overflow.")

  val ToShortMethod : SMethod = SMethod(this, "toShort", SFunc(tNum, SShort), 2, null)
      .withCost(costOfNumericCast)
      .withInfo(PropertyCall, "Converts this numeric value to \\lst{Short}, throwing exception if overflow.")

  val ToIntMethod   : SMethod = SMethod(this, "toInt", SFunc(tNum, SInt), 3, null)
      .withCost(costOfNumericCast)
      .withInfo(PropertyCall, "Converts this numeric value to \\lst{Int}, throwing exception if overflow.")

  val ToLongMethod  : SMethod = SMethod(this, "toLong", SFunc(tNum, SLong), 4, null)
      .withCost(costOfNumericCast)
      .withInfo(PropertyCall, "Converts this numeric value to \\lst{Long}, throwing exception if overflow.")

  val ToBigIntMethod: SMethod = SMethod(this, "toBigInt", SFunc(tNum, SBigInt), 5, null)
      .withCost(costOfNumericCast)
      .withInfo(PropertyCall, "Converts this numeric value to \\lst{BigInt}")

  /** Cost of: 1) creating Byte collection from a numeric value */
  val ToBytes_CostKind = FixedCost(JitCost(5))

  val ToBytesMethod: SMethod = SMethod(
    this, "toBytes", SFunc(tNum, SByteArray), 6, ToBytes_CostKind)
      .withIRInfo(MethodCallIrBuilder)
      .withUserDefinedInvoke({ (m: SMethod, obj: Any, _: Array[Any]) =>
        m.objType match {
          case SByteMethods => ByteIsExactIntegral.toBigEndianBytes(obj.asInstanceOf[Byte])
          case SShortMethods => ShortIsExactIntegral.toBigEndianBytes(obj.asInstanceOf[Short])
          case SIntMethods => IntIsExactIntegral.toBigEndianBytes(obj.asInstanceOf[Int])
          case SLongMethods => LongIsExactIntegral.toBigEndianBytes(obj.asInstanceOf[Long])
          case SBigIntMethods => obj.asInstanceOf[BigInt].toBytes
        }
      })
      .withInfo(PropertyCall,
        """ Returns a big-endian representation of this numeric value in a collection of bytes.
         | For example, the \lst{Int} value \lst{0x12131415} would yield the
         | collection of bytes \lst{[0x12, 0x13, 0x14, 0x15]}.
          """.stripMargin)

  /** Cost of: 1) creating Boolean collection (one bool for each bit) from a numeric
    * value. */
  val ToBits_CostKind = FixedCost(JitCost(5))

  val ToBitsMethod: SMethod = SMethod(
    this, "toBits", SFunc(tNum, SBooleanArray), 7, ToBits_CostKind)
      .withIRInfo(MethodCallIrBuilder)
      .withUserDefinedInvoke({ (m: SMethod, obj: Any, _: Array[Any]) =>
        m.objType match {
          case SByteMethods => ByteIsExactIntegral.toBits(obj.asInstanceOf[Byte])
          case SShortMethods => ShortIsExactIntegral.toBits(obj.asInstanceOf[Short])
          case SIntMethods => IntIsExactIntegral.toBits(obj.asInstanceOf[Int])
          case SLongMethods => LongIsExactIntegral.toBits(obj.asInstanceOf[Long])
          case SBigIntMethods => BigIntIsExactIntegral.toBits(obj.asInstanceOf[BigInt])
        }
      })
      .withInfo(PropertyCall,
        """ Returns a big-endian representation of this numeric in a collection of Booleans.
         |  Each boolean corresponds to one bit.
          """.stripMargin)

  /** Cost of inverting bits of a number. */
  val BitwiseOp_CostKind = FixedCost(JitCost(5))

  val BitwiseInverseMethod: SMethod = SMethod(
    this, "bitwiseInverse", SFunc(tNum, tNum), 8, BitwiseOp_CostKind)
    .withIRInfo(MethodCallIrBuilder)
    .withUserDefinedInvoke({ (m: SMethod, obj: Any, _: Array[Any]) =>
      m.objType match {
        case SByteMethods => ByteIsExactIntegral.bitwiseInverse(obj.asInstanceOf[Byte])
        case SShortMethods => ShortIsExactIntegral.bitwiseInverse(obj.asInstanceOf[Short])
        case SIntMethods => IntIsExactIntegral.bitwiseInverse(obj.asInstanceOf[Int])
        case SLongMethods => LongIsExactIntegral.bitwiseInverse(obj.asInstanceOf[Long])
        case SBigIntMethods => BigIntIsExactIntegral.bitwiseInverse(obj.asInstanceOf[BigInt])
      }
    })
    .withInfo(PropertyCall, desc = "Returns bitwise inverse of this numeric. ")

  val BitwiseOrMethod: SMethod = SMethod(
    this, "bitwiseOr", SFunc(Array(tNum, tNum), tNum), 9, BitwiseOp_CostKind)
    .withIRInfo(MethodCallIrBuilder)
    .withUserDefinedInvoke({ (m: SMethod, obj: Any, other: Array[Any]) =>
      m.objType match {
        case SByteMethods => ByteIsExactIntegral.bitwiseOr(obj.asInstanceOf[Byte], other.head.asInstanceOf[Byte])
        case SShortMethods => ShortIsExactIntegral.bitwiseOr(obj.asInstanceOf[Short], other.head.asInstanceOf[Short])
        case SIntMethods => IntIsExactIntegral.bitwiseOr(obj.asInstanceOf[Int], other.head.asInstanceOf[Int])
        case SLongMethods => LongIsExactIntegral.bitwiseOr(obj.asInstanceOf[Long], other.head.asInstanceOf[Long])
        case SBigIntMethods => BigIntIsExactIntegral.bitwiseOr(obj.asInstanceOf[BigInt], other.head.asInstanceOf[BigInt])
      }
    })
    .withInfo(MethodCall,
      """ Returns bitwise or of this numeric and provided one. """.stripMargin,
      ArgInfo("that", "A numeric value to calculate or with."))

  val BitwiseAndMethod: SMethod = SMethod(
    this, "bitwiseAnd", SFunc(Array(tNum, tNum), tNum), 10, BitwiseOp_CostKind)
    .withIRInfo(MethodCallIrBuilder)
    .withUserDefinedInvoke({ (m: SMethod, obj: Any, other: Array[Any]) =>
      m.objType match {
        case SByteMethods => ByteIsExactIntegral.bitwiseAnd(obj.asInstanceOf[Byte], other.head.asInstanceOf[Byte])
        case SShortMethods => ShortIsExactIntegral.bitwiseAnd(obj.asInstanceOf[Short], other.head.asInstanceOf[Short])
        case SIntMethods => IntIsExactIntegral.bitwiseAnd(obj.asInstanceOf[Int], other.head.asInstanceOf[Int])
        case SLongMethods => LongIsExactIntegral.bitwiseAnd(obj.asInstanceOf[Long], other.head.asInstanceOf[Long])
        case SBigIntMethods => BigIntIsExactIntegral.bitwiseAnd(obj.asInstanceOf[BigInt], other.head.asInstanceOf[BigInt])
      }
    })
    .withInfo(MethodCall,
      """ Returns bitwise and of this numeric and provided one. """.stripMargin,
      ArgInfo("that", "A numeric value to calculate and with."))

  val BitwiseXorMethod: SMethod = SMethod(
    this, "bitwiseXor", SFunc(Array(tNum, tNum), tNum), 11, BitwiseOp_CostKind)
    .withIRInfo(MethodCallIrBuilder)
    .withUserDefinedInvoke({ (m: SMethod, obj: Any, other: Array[Any]) =>
      m.objType match {
        case SByteMethods => ByteIsExactIntegral.bitwiseXor(obj.asInstanceOf[Byte], other.head.asInstanceOf[Byte])
        case SShortMethods => ShortIsExactIntegral.bitwiseXor(obj.asInstanceOf[Short], other.head.asInstanceOf[Short])
        case SIntMethods => IntIsExactIntegral.bitwiseXor(obj.asInstanceOf[Int], other.head.asInstanceOf[Int])
        case SLongMethods => LongIsExactIntegral.bitwiseXor(obj.asInstanceOf[Long], other.head.asInstanceOf[Long])
        case SBigIntMethods => BigIntIsExactIntegral.bitwiseXor(obj.asInstanceOf[BigInt], other.head.asInstanceOf[BigInt])
      }
    })
    .withInfo(MethodCall,
      """ Returns bitwise xor of this numeric and provided one. """.stripMargin,
      ArgInfo("that", "A numeric value to calculate xor with."))

  val ShiftLeftMethod: SMethod = SMethod(
    this, "shiftLeft", SFunc(Array(tNum, SInt), tNum), 12, BitwiseOp_CostKind)
    .withIRInfo(MethodCallIrBuilder)
    .withUserDefinedInvoke({ (m: SMethod, obj: Any, other: Array[Any]) =>
      m.objType match {
        case SByteMethods => ByteIsExactIntegral.shiftLeft(obj.asInstanceOf[Byte], other.head.asInstanceOf[Int])
        case SShortMethods => ShortIsExactIntegral.shiftLeft(obj.asInstanceOf[Short], other.head.asInstanceOf[Int])
        case SIntMethods => IntIsExactIntegral.shiftLeft(obj.asInstanceOf[Int], other.head.asInstanceOf[Int])
        case SLongMethods => LongIsExactIntegral.shiftLeft(obj.asInstanceOf[Long], other.head.asInstanceOf[Int])
        case SBigIntMethods => BigIntIsExactIntegral.shiftLeft(obj.asInstanceOf[BigInt], other.head.asInstanceOf[Int])
      }
    })
    .withInfo(MethodCall,
      """ Returns a big-endian representation of this numeric in a collection of Booleans.
        |  Each boolean corresponds to one bit.
          """.stripMargin,
      ArgInfo("bits", "Number of bit to shift to the left. Note, that bits value must be non-negative and less than " +
                      "the size of the number in bits (e.g. 64 for Long, 256 for BigInt)"))

  val ShiftRightMethod: SMethod = SMethod(
    this, "shiftRight", SFunc(Array(tNum, SInt), tNum), 13, BitwiseOp_CostKind)
    .withIRInfo(MethodCallIrBuilder)
    .withUserDefinedInvoke({ (m: SMethod, obj: Any, other: Array[Any]) =>
      m.objType match {
        case SByteMethods => ByteIsExactIntegral.shiftRight(obj.asInstanceOf[Byte], other.head.asInstanceOf[Int])
        case SShortMethods => ShortIsExactIntegral.shiftRight(obj.asInstanceOf[Short], other.head.asInstanceOf[Int])
        case SIntMethods => IntIsExactIntegral.shiftRight(obj.asInstanceOf[Int], other.head.asInstanceOf[Int])
        case SLongMethods => LongIsExactIntegral.shiftRight(obj.asInstanceOf[Long], other.head.asInstanceOf[Int])
        case SBigIntMethods => BigIntIsExactIntegral.shiftRight(obj.asInstanceOf[BigInt], other.head.asInstanceOf[Int])
      }
    })
    .withInfo(MethodCall,
      """ Returns a big-endian representation of this numeric in a collection of Booleans.
        |  Each boolean corresponds to one bit.
          """.stripMargin,
      ArgInfo("bits", "Number of bit to shift to the right. Note, that bits value must be non-negative and less than " +
        "the size of the number in bits (e.g. 64 for Long, 256 for BigInt)"))

  lazy val v5Methods = Array(
    ToByteMethod, // see Downcast
    ToShortMethod, // see Downcast
    ToIntMethod, // see Downcast
    ToLongMethod, // see Downcast
    ToBigIntMethod, // see Downcast
    ToBytesMethod,
    ToBitsMethod
  )

  lazy val v6Methods = v5Methods ++ Array(
    BitwiseInverseMethod,
    BitwiseOrMethod,
    BitwiseAndMethod,
    BitwiseXorMethod,
    ShiftLeftMethod,
    ShiftRightMethod
  )

  protected override def getMethods(): Seq[SMethod] = {
    throw new Exception("SNumericTypeMethods.getMethods shouldn't ever be called")
  }

  /** Collection of names of numeric casting methods (like `toByte`, `toInt`, etc). */
  // todo: add unsigned big int
  val castMethods: Array[String] =
    Array(ToByteMethod, ToShortMethod, ToIntMethod, ToLongMethod, ToBigIntMethod)
        .map(_.name)

  /** Checks the given name is numeric type cast method (like toByte, toInt, etc.). */
  def isCastMethod(name: String): Boolean = castMethods.contains(name)

  /** Convert the given method to a cast operation from fromTpe to resTpe. */
  def getNumericCast(
      fromTpe: SType,
      methodName: String,
      resTpe: SType): Option[NumericCastCompanion] = (fromTpe, resTpe) match {
    case (from: SNumericType, to: SNumericType) if isCastMethod(methodName) =>
      val op = if (to > from) Upcast else Downcast
      Some(op)
    case _ => None // the method in not numeric type cast
  }

}

/** Methods of ErgoTree type `Boolean`. */
case object SBooleanMethods extends MonoTypeMethods {
  /** Type for which this container defines methods. */
  override def ownerType: SMonoType = SBoolean

  val ToByte = "toByte"
  protected override def getMethods() = super.getMethods()
  /* TODO soft-fork: https://github.com/ScorexFoundation/sigmastate-interpreter/issues/479
  ++ Seq(
    SMethod(this, ToByte, SFunc(this, SByte), 1)
      .withInfo(PropertyCall, "Convert true to 1 and false to 0"),
  )
  */
}

/** Methods of ErgoTree type `Byte`. */
case object SByteMethods extends SNumericTypeMethods {
  /** Type for which this container defines methods. */
  override def ownerType: SMonoType = SByte
}

/** Methods of ErgoTree type `Short`. */
case object SShortMethods extends SNumericTypeMethods {
  /** Type for which this container defines methods. */
  override def ownerType: SMonoType = ast.SShort
}

/** Descriptor of ErgoTree type `Int`. */
case object SIntMethods extends SNumericTypeMethods {
  /** Type for which this container defines methods. */
  override def ownerType: SMonoType = SInt
}

/** Descriptor of ErgoTree type `Long`. */
case object SLongMethods extends SNumericTypeMethods {
  /** Type for which this container defines methods. */
  override def ownerType: SMonoType = SLong
}

/** Methods of BigInt type. Implemented using [[java.math.BigInteger]]. */
case object SBigIntMethods extends SNumericTypeMethods {
  /** Type for which this container defines methods. */
  override def ownerType: SMonoType = SBigInt

  protected override def getMethods(): Seq[SMethod]  = {
    if (VersionContext.current.isV6SoftForkActivated) {
      super.getMethods()
      //    ModQMethod,
      //    PlusModQMethod,
      //    MinusModQMethod,
      // TODO soft-fork: https://github.com/ScorexFoundation/sigmastate-interpreter/issues/479
      // MultModQMethod,
    } else {
      super.getMethods()
    }
  }

}

/** Methods of type `String`. */
case object SStringMethods extends MonoTypeMethods {
  /** Type for which this container defines methods. */
  override def ownerType: SMonoType = SString
}

/** Methods of type `GroupElement`. */
case object SGroupElementMethods extends MonoTypeMethods {
  /** Type for which this container defines methods. */
  override def ownerType: SMonoType = SGroupElement

  /** Cost of: 1) serializing EcPointType to bytes 2) packing them in Coll. */
  val GetEncodedCostKind = FixedCost(JitCost(250))

  /** The following SMethod instances are descriptors of methods defined in `GroupElement` type. */
  lazy val GetEncodedMethod: SMethod = SMethod(
    this, "getEncoded", SFunc(Array(this.ownerType), SByteArray), 2, GetEncodedCostKind)
    .withIRInfo(MethodCallIrBuilder)
    .withInfo(PropertyCall, "Get an encoding of the point value.")

  lazy val ExponentiateMethod: SMethod = SMethod(
    this, "exp", SFunc(Array(this.ownerType, SBigInt), this.ownerType), 3, Exponentiate.costKind)
    .withIRInfo({ case (builder, obj, _, Seq(arg), _) =>
      builder.mkExponentiate(obj.asGroupElement, arg.asBigInt)
    })
    .withInfo(Exponentiate,
      "Exponentiate this \\lst{GroupElement} to the given number. Returns this to the power of k",
      ArgInfo("k", "The power"))

  lazy val MultiplyMethod: SMethod = SMethod(
    this, "multiply", SFunc(Array(this.ownerType, SGroupElement), this.ownerType), 4, MultiplyGroup.costKind)
    .withIRInfo({ case (builder, obj, _, Seq(arg), _) =>
      builder.mkMultiplyGroup(obj.asGroupElement, arg.asGroupElement)
    })
    .withInfo(MultiplyGroup, "Group operation.", ArgInfo("other", "other element of the group"))

  /** Cost of: 1) calling EcPoint.negate 2) wrapping in GroupElement. */
  val Negate_CostKind = FixedCost(JitCost(45))

  lazy val NegateMethod: SMethod = SMethod(
    this, "negate", SFunc(this.ownerType, this.ownerType), 5, Negate_CostKind)
    .withIRInfo(MethodCallIrBuilder)
    .withInfo(PropertyCall, "Inverse element of the group.")

  protected override def getMethods(): Seq[SMethod] = super.getMethods() ++ Seq(
    /* TODO soft-fork: https://github.com/ScorexFoundation/sigmastate-interpreter/issues/479
    SMethod(this, "isIdentity", SFunc(this, SBoolean),   1)
        .withInfo(PropertyCall, "Checks if this value is identity element of the eliptic curve group."),
    */
    GetEncodedMethod,
    ExponentiateMethod,
    MultiplyMethod,
    NegateMethod
  )
}

/** Methods of type `SigmaProp` which represent sigma-protocol propositions. */
case object SSigmaPropMethods extends MonoTypeMethods {
  /** Type for which this container defines methods. */
  override def ownerType: SMonoType = SSigmaProp

  /** The maximum size of SigmaProp value in serialized byte array representation. */
  val MaxSizeInBytes: Long = SigmaConstants.MaxSigmaPropSizeInBytes.value

  val PropBytes = "propBytes"
  val IsProven = "isProven"
  lazy val PropBytesMethod = SMethod(
    this, PropBytes, SFunc(this.ownerType, SByteArray), 1, SigmaPropBytes.costKind)
    .withInfo(SigmaPropBytes, "Serialized bytes of this sigma proposition taken as ErgoTree.")

  lazy val IsProvenMethod = SMethod(this, IsProven, SFunc(this.ownerType, SBoolean), 2, null)
      .withInfo(// available only at frontend of ErgoScript
        "Verify that sigma proposition is proven.")

  protected override def getMethods() = super.getMethods() ++ Seq(
    PropBytesMethod, IsProvenMethod
  )
}

/** Any other type is implicitly subtype of this type. */
case object SAnyMethods extends MonoTypeMethods {
  override def ownerType: SMonoType = SAny
}

/** The type with single inhabitant value `()` */
case object SUnitMethods extends MonoTypeMethods {
  /** Type for which this container defines methods. */
  override def ownerType = SUnit
}

object SOptionMethods extends MethodsContainer {
  /** Type for which this container defines methods. */
  override def ownerType: STypeCompanion = SOption

  /** Code of `Option[_]` type constructor. */
  val OptionTypeConstrId = 3
  /** Type code for `Option[T] for some T` type used in TypeSerializer. */
  val OptionTypeCode: TypeCode = ((SPrimType.MaxPrimTypeCode + 1) * OptionTypeConstrId).toByte
  /** Code of `Option[Coll[_]]` type constructor. */
  val OptionCollectionTypeConstrId = 4
  /** Type code for `Option[Coll[T]] for some T` type used in TypeSerializer. */
  val OptionCollectionTypeCode: TypeCode = ((SPrimType.MaxPrimTypeCode + 1) * OptionCollectionTypeConstrId).toByte

  val IsDefined = "isDefined"
  val Get = "get"
  val GetOrElse = "getOrElse"

  import SType.{paramR, paramT, tR, tT}

  /** Type descriptor of `this` argument used in the methods below. */
  val ThisType = SOption(tT)

  /** The following SMethod instances are descriptors of methods defined in `Option` type. */
  val IsDefinedMethod = SMethod(
    this, IsDefined, SFunc(ThisType, SBoolean), 2, OptionIsDefined.costKind)
      .withIRInfo({
        case (builder, obj, _, args, _) if args.isEmpty => builder.mkOptionIsDefined(obj.asValue[SOption[SType]])
      })
      .withInfo(OptionIsDefined,
        "Returns \\lst{true} if the option is an instance of \\lst{Some}, \\lst{false} otherwise.")

  val GetMethod = SMethod(this, Get, SFunc(ThisType, tT), 3, OptionGet.costKind)
      .withIRInfo({
        case (builder, obj, _, args, _) if args.isEmpty => builder.mkOptionGet(obj.asValue[SOption[SType]])
      })
      .withInfo(OptionGet,
      """Returns the option's value. The option must be nonempty. Throws exception if the option is empty.""")

  lazy val GetOrElseMethod = SMethod(
    this, GetOrElse, SFunc(Array(ThisType, tT), tT, Array[STypeParam](tT)), 4, OptionGetOrElse.costKind)
      .withIRInfo(irBuilder = {
        case (builder, obj, _, Seq(d), _) => builder.mkOptionGetOrElse(obj.asValue[SOption[SType]], d)
      })
      .withInfo(OptionGetOrElse,
        """Returns the option's value if the option is nonempty, otherwise
         |return the result of evaluating \lst{default}.
        """.stripMargin, ArgInfo("default", "the default value"))

// TODO soft-fork: https://github.com/ScorexFoundation/sigmastate-interpreter/issues/479
//  val FoldMethod = SMethod(
//    this, Fold, SFunc(Array(ThisType, tR, SFunc(tT, tR)), tR, Array[STypeParam](tT, tR)), 5, FixedCost(JitCost(1)))
//      .withInfo(MethodCall,
//        """Returns the result of applying \lst{f} to this option's
//         |  value if the option is nonempty.  Otherwise, evaluates
//         |  expression \lst{ifEmpty}.
//         |  This is equivalent to \lst{option map f getOrElse ifEmpty}.
//        """.stripMargin,
//        ArgInfo("ifEmpty", "the expression to evaluate if empty"),
//        ArgInfo("f", "the function to apply if nonempty"))

  val MapMethod = SMethod(this, "map",
    SFunc(Array(ThisType, SFunc(tT, tR)), SOption(tR), Array(paramT, paramR)), 7, FixedCost(JitCost(20)))
      .withIRInfo(MethodCallIrBuilder)
      .withInfo(MethodCall,
        """Returns a \lst{Some} containing the result of applying \lst{f} to this option's
         |   value if this option is nonempty.
         |   Otherwise return \lst{None}.
        """.stripMargin, ArgInfo("f", "the function to apply"))

  val FilterMethod = SMethod(this, "filter",
    SFunc(Array(ThisType, SFunc(tT, SBoolean)), ThisType, Array(paramT)), 8, FixedCost(JitCost(20)))
      .withIRInfo(MethodCallIrBuilder)
      .withInfo(MethodCall,
        """Returns this option if it is nonempty and applying the predicate \lst{p} to
         |  this option's value returns true. Otherwise, return \lst{None}.
        """.stripMargin, ArgInfo("p", "the predicate used for testing"))

  override protected def getMethods(): Seq[SMethod] = super.getMethods() ++
      Seq(
        IsDefinedMethod,
        GetMethod,
        GetOrElseMethod,
        /* TODO soft-fork: https://github.com/ScorexFoundation/sigmastate-interpreter/issues/479
        FoldMethod,
        */
        MapMethod,
        FilterMethod
      )

  /** Creates a descriptor of `Option[T]` type for the given element type `T`. */
  def apply[T <: SType](implicit elemType: T, @unused ov: Overloaded1): SOption[T] = SOption(elemType)
}

object SCollectionMethods extends MethodsContainer with MethodByNameUnapply {
  import SType.{paramIV, paramIVSeq, paramOV}

  /** Type for which this container defines methods. */
  override def ownerType: STypeCompanion = SCollection

  /** Helper descriptors reused across different method descriptors. */
  def tIV = SType.tIV
  def tOV = SType.tOV

  /** This descriptors are instantiated once here and then reused. */
  val ThisType = SCollection(tIV)
  val tOVColl = SCollection(tOV)
  val tPredicate = SFunc(tIV, SBoolean)

  /** The following SMethod instances are descriptors of methods defined in `Coll` type. */
  val SizeMethod = SMethod(this, "size", SFunc(ThisType, SInt), 1, SizeOf.costKind)
      .withInfo(SizeOf, "The size of the collection in elements.")

  val GetOrElseMethod = SMethod(
    this, "getOrElse", SFunc(Array(ThisType, SInt, tIV), tIV, paramIVSeq), 2, DynamicCost)
      .withIRInfo({ case (builder, obj, _, Seq(index, defaultValue), _) =>
        val index1 = index.asValue[SInt.type]
        val defaultValue1 = defaultValue.asValue[SType]
        builder.mkByIndex(obj.asValue[SCollection[SType]], index1, Some(defaultValue1))
      })
      .withInfo(ByIndex, "Return the element of collection if \\lst{index} is in range \\lst{0 .. size-1}",
        ArgInfo("index", "index of the element of this collection"),
        ArgInfo("default", "value to return when \\lst{index} is out of range"))

  /** Implements evaluation of Coll.getOrElse method call ErgoTree node.
    * Called via reflection based on naming convention.
    * @see SMethod.evalMethod
    */
  def getOrElse_eval[A](mc: MethodCall, xs: Coll[A], i: Int, default: A)(implicit E: ErgoTreeEvaluator): A = {
    E.addCost(ByIndex.costKind, mc.method.opDesc)
    // the following lines should be semantically the same as in ByIndex.eval
    Value.checkType(mc.args.last.tpe, default)
    xs.getOrElse(i, default)
  }

  val MapMethod = SMethod(this, "map",
    SFunc(Array(ThisType, SFunc(tIV, tOV)), tOVColl, Array(paramIV, paramOV)), 3, MapCollection.costKind)
      .withIRInfo({
        case (builder, obj, _, Seq(mapper), _) => builder.mkMapCollection(obj.asValue[SCollection[SType]], mapper.asFunc)
      })
      .withInfo(MapCollection,
        """ Builds a new collection by applying a function to all elements of this collection.
         | Returns a new collection of type \lst{Coll[B]} resulting from applying the given function
         | \lst{f} to each element of this collection and collecting the results.
        """.stripMargin,
        ArgInfo("f", "the function to apply to each element"))

  /** Implements evaluation of Coll.map method call ErgoTree node.
    * Called via reflection based on naming convention.
    * @see SMethod.evalMethod
    */
  def map_eval[A,B](mc: MethodCall, xs: Coll[A], f: A => B)(implicit E: ErgoTreeEvaluator): Coll[B] = {
    val tpeB = mc.tpe.asInstanceOf[SCollection[SType]].elemType
    val tB = Evaluation.stypeToRType(tpeB).asInstanceOf[RType[B]]
    E.addSeqCostNoOp(MapCollection.costKind, xs.length, mc.method.opDesc)
    xs.map(f)(tB)
  }

  val ExistsMethod = SMethod(this, "exists",
    SFunc(Array(ThisType, tPredicate), SBoolean, paramIVSeq), 4, Exists.costKind)
      .withIRInfo({
        case (builder, obj, _, Seq(c), _) => builder.mkExists(obj.asValue[SCollection[SType]], c.asFunc)
      })
      .withInfo(Exists,
        """Tests whether a predicate holds for at least one element of this collection.
         |Returns \lst{true} if the given predicate \lst{p} is satisfied by at least one element of this collection, otherwise \lst{false}
        """.stripMargin,
        ArgInfo("p", "the predicate used to test elements"))

  val FoldMethod = SMethod(
    this, "fold",
    SFunc(Array(ThisType, tOV, SFunc(Array(tOV, tIV), tOV)), tOV, Array(paramIV, paramOV)),
    5, Fold.costKind)
      .withIRInfo({
        case (builder, obj, _, Seq(z, op), _) => builder.mkFold(obj.asValue[SCollection[SType]], z, op.asFunc)
      })
      .withInfo(Fold, "Applies a binary operator to a start value and all elements of this collection, going left to right.",
        ArgInfo("zero", "a starting value"),
        ArgInfo("op", "the binary operator"))

  val ForallMethod = SMethod(this, "forall",
    SFunc(Array(ThisType, tPredicate), SBoolean, paramIVSeq), 6, ForAll.costKind)
      .withIRInfo({
        case (builder, obj, _, Seq(c), _) => builder.mkForAll(obj.asValue[SCollection[SType]], c.asFunc)
      })
      .withInfo(ForAll,
        """Tests whether a predicate holds for all elements of this collection.
         |Returns \lst{true} if this collection is empty or the given predicate \lst{p}
         |holds for all elements of this collection, otherwise \lst{false}.
        """.stripMargin,
        ArgInfo("p", "the predicate used to test elements"))

  val SliceMethod = SMethod(this, "slice",
    SFunc(Array(ThisType, SInt, SInt), ThisType, paramIVSeq), 7, Slice.costKind)
      .withIRInfo({
        case (builder, obj, _, Seq(from, until), _) =>
          builder.mkSlice(obj.asCollection[SType], from.asIntValue, until.asIntValue)
      })
      .withInfo(Slice,
        """Selects an interval of elements.  The returned collection is made up
         |  of all elements \lst{x} which satisfy the invariant:
         |  \lst{
         |     from <= indexOf(x) < until
         |  }
        """.stripMargin,
        ArgInfo("from", "the lowest index to include from this collection"),
        ArgInfo("until", "the lowest index to EXCLUDE from this collection"))

  val FilterMethod = SMethod(this, "filter",
    SFunc(Array(ThisType, tPredicate), ThisType, paramIVSeq), 8, Filter.costKind)
      .withIRInfo({
        case (builder, obj, _, Seq(l), _) => builder.mkFilter(obj.asValue[SCollection[SType]], l.asFunc)
      })
      .withInfo(Filter,
        """Selects all elements of this collection which satisfy a predicate.
         | Returns  a new collection consisting of all elements of this collection that satisfy the given
         | predicate \lst{p}. The order of the elements is preserved.
        """.stripMargin,
        ArgInfo("p", "the predicate used to test elements."))

  val AppendMethod = SMethod(this, "append",
    SFunc(Array(ThisType, ThisType), ThisType, paramIVSeq), 9, Append.costKind)
      .withIRInfo({
        case (builder, obj, _, Seq(xs), _) =>
          builder.mkAppend(obj.asCollection[SType], xs.asCollection[SType])
      })
      .withInfo(Append, "Puts the elements of other collection after the elements of this collection (concatenation of 2 collections)",
        ArgInfo("other", "the collection to append at the end of this"))

  val ApplyMethod = SMethod(this, "apply",
    SFunc(Array(ThisType, SInt), tIV, Array[STypeParam](tIV)), 10, ByIndex.costKind)
      .withInfo(ByIndex,
        """The element at given index.
         | Indices start at \lst{0}; \lst{xs.apply(0)} is the first element of collection \lst{xs}.
         | Note the indexing syntax \lst{xs(i)} is a shorthand for \lst{xs.apply(i)}.
         | Returns the element at the given index.
         | Throws an exception if \lst{i < 0} or \lst{length <= i}
        """.stripMargin, ArgInfo("i", "the index"))

  /** Cost of creating a collection of indices */
  val IndicesMethod_CostKind = PerItemCost(
    baseCost = JitCost(20), perChunkCost = JitCost(2), chunkSize = 16)

  val IndicesMethod = SMethod(
    this, "indices", SFunc(ThisType, SCollection(SInt)), 14, IndicesMethod_CostKind)
      .withIRInfo(MethodCallIrBuilder)
      .withInfo(PropertyCall,
        """Produces the range of all indices of this collection as a new collection
         | containing [0 .. length-1] values.
        """.stripMargin)

  /** Implements evaluation of Coll.indices method call ErgoTree node.
    * Called via reflection based on naming convention.
    * @see SMethod.evalMethod
    */
  def indices_eval[A, B](mc: MethodCall, xs: Coll[A])
                        (implicit E: ErgoTreeEvaluator): Coll[Int] = {
    val m = mc.method
    E.addSeqCost(m.costKind.asInstanceOf[PerItemCost], xs.length, m.opDesc) { () =>
      xs.indices
    }
  }
  /** BaseCost:
    * 1) base cost of Coll.flatMap
    * PerChunkCost:
    * 1) cost of Coll.flatMap (per item)
    * 2) new collection is allocated for each item
    * 3) each collection is then appended to the resulting collection */
  val FlatMapMethod_CostKind = PerItemCost(
    baseCost = JitCost(60), perChunkCost = JitCost(10), chunkSize = 8)

  val FlatMapMethod = SMethod(this, "flatMap",
    SFunc(Array(ThisType, SFunc(tIV, tOVColl)), tOVColl, Array(paramIV, paramOV)),
    15, FlatMapMethod_CostKind)
      .withIRInfo(
        MethodCallIrBuilder,
        javaMethodOf[Coll[_], Function1[_,_], RType[_]]("flatMap"),
        { mtype => Array(mtype.tRange.asCollection[SType].elemType) })
      .withInfo(MethodCall,
        """ Builds a new collection by applying a function to all elements of this collection
         | and using the elements of the resulting collections.
         | Function \lst{f} is constrained to be of the form \lst{x => x.someProperty}, otherwise
         | it is illegal.
         | Returns a new collection of type \lst{Coll[B]} resulting from applying the given collection-valued function
         | \lst{f} to each element of this collection and concatenating the results.
        """.stripMargin, ArgInfo("f", "the function to apply to each element."))

  /** We assume all flatMap body patterns have similar executon cost. */
  final val CheckFlatmapBody_Info = OperationCostInfo(
    PerItemCost(baseCost = JitCost(20), perChunkCost = JitCost(20), chunkSize = 1),
    NamedDesc("CheckFlatmapBody"))


  /** This patterns recognize all expressions, which are allowed as lambda body
    * of flatMap. Other bodies are rejected with throwing exception.
    */
  val flatMap_BodyPatterns = Array[PartialFunction[SValue, Int]](
    { case MethodCall(ValUse(id, _), _, args, _) if args.isEmpty => id },
    { case ExtractScriptBytes(ValUse(id, _)) => id },
    { case ExtractId(ValUse(id, _)) => id },
    { case SigmaPropBytes(ValUse(id, _)) => id },
    { case ExtractBytes(ValUse(id, _)) => id },
    { case ExtractBytesWithNoRef(ValUse(id, _)) => id }
  )

  /** Check the given expression is valid body of flatMap argument lambda.
    * @param varId id of lambda variable (see [[FuncValue]].args)
    * @param expr expression with is expected to use varId in ValUse node.
    * @return true if the body is allowed
    */
  def isValidPropertyAccess(varId: Int, expr: SValue)
                           (implicit E: ErgoTreeEvaluator): Boolean = {
    var found = false
    // NOTE: the cost depends on the position of the pattern since
    // we are checking until the first matching pattern found.
    E.addSeqCost(CheckFlatmapBody_Info) { () =>
      // the loop is bounded because flatMap_BodyPatterns is fixed
      var i = 0
      val nPatterns = flatMap_BodyPatterns.length
      while (i < nPatterns && !found) {
        val p = flatMap_BodyPatterns(i)
        found = p.lift(expr) match {
          case Some(id) => id == varId  // `id` in the pattern is equal to lambda `varId`
          case None => false
        }
        i += 1
      }
      i // how many patterns checked
    }
    found
  }

  /** Operation descriptor for matching `flatMap` method calls with valid lambdas. */
  final val MatchSingleArgMethodCall_Info = OperationCostInfo(
    FixedCost(JitCost(30)), NamedDesc("MatchSingleArgMethodCall"))

  /** Recognizer of `flatMap` method calls with valid lambdas. */
  object IsSingleArgMethodCall {
    def unapply(mc:MethodCall)
               (implicit E: ErgoTreeEvaluator): Nullable[(Int, SValue)] = {
      var res: Nullable[(Int, SValue)] = Nullable.None
      E.addFixedCost(MatchSingleArgMethodCall_Info) {
        res = mc match {
          case MethodCall(_, _, Seq(FuncValue(args, body)), _) if args.length == 1 =>
            val id = args(0)._1
            Nullable((id, body))
          case _ =>
            Nullable.None
        }
      }
      res
    }
  }

  /** Checks that the given [[MethodCall]] operation is valid flatMap. */
  def checkValidFlatmap(mc: MethodCall)(implicit E: ErgoTreeEvaluator) = {
    mc match {
      case IsSingleArgMethodCall(varId, lambdaBody)
            if isValidPropertyAccess(varId, lambdaBody) =>
        // ok, do nothing
      case _ =>
        throwInvalidFlatmap(mc)
    }
  }

  def throwInvalidFlatmap(mc: MethodCall) = {
    sys.error(
      s"Unsupported lambda in flatMap: allowed usage `xs.flatMap(x => x.property)`: $mc")
  }

  /** Implements evaluation of Coll.flatMap method call ErgoTree node.
    * Called via reflection based on naming convention.
    * @see SMethod.evalMethod
    */
  def flatMap_eval[A, B](mc: MethodCall, xs: Coll[A], f: A => Coll[B])
                        (implicit E: ErgoTreeEvaluator): Coll[B] = {
    val m = mc.method
    var res: Coll[B] = null
    E.addSeqCost(m.costKind.asInstanceOf[PerItemCost], m.opDesc) { () =>
      val tpeB = mc.tpe.asInstanceOf[SCollection[SType]].elemType
      val tB = Evaluation.stypeToRType(tpeB).asInstanceOf[RType[B]]
      res = xs.flatMap(f)(tB)
      res.length
    }
    res
  }

  val PatchMethod = SMethod(this, "patch",
    SFunc(Array(ThisType, SInt, ThisType, SInt), ThisType, paramIVSeq),
      19, PerItemCost(baseCost = JitCost(30), perChunkCost = JitCost(2), chunkSize = 10))
      .withIRInfo(MethodCallIrBuilder)
      .withInfo(MethodCall,
        "Produces a new Coll where a slice of elements in this Coll is replaced by another Coll.")

  /** Implements evaluation of Coll.patch method call ErgoTree node.
    * Called via reflection based on naming convention.
    * @see SMethod.evalMethod
    */
  def patch_eval[A](mc: MethodCall, xs: Coll[A], from: Int, patch: Coll[A], replaced: Int)
                   (implicit E: ErgoTreeEvaluator): Coll[A] = {
    val m = mc.method
    val nItems = xs.length + patch.length
    E.addSeqCost(m.costKind.asInstanceOf[PerItemCost], nItems, m.opDesc) { () =>
      xs.patch(from, patch, replaced)
    }
  }

  val UpdatedMethod = SMethod(this, "updated",
    SFunc(Array(ThisType, SInt, tIV), ThisType, paramIVSeq),
    20, PerItemCost(baseCost = JitCost(20), perChunkCost = JitCost(1), chunkSize = 10))
      .withIRInfo(MethodCallIrBuilder, javaMethodOf[Coll[_], Int, Any]("updated"))
      .withInfo(MethodCall,
        "A copy of this Coll with one single replaced element.")

  /** Implements evaluation of Coll.updated method call ErgoTree node.
    * Called via reflection based on naming convention.
    * @see SMethod.evalMethod
    */
  def updated_eval[A](mc: MethodCall, coll: Coll[A], index: Int, elem: A)
                     (implicit E: ErgoTreeEvaluator): Coll[A] = {
    val m = mc.method
    val costKind = m.costKind.asInstanceOf[PerItemCost]
    E.addSeqCost(costKind, coll.length, m.opDesc) { () =>
      coll.updated(index, elem)
    }
  }

  val UpdateManyMethod = SMethod(this, "updateMany",
    SFunc(Array(ThisType, SCollection(SInt), ThisType), ThisType, paramIVSeq),
    21, PerItemCost(baseCost = JitCost(20), perChunkCost = JitCost(2), chunkSize = 10))
      .withIRInfo(MethodCallIrBuilder).withInfo(MethodCall, "")

  /** Implements evaluation of Coll.updateMany method call ErgoTree node.
    * Called via reflection based on naming convention.
    * @see SMethod.evalMethod
    */
  def updateMany_eval[A](mc: MethodCall, coll: Coll[A], indexes: Coll[Int], values: Coll[A])
                        (implicit E: ErgoTreeEvaluator): Coll[A] = {
    val costKind = mc.method.costKind.asInstanceOf[PerItemCost]
    E.addSeqCost(costKind, coll.length, mc.method.opDesc) { () =>
      coll.updateMany(indexes, values)
    }
  }

  val IndexOfMethod = SMethod(this, "indexOf",
    SFunc(Array(ThisType, tIV, SInt), SInt, paramIVSeq),
      26, PerItemCost(baseCost = JitCost(20), perChunkCost = JitCost(10), chunkSize = 2))
      .withIRInfo(MethodCallIrBuilder, javaMethodOf[Coll[_], Any, Int]("indexOf"))
      .withInfo(MethodCall, "")

  /** Implements evaluation of Coll.indexOf method call ErgoTree node.
    * Called via reflection based on naming convention.
    * @see SMethod.evalMethod
    */
  def indexOf_eval[A](mc: MethodCall, xs: Coll[A], elem: A, from: Int)
                     (implicit E: ErgoTreeEvaluator): Int = {
    val costKind = mc.method.costKind.asInstanceOf[PerItemCost]
    var res: Int = -1
    E.addSeqCost(costKind, mc.method.opDesc) { () =>
      // this loop is bounded because MaxArrayLength limit is enforced
      val len = xs.length
      val start = math.max(from, 0)
      var i = start
      var different = true
      while (i < len && different) {
        different = !DataValueComparer.equalDataValues(xs(i), elem)
        i += 1
      }
      if (!different)
        res = i - 1
      i - start  // return number of performed iterations
    }
    res
  }

  /** Cost descriptor of Coll.zip operation. */
  val Zip_CostKind = PerItemCost(
    baseCost = JitCost(10), perChunkCost = JitCost(1), chunkSize = 10)

  val ZipMethod = SMethod(this, "zip",
    SFunc(Array(ThisType, tOVColl), SCollection(STuple(tIV, tOV)), Array[STypeParam](tIV, tOV)),
    29, Zip_CostKind)
      .withIRInfo(MethodCallIrBuilder)
      .withInfo(MethodCall, "")

  /** Implements evaluation of Coll.zip method call ErgoTree node.
    * Called via reflection based on naming convention.
    * @see SMethod.evalMethod
    */
  def zip_eval[A, B](mc: MethodCall, xs: Coll[A], ys: Coll[B])
                    (implicit E: ErgoTreeEvaluator): Coll[(A,B)] = {
    val m = mc.method
    E.addSeqCost(m.costKind.asInstanceOf[PerItemCost], xs.length, m.opDesc) { () =>
      xs.zip(ys)
    }
  }

  /** This method should be overriden in derived classes to add new methods in addition to inherited.
    * Typical override: `super.getMethods() ++ Seq(m1, m2, m3)`
    */
  override protected def getMethods(): Seq[SMethod] = super.getMethods() ++
      Seq(
        SizeMethod,
        GetOrElseMethod,
        MapMethod,
        ExistsMethod,
        FoldMethod,
        ForallMethod,
        SliceMethod,
        FilterMethod,
        AppendMethod,
        ApplyMethod,
        IndicesMethod,
        FlatMapMethod,
        PatchMethod,
        UpdatedMethod,
        UpdateManyMethod,
        IndexOfMethod,
        ZipMethod
      )
}

object STupleMethods extends MethodsContainer {
  /** Type for which this container defines methods. */
  override def ownerType: STypeCompanion = STuple

  private val MaxTupleLength: Int = SigmaConstants.MaxTupleLength.value

  private val componentNames = Array.tabulate(MaxTupleLength) { i => s"_${i + 1}" }

  /** A list of Coll methods inherited from Coll type and available as method of tuple. */
  lazy val colMethods: Seq[SMethod] = {
    val subst = Map(SType.tIV -> SAny)
    // TODO: implement other methods
    val activeMethods = Set(1.toByte /*Coll.size*/, 10.toByte /*Coll.apply*/)
    SCollectionMethods.methods.filter(m => activeMethods.contains(m.methodId)).map { m =>
      m.copy(stype = applySubst(m.stype, subst).asFunc)
    }
  }

  def getTupleMethod(tup: STuple, name: String): Option[SMethod] = {
    colMethods.find(_.name == name).orElse {
      val iComponent = componentNames.lastIndexOf(name, end = tup.items.length - 1)
      if (iComponent == -1) None
      else
        Some(SMethod(
          STupleMethods, name, SFunc(tup, tup.items(iComponent)),
          (iComponent + 1).toByte, SelectField.costKind))
    }
  }

  override protected def getMethods(): Seq[SMethod] = super.getMethods()
}

/** Type descriptor of `Box` type of ErgoTree. */
case object SBoxMethods extends MonoTypeMethods {
  import ErgoBox._
  import SType.{paramT, tT}

  override def ownerType: SMonoType = SBox

  /** Defined once here and then reused in SMethod descriptors. */
  lazy val GetRegFuncType = SFunc(Array(SBox), SOption(tT), Array(paramT))

  /** Creates a descriptor for the given register method. (i.e. R1, R2, etc) */
  def registers(idOfs: Int): Seq[SMethod] = {
    allRegisters.map { i =>
      i match {
        case r: MandatoryRegisterId =>
          SMethod(this, s"R${i.asIndex}",
            GetRegFuncType, (idOfs + i.asIndex + 1).toByte, ExtractRegisterAs.costKind)
              .withInfo(ExtractRegisterAs, r.purpose)
        case _ =>
          SMethod(this, s"R${i.asIndex}",
            GetRegFuncType, (idOfs + i.asIndex + 1).toByte, ExtractRegisterAs.costKind)
              .withInfo(ExtractRegisterAs, "Non-mandatory register")
      }
    }
  }

  val PropositionBytes = "propositionBytes"
  val Value = "value"
  val Id = "id"
  val Bytes = "bytes"
  val BytesWithoutRef = "bytesWithoutRef"
  val CreationInfo = "creationInfo"
  val GetReg = "getReg"

  // should be lazy, otherwise lead to initialization error
  lazy val ValueMethod = SMethod(
    this, Value, SFunc(SBox, SLong), 1, ExtractAmount.costKind)
      .withInfo(ExtractAmount,
        "Mandatory: Monetary value, in Ergo tokens (NanoErg unit of measure)")

  lazy val PropositionBytesMethod = SMethod(
    this, PropositionBytes, SFunc(SBox, SByteArray), 2, ExtractScriptBytes.costKind)
      .withInfo(ExtractScriptBytes,
        "Serialized bytes of guarding script, which should be evaluated to true in order to\n" +
        " open this box. (aka spend it in a transaction)")

  lazy val BytesMethod = SMethod(
    this, Bytes, SFunc(SBox, SByteArray), 3, ExtractBytes.costKind)
      .withInfo(ExtractBytes, "Serialized bytes of this box's content, including proposition bytes.")

  lazy val BytesWithoutRefMethod = SMethod(
    this, BytesWithoutRef, SFunc(SBox, SByteArray), 4, ExtractBytesWithNoRef.costKind)
      .withInfo(ExtractBytesWithNoRef,
        "Serialized bytes of this box's content, excluding transactionId and index of output.")

  lazy val IdMethod = SMethod(this, Id, SFunc(SBox, SByteArray), 5, ExtractId.costKind)
      .withInfo(ExtractId,
        "Blake2b256 hash of this box's content, basically equals to \\lst{blake2b256(bytes)}")

  lazy val creationInfoMethod = SMethod(
    this, CreationInfo, ExtractCreationInfo.OpType, 6, ExtractCreationInfo.costKind)
      .withInfo(ExtractCreationInfo,
        """ If \lst{tx} is a transaction which generated this box, then \lst{creationInfo._1}
         | is a height of the tx's block. The \lst{creationInfo._2} is a serialized transaction
         | identifier followed by box index in the transaction outputs.
        """.stripMargin ) // see ExtractCreationInfo

  lazy val getRegMethodV5 = SMethod(this, "getReg",
    SFunc(Array(SBox, SInt), SOption(tT), Array(paramT)), 7, ExtractRegisterAs.costKind)
      .withInfo(ExtractRegisterAs,
        """ Extracts register by id and type.
         | Type param \lst{T} expected type of the register.
         | Returns \lst{Some(value)} if the register is defined and has given type and \lst{None} otherwise
        """.stripMargin,
        ArgInfo("regId", "zero-based identifier of the register."))

  lazy val getRegMethodV6 = SMethod(this, "getReg",
    SFunc(Array(SBox, SInt), SOption(tT), Array(paramT)), 7, ExtractRegisterAs.costKind, Seq(tT))
    .withIRInfo(MethodCallIrBuilder,
      javaMethodOf[Box, Int, RType[_]]("getReg"),
      { mtype => Array(mtype.tRange.asOption[SType].elemType) })
    .withInfo(MethodCall, """ Extracts register by id and type.
                            | Type param \lst{T} expected type of the register.
                            | Returns \lst{Some(value)} if the register is defined and has given type and \lst{None} otherwise
        """.stripMargin,
      ArgInfo("regId", "zero-based identifier of the register."))

  lazy val tokensMethod = SMethod(
    this, "tokens", SFunc(SBox, ErgoBox.STokensRegType), 8, FixedCost(JitCost(15)))
      .withIRInfo(MethodCallIrBuilder)
      .withInfo(PropertyCall, "Secondary tokens")

  lazy val commonBoxMethods = super.getMethods() ++ Array(
    ValueMethod, // see ExtractAmount
    PropositionBytesMethod, // see ExtractScriptBytes
    BytesMethod, // see ExtractBytes
    BytesWithoutRefMethod, // see ExtractBytesWithNoRef
    IdMethod, // see ExtractId
    creationInfoMethod,
    tokensMethod
  ) ++ registers(8)

  lazy val v5Methods = commonBoxMethods ++ Array(
    getRegMethodV5
  )

  lazy val v6Methods = commonBoxMethods ++ Array(
    getRegMethodV6
  )

  // should be lazy to solve recursive initialization
  protected override def getMethods() = {
    if (VersionContext.current.isV6SoftForkActivated) {
      v6Methods
    } else {
      v5Methods
    }
  }

}

/** Type descriptor of `AvlTree` type of ErgoTree. */
case object SAvlTreeMethods extends MonoTypeMethods {
  import SOption._

  override def ownerType: SMonoType = SAvlTree

  lazy val TCollOptionCollByte = SCollection(SByteArrayOption)
  lazy val CollKeyValue = SCollection(STuple(SByteArray, SByteArray))

  lazy val digestMethod = SMethod(this, "digest", SFunc(SAvlTree, SByteArray), 1, FixedCost(JitCost(15)))
      .withIRInfo(MethodCallIrBuilder)
      .withInfo(PropertyCall,
        """Returns digest of the state represented by this tree.
         | Authenticated tree \lst{digest} = \lst{root hash bytes} ++ \lst{tree height}
        """.stripMargin)

  /** Cost descriptor of `digest` method. */
  lazy val digest_Info = {
    val m = digestMethod
    OperationCostInfo(m.costKind.asInstanceOf[FixedCost], m.opDesc)
  }

  lazy val enabledOperationsMethod = SMethod(
    this, "enabledOperations", SFunc(SAvlTree, SByte), 2, FixedCost(JitCost(15)))
      .withIRInfo(MethodCallIrBuilder)
      .withInfo(PropertyCall,
        """ Flags of enabled operations packed in single byte.
         | \lst{isInsertAllowed == (enabledOperations & 0x01) != 0}\newline
         | \lst{isUpdateAllowed == (enabledOperations & 0x02) != 0}\newline
         | \lst{isRemoveAllowed == (enabledOperations & 0x04) != 0}
        """.stripMargin)

  lazy val keyLengthMethod = SMethod(
    this, "keyLength", SFunc(SAvlTree, SInt), 3, FixedCost(JitCost(15)))
      .withIRInfo(MethodCallIrBuilder)
      .withInfo(PropertyCall,
        """
         |
            """.stripMargin)

  lazy val valueLengthOptMethod = SMethod(
    this, "valueLengthOpt", SFunc(SAvlTree, SIntOption), 4, FixedCost(JitCost(15)))
      .withIRInfo(MethodCallIrBuilder)
      .withInfo(PropertyCall,
        """
         |
        """.stripMargin)

  lazy val isInsertAllowedMethod = SMethod(
    this, "isInsertAllowed", SFunc(SAvlTree, SBoolean), 5, FixedCost(JitCost(15)))
      .withIRInfo(MethodCallIrBuilder)
      .withInfo(PropertyCall,
        """
         |
        """.stripMargin)

  lazy val isInsertAllowed_Info = {
    val m = isInsertAllowedMethod
    OperationCostInfo(m.costKind.asInstanceOf[FixedCost], m.opDesc)
  }

  lazy val isUpdateAllowedMethod = SMethod(
    this, "isUpdateAllowed", SFunc(SAvlTree, SBoolean), 6, FixedCost(JitCost(15)))
      .withIRInfo(MethodCallIrBuilder)
      .withInfo(PropertyCall,
        """
         |
        """.stripMargin)

  lazy val isUpdateAllowed_Info = {
    val m = isUpdateAllowedMethod
    OperationCostInfo(m.costKind.asInstanceOf[FixedCost], m.opDesc)
  }

  lazy val isRemoveAllowedMethod = SMethod(
    this, "isRemoveAllowed", SFunc(SAvlTree, SBoolean), 7, FixedCost(JitCost(15)))
      .withIRInfo(MethodCallIrBuilder)
      .withInfo(PropertyCall,
        """
         |
        """.stripMargin)

  lazy val isRemoveAllowed_Info = {
    val m = isRemoveAllowedMethod
    OperationCostInfo(m.costKind.asInstanceOf[FixedCost], m.opDesc)
  }

  lazy val updateOperationsMethod  = SMethod(this, "updateOperations",
    SFunc(Array(SAvlTree, SByte), SAvlTree), 8, FixedCost(JitCost(45)))
      .withIRInfo(MethodCallIrBuilder)
      .withInfo(MethodCall,
        """
         |
        """.stripMargin)

  lazy val containsMethod = SMethod(this, "contains",
    SFunc(Array(SAvlTree, SByteArray, SByteArray), SBoolean), 9, DynamicCost)
      .withIRInfo(MethodCallIrBuilder)
      .withInfo(MethodCall,
        """
         |   /** Checks if an entry with key `key` exists in this tree using proof `proof`.
         |    * Throws exception if proof is incorrect
         |
         |    * @note CAUTION! Does not support multiple keys check, use [[getMany]] instead.
         |    * Return `true` if a leaf with the key `key` exists
         |    * Return `false` if leaf with provided key does not exist.
         |    * @param key    a key of an element of this authenticated dictionary.
         |    * @param proof
         |    */
         |
        """.stripMargin)

  /** The proof may contain keys, labels and values, we don't know for sure how many,
    * but we assume the cost is O(proof.length).
    * So the following is an approximation of the proof parsing cost.
    */
  final val CreateAvlVerifier_Info = OperationCostInfo(
    PerItemCost(baseCost = JitCost(110), perChunkCost = JitCost(20), chunkSize = 64),
    NamedDesc("CreateAvlVerifier"))

  final val LookupAvlTree_Info = OperationCostInfo(
    PerItemCost(baseCost = JitCost(40), perChunkCost = JitCost(10), chunkSize = 1),
    NamedDesc("LookupAvlTree"))

  final val InsertIntoAvlTree_Info = OperationCostInfo(
    PerItemCost(baseCost = JitCost(40), perChunkCost = JitCost(10), chunkSize = 1),
    NamedDesc("InsertIntoAvlTree"))

  final val UpdateAvlTree_Info = OperationCostInfo(
    PerItemCost(baseCost = JitCost(120), perChunkCost = JitCost(20), chunkSize = 1),
    NamedDesc("UpdateAvlTree"))

  final val RemoveAvlTree_Info = OperationCostInfo(
    PerItemCost(baseCost = JitCost(100), perChunkCost = JitCost(15), chunkSize = 1),
    NamedDesc("RemoveAvlTree"))

  /** Implements evaluation of AvlTree.contains method call ErgoTree node.
    * Called via reflection based on naming convention.
    * @see SMethod.evalMethod
    */
  def contains_eval(mc: MethodCall, tree: AvlTree, key: Coll[Byte], proof: Coll[Byte])
                   (implicit E: ErgoTreeEvaluator): Boolean = {
    E.contains_eval(mc, tree, key, proof)
  }

  lazy val getMethod = SMethod(this, "get",
    SFunc(Array(SAvlTree, SByteArray, SByteArray), SByteArrayOption), 10, DynamicCost)
      .withIRInfo(MethodCallIrBuilder)
      .withInfo(MethodCall,
        """
         |  /** Perform a lookup of key `key` in this tree using proof `proof`.
         |    * Throws exception if proof is incorrect
         |    *
         |    * @note CAUTION! Does not support multiple keys check, use [[getMany]] instead.
         |    * Return Some(bytes) of leaf with key `key` if it exists
         |    * Return None if leaf with provided key does not exist.
         |    * @param key    a key of an element of this authenticated dictionary.
         |    * @param proof
         |    */
         |
        """.stripMargin)

  /** Implements evaluation of AvlTree.get method call ErgoTree node.
    * Called via reflection based on naming convention.
    * @see SMethod.evalMethod
    */
  def get_eval(mc: MethodCall, tree: AvlTree, key: Coll[Byte], proof: Coll[Byte])
              (implicit E: ErgoTreeEvaluator): Option[Coll[Byte]] = {
    E.get_eval(mc, tree, key, proof)
  }

  lazy val getManyMethod = SMethod(this, "getMany",
    SFunc(Array(SAvlTree, SByteArray2, SByteArray), TCollOptionCollByte), 11, DynamicCost)
      .withIRInfo(MethodCallIrBuilder)
      .withInfo(MethodCall,
        """
         |  /** Perform a lookup of many keys `keys` in this tree using proof `proof`.
         |    *
         |    * @note CAUTION! Keys must be ordered the same way they were in lookup before proof was generated.
         |    * For each key return Some(bytes) of leaf if it exists and None if is doesn't.
         |    * @param keys    keys of elements of this authenticated dictionary.
         |    * @param proof
         |    */
         |
        """.stripMargin)

  /** Implements evaluation of AvlTree.getMany method call ErgoTree node.
    * Called via reflection based on naming convention.
    * @see SMethod.evalMethod
    */
  def getMany_eval(mc: MethodCall, tree: AvlTree, keys: Coll[Coll[Byte]], proof: Coll[Byte])
                  (implicit E: ErgoTreeEvaluator): Coll[Option[Coll[Byte]]] = {
    E.getMany_eval(mc, tree, keys, proof)
  }

  lazy val insertMethod = SMethod(this, "insert",
    SFunc(Array(SAvlTree, CollKeyValue, SByteArray), SAvlTreeOption), 12, DynamicCost)
      .withIRInfo(MethodCallIrBuilder)
      .withInfo(MethodCall,
        """
         |  /** Perform insertions of key-value entries into this tree using proof `proof`.
         |    * Throws exception if proof is incorrect
         |    *
         |    * @note CAUTION! Pairs must be ordered the same way they were in insert ops before proof was generated.
         |    * Return Some(newTree) if successful
         |    * Return None if operations were not performed.
         |    * @param operations   collection of key-value pairs to insert in this authenticated dictionary.
         |    * @param proof
         |    */
         |
        """.stripMargin)

  /** Implements evaluation of AvlTree.insert method call ErgoTree node.
    * Called via reflection based on naming convention.
    * @see SMethod.evalMethod
    */
  def insert_eval(mc: MethodCall, tree: AvlTree, entries: KeyValueColl, proof: Coll[Byte])
                 (implicit E: ErgoTreeEvaluator): Option[AvlTree] = {
    E.insert_eval(mc, tree, entries, proof)
  }

  lazy val updateMethod = SMethod(this, "update",
    SFunc(Array(SAvlTree, CollKeyValue, SByteArray), SAvlTreeOption), 13, DynamicCost)
      .withIRInfo(MethodCallIrBuilder)
      .withInfo(MethodCall,
        """
         |  /** Perform updates of key-value entries into this tree using proof `proof`.
         |    * Throws exception if proof is incorrect
         |    *
         |    * @note CAUTION! Pairs must be ordered the same way they were in update ops before proof was generated.
         |    * Return Some(newTree) if successful
         |    * Return None if operations were not performed.
         |    * @param operations   collection of key-value pairs to update in this authenticated dictionary.
         |    * @param proof
         |    */
         |
        """.stripMargin)

  /** Implements evaluation of AvlTree.update method call ErgoTree node.
    * Called via reflection based on naming convention.
    * @see SMethod.evalMethod
    */
  def update_eval(mc: MethodCall, tree: AvlTree,
                  operations: KeyValueColl, proof: Coll[Byte])
                 (implicit E: ErgoTreeEvaluator): Option[AvlTree] = {
    E.update_eval(mc, tree, operations, proof)
  }

  lazy val removeMethod = SMethod(this, "remove",
    SFunc(Array(SAvlTree, SByteArray2, SByteArray), SAvlTreeOption), 14, DynamicCost)
      .withIRInfo(MethodCallIrBuilder)
      .withInfo(MethodCall,
        """
         |  /** Perform removal of entries into this tree using proof `proof`.
         |    * Throws exception if proof is incorrect
         |    * Return Some(newTree) if successful
         |    * Return None if operations were not performed.
         |    *
         |    * @note CAUTION! Keys must be ordered the same way they were in remove ops before proof was generated.
         |    * @param operations   collection of keys to remove from this authenticated dictionary.
         |    * @param proof
         |    */
         |
        """.stripMargin)

  /** Implements evaluation of AvlTree.remove method call ErgoTree node.
    * Called via reflection based on naming convention.
    * @see SMethod.evalMethod
    */
  def remove_eval(mc: MethodCall, tree: AvlTree,
                  operations: Coll[Coll[Byte]], proof: Coll[Byte])
                 (implicit E: ErgoTreeEvaluator): Option[AvlTree] = {
    E.remove_eval(mc, tree, operations, proof)
  }

  lazy val updateDigestMethod = SMethod(this, "updateDigest",
    SFunc(Array(SAvlTree, SByteArray), SAvlTree), 15, FixedCost(JitCost(40)))
      .withIRInfo(MethodCallIrBuilder)
      .withInfo(MethodCall,
        """
         |
        """.stripMargin)

  lazy val updateDigest_Info = {
    val m = updateDigestMethod
    OperationCostInfo(m.costKind.asInstanceOf[FixedCost], m.opDesc)
  }

  protected override def getMethods(): Seq[SMethod] = super.getMethods() ++ Seq(
    digestMethod,
    enabledOperationsMethod,
    keyLengthMethod,
    valueLengthOptMethod,
    isInsertAllowedMethod,
    isUpdateAllowedMethod,
    isRemoveAllowedMethod,
    updateOperationsMethod,
    containsMethod,
    getMethod,
    getManyMethod,
    insertMethod,
    updateMethod,
    removeMethod,
    updateDigestMethod
  )
}

/** Type descriptor of `Context` type of ErgoTree. */
case object SContextMethods extends MonoTypeMethods {
  override def ownerType: SMonoType = SContext

  /** Arguments on context operation such as getVar, DeserializeContext etc.
    * This value can be reused where necessary to avoid allocations. */
  val ContextFuncDom: IndexedSeq[SType] = Array(SContext, SByte)

  import SType.{paramT, tT}

  lazy val dataInputsMethod = propertyCall("dataInputs", SBoxArray, 1, FixedCost(JitCost(15)))
  lazy val headersMethod    = propertyCall("headers", SHeaderArray, 2, FixedCost(JitCost(15)))
  lazy val preHeaderMethod  = propertyCall("preHeader", SPreHeader, 3, FixedCost(JitCost(15)))
  lazy val inputsMethod     = property("INPUTS", SBoxArray, 4, Inputs)
  lazy val outputsMethod    = property("OUTPUTS", SBoxArray, 5, Outputs)
  lazy val heightMethod     = property("HEIGHT", SInt, 6, Height)
  lazy val selfMethod       = property("SELF", SBox, 7, Self)
  lazy val selfBoxIndexMethod = propertyCall("selfBoxIndex", SInt, 8, FixedCost(JitCost(20)))
  lazy val lastBlockUtxoRootHashMethod = property("LastBlockUtxoRootHash", SAvlTree, 9, LastBlockUtxoRootHash)
  lazy val minerPubKeyMethod = property("minerPubKey", SByteArray, 10, MinerPubkey)
  lazy val getVarMethod = SMethod(
    this, "getVar", SFunc(ContextFuncDom, SOption(tT), Array(paramT)), 11, GetVar.costKind)
    .withInfo(GetVar, "Get context variable with given \\lst{varId} and type.",
      ArgInfo("varId", "\\lst{Byte} identifier of context variable"))

  protected override def getMethods() = super.getMethods() ++ Seq(
    dataInputsMethod, headersMethod, preHeaderMethod, inputsMethod, outputsMethod, heightMethod, selfMethod,
    selfBoxIndexMethod, lastBlockUtxoRootHashMethod, minerPubKeyMethod, getVarMethod
  )

  /** Names of methods which provide blockchain context.
   * This value can be reused where necessary to avoid allocations. */
  val BlockchainContextMethodNames: IndexedSeq[String] = Array(
    headersMethod.name, preHeaderMethod.name, heightMethod.name,
    lastBlockUtxoRootHashMethod.name, minerPubKeyMethod.name
  )
}

/** Type descriptor of `Header` type of ErgoTree. */
case object SHeaderMethods extends MonoTypeMethods {
  override def ownerType: SMonoType = SHeader

  lazy val idMethod               = propertyCall("id", SByteArray, 1, FixedCost(JitCost(10)))
  lazy val versionMethod          = propertyCall("version",  SByte,      2, FixedCost(JitCost(10)))
  lazy val parentIdMethod         = propertyCall("parentId", SByteArray, 3, FixedCost(JitCost(10)))
  lazy val ADProofsRootMethod     = propertyCall("ADProofsRoot", SByteArray, 4, FixedCost(JitCost(10)))
  lazy val stateRootMethod        = propertyCall("stateRoot", SAvlTree, 5, FixedCost(JitCost(10)))
  lazy val transactionsRootMethod = propertyCall("transactionsRoot", SByteArray, 6, FixedCost(JitCost(10)))
  lazy val timestampMethod        = propertyCall("timestamp", SLong, 7, FixedCost(JitCost(10)))
  lazy val nBitsMethod            = propertyCall("nBits", SLong, 8, FixedCost(JitCost(10)))
  lazy val heightMethod           = propertyCall("height", SInt, 9, FixedCost(JitCost(10)))
  lazy val extensionRootMethod    = propertyCall("extensionRoot", SByteArray, 10, FixedCost(JitCost(10)))
  lazy val minerPkMethod          = propertyCall("minerPk", SGroupElement, 11, FixedCost(JitCost(10)))
  lazy val powOnetimePkMethod     = propertyCall("powOnetimePk", SGroupElement, 12, FixedCost(JitCost(10)))
  lazy val powNonceMethod         = propertyCall("powNonce", SByteArray, 13, FixedCost(JitCost(10)))
  lazy val powDistanceMethod      = propertyCall("powDistance", SBigInt, 14, FixedCost(JitCost(10)))
  lazy val votesMethod            = propertyCall("votes", SByteArray, 15, FixedCost(JitCost(10)))

  // cost of checkPoW is 700 as about 2*32 hashes required, and 1 hash (id) over short data costs 10
  lazy val checkPowMethod = SMethod(
    this, "checkPow", SFunc(Array(SHeader), SBoolean), 16, FixedCost(JitCost(700)))
    .withIRInfo(MethodCallIrBuilder)
    .withInfo(MethodCall, "Validate header's proof-of-work")

  private lazy val v5Methods = super.getMethods() ++ Seq(
    idMethod, versionMethod, parentIdMethod, ADProofsRootMethod, stateRootMethod, transactionsRootMethod,
    timestampMethod, nBitsMethod, heightMethod, extensionRootMethod, minerPkMethod, powOnetimePkMethod,
    powNonceMethod, powDistanceMethod, votesMethod)

  // 6.0 : checkPow method added
  private lazy val v6Methods = v5Methods ++ Seq(checkPowMethod)

  protected override def getMethods() = {
    if (VersionContext.current.isV6SoftForkActivated) {
      v6Methods
    } else {
      v5Methods
    }
  }
}

/** Type descriptor of `PreHeader` type of ErgoTree. */
case object SPreHeaderMethods extends MonoTypeMethods {
  override def ownerType: SMonoType = SPreHeader

  lazy val versionMethod          = propertyCall("version",  SByte,      1, FixedCost(JitCost(10)))
  lazy val parentIdMethod         = propertyCall("parentId", SByteArray, 2, FixedCost(JitCost(10)))
  lazy val timestampMethod        = propertyCall("timestamp", SLong, 3, FixedCost(JitCost(10)))
  lazy val nBitsMethod            = propertyCall("nBits", SLong, 4, FixedCost(JitCost(10)))
  lazy val heightMethod           = propertyCall("height", SInt, 5, FixedCost(JitCost(10)))
  lazy val minerPkMethod          = propertyCall("minerPk", SGroupElement, 6, FixedCost(JitCost(10)))
  lazy val votesMethod            = propertyCall("votes", SByteArray, 7, FixedCost(JitCost(10)))

  protected override def getMethods() = super.getMethods() ++ Seq(
    versionMethod, parentIdMethod, timestampMethod, nBitsMethod, heightMethod, minerPkMethod, votesMethod
  )
}

/** This type is introduced to unify handling of global and non-global (i.e. methods) operations.
  * It unifies implementation of global operation with implementation of methods and avoids code
  * duplication (following DRY principle https://en.wikipedia.org/wiki/Don%27t_repeat_yourself).
  * The WrappedType is `sigma.SigmaDslBuilder`, which is an interface implemented by
  * the singleton sigmastate.eval.CostingSigmaDslBuilder
  *
  * The Constant(...) tree node of this type are not allowed, as well as using it in register and
  * context variables (aka ContextExtension)
  *
  * When new methods are added to this type via a soft-fork, they will be serialized as part
  * of ErgoTree using MethodCallSerializer, where SGlobal.typeCode will be used.
  *
  * @see sigmastate.lang.SigmaPredef
  * */
case object SGlobalMethods extends MonoTypeMethods {
  override def ownerType: SMonoType = SGlobal

  lazy val groupGeneratorMethod = SMethod(
    this, "groupGenerator", SFunc(SGlobal, SGroupElement), 1, GroupGenerator.costKind)
    .withIRInfo({ case (_, _, _, _, _) => GroupGenerator })
    .withInfo(GroupGenerator, "")

  lazy val xorMethod = SMethod(
    this, "xor", SFunc(Array(SGlobal, SByteArray, SByteArray), SByteArray), 2, Xor.costKind)
    .withIRInfo({
        case (_, _, _, Seq(l, r), _) => Xor(l.asByteArray, r.asByteArray)
    })
    .withInfo(Xor, "Byte-wise XOR of two collections of bytes",
      ArgInfo("left", "left operand"), ArgInfo("right", "right operand"))

  /** Implements evaluation of Global.xor method call ErgoTree node.
    * Called via reflection based on naming convention.
    * @see SMethod.evalMethod, Xor.eval, Xor.xorWithCosting
    */
  def xor_eval(mc: MethodCall, G: SigmaDslBuilder, ls: Coll[Byte], rs: Coll[Byte])
              (implicit E: ErgoTreeEvaluator): Coll[Byte] = {
    Xor.xorWithCosting(ls, rs)
  }

<<<<<<< HEAD
  private lazy val EnDecodeNBitsCost = FixedCost(JitCost(5)) // the same cost for nbits encoding and decoding

  lazy val encodeNBitsMethod: SMethod = SMethod(
    this, "encodeNbits", SFunc(Array(SGlobal, SBigInt), SLong), 6, EnDecodeNBitsCost)
    .withIRInfo(MethodCallIrBuilder)
    .withInfo(MethodCall, "Encode big integer number as nbits", ArgInfo("bigInt", "Big integer"))

  lazy val decodeNBitsMethod: SMethod = SMethod(
    this, "decodeNbits", SFunc(Array(SGlobal, SLong), SBigInt), 7, EnDecodeNBitsCost)
    .withIRInfo(MethodCallIrBuilder)
    .withInfo(MethodCall, "Decode nbits-encoded big integer number", ArgInfo("nbits", "NBits-encoded argument"))

  /**
    * encodeNBits evaluation with costing
    */
  def encodeNbits_eval(mc: MethodCall, G: SigmaDslBuilder, bigInt: BigInt)(implicit E: ErgoTreeEvaluator): Long = {
    E.addFixedCost(EnDecodeNBitsCost, encodeNBitsMethod.opDesc) {
      NBitsUtils.encodeCompactBits(bigInt.asInstanceOf[CBigInt].wrappedValue)
    }
  }

  /**
    * decodeNBits evaluation with costing
    */
  def decodeNbits_eval(mc: MethodCall, G: SigmaDslBuilder, l: Long)(implicit E: ErgoTreeEvaluator): BigInt = {
    E.addFixedCost(EnDecodeNBitsCost, decodeNBitsMethod.opDesc) {
      CBigInt(NBitsUtils.decodeCompactBits(l).bigInteger)
    }
  }
=======
  private val BigEndianBytesCostKind = FixedCost(JitCost(10))

  // id = 4 is reserved for deserializeTo ()
  lazy val fromBigEndianBytesMethod = SMethod(
    this, "fromBigEndianBytes", SFunc(Array(SGlobal, SByteArray), tT, Array(paramT)), 5, BigEndianBytesCostKind, Seq(tT))
    .withIRInfo(MethodCallIrBuilder,
      javaMethodOf[SigmaDslBuilder, Coll[Byte], RType[_]]("fromBigEndianBytes"),
      { mtype => Array(mtype.tRange) })
    .withInfo(MethodCall,
      "Decode a number from big endian bytes.",
      ArgInfo("first", "Bytes which are big-endian encoded number."))
>>>>>>> 6fa801c5

  lazy val serializeMethod = SMethod(this, "serialize",
    SFunc(Array(SGlobal, tT), SByteArray, Array(paramT)), 3, DynamicCost)
      .withIRInfo(MethodCallIrBuilder)
      .withInfo(MethodCall, "Serializes the given `value` into bytes using the default serialization format.",
        ArgInfo("value", "value to be serialized"))


  /** Implements evaluation of Global.serialize method call ErgoTree node.
    * Called via reflection based on naming convention.
    * @see SMethod.evalMethod
    */
  def serialize_eval(mc: MethodCall, G: SigmaDslBuilder, value: SType#WrappedType)
      (implicit E: ErgoTreeEvaluator): Coll[Byte] = {

    E.addCost(SigmaByteWriter.StartWriterCost)

    val addFixedCostCallback = { (costInfo: OperationCostInfo[FixedCost]) =>
      E.addCost(costInfo)
    }
    val addPerItemCostCallback = { (info: OperationCostInfo[PerItemCost], nItems: Int) =>
      E.addSeqCostNoOp(info.costKind, nItems, info.opDesc)
    }
    val w = SigmaSerializer.startWriter(None,
      Some(addFixedCostCallback), Some(addPerItemCostCallback))

    DataSerializer.serialize(value, mc.args(0).tpe, w)
    Colls.fromArray(w.toBytes)
  }

  protected override def getMethods() = super.getMethods() ++ {
    if (VersionContext.current.isV6SoftForkActivated) {
      Seq(
        groupGeneratorMethod,
        xorMethod,
        serializeMethod,
<<<<<<< HEAD
        encodeNBitsMethod,
        decodeNBitsMethod
=======
        fromBigEndianBytesMethod
>>>>>>> 6fa801c5
      )
    } else {
      Seq(
        groupGeneratorMethod,
        xorMethod
      )
    }
  }
}
<|MERGE_RESOLUTION|>--- conflicted
+++ resolved
@@ -2,12 +2,9 @@
 
 import org.ergoplatform._
 import org.ergoplatform.validation._
-<<<<<<< HEAD
-import sigma.{VersionContext, _}
-=======
 import sigma.Evaluation.stypeToRType
 import sigma._
->>>>>>> 6fa801c5
+import sigma.{VersionContext, _}
 import sigma.ast.SCollection.{SBooleanArray, SBoxArray, SByteArray, SByteArray2, SHeaderArray}
 import sigma.ast.SGlobalMethods.{decodeNBitsMethod, encodeNBitsMethod}
 import sigma.ast.SMethod.{MethodCallIrBuilder, MethodCostFunc, javaMethodOf}
@@ -1697,37 +1694,6 @@
     Xor.xorWithCosting(ls, rs)
   }
 
-<<<<<<< HEAD
-  private lazy val EnDecodeNBitsCost = FixedCost(JitCost(5)) // the same cost for nbits encoding and decoding
-
-  lazy val encodeNBitsMethod: SMethod = SMethod(
-    this, "encodeNbits", SFunc(Array(SGlobal, SBigInt), SLong), 6, EnDecodeNBitsCost)
-    .withIRInfo(MethodCallIrBuilder)
-    .withInfo(MethodCall, "Encode big integer number as nbits", ArgInfo("bigInt", "Big integer"))
-
-  lazy val decodeNBitsMethod: SMethod = SMethod(
-    this, "decodeNbits", SFunc(Array(SGlobal, SLong), SBigInt), 7, EnDecodeNBitsCost)
-    .withIRInfo(MethodCallIrBuilder)
-    .withInfo(MethodCall, "Decode nbits-encoded big integer number", ArgInfo("nbits", "NBits-encoded argument"))
-
-  /**
-    * encodeNBits evaluation with costing
-    */
-  def encodeNbits_eval(mc: MethodCall, G: SigmaDslBuilder, bigInt: BigInt)(implicit E: ErgoTreeEvaluator): Long = {
-    E.addFixedCost(EnDecodeNBitsCost, encodeNBitsMethod.opDesc) {
-      NBitsUtils.encodeCompactBits(bigInt.asInstanceOf[CBigInt].wrappedValue)
-    }
-  }
-
-  /**
-    * decodeNBits evaluation with costing
-    */
-  def decodeNbits_eval(mc: MethodCall, G: SigmaDslBuilder, l: Long)(implicit E: ErgoTreeEvaluator): BigInt = {
-    E.addFixedCost(EnDecodeNBitsCost, decodeNBitsMethod.opDesc) {
-      CBigInt(NBitsUtils.decodeCompactBits(l).bigInteger)
-    }
-  }
-=======
   private val BigEndianBytesCostKind = FixedCost(JitCost(10))
 
   // id = 4 is reserved for deserializeTo ()
@@ -1739,7 +1705,36 @@
     .withInfo(MethodCall,
       "Decode a number from big endian bytes.",
       ArgInfo("first", "Bytes which are big-endian encoded number."))
->>>>>>> 6fa801c5
+
+  private lazy val EnDecodeNBitsCost = FixedCost(JitCost(5)) // the same cost for nbits encoding and decoding
+
+  lazy val encodeNBitsMethod: SMethod = SMethod(
+    this, "encodeNbits", SFunc(Array(SGlobal, SBigInt), SLong), 6, EnDecodeNBitsCost)
+    .withIRInfo(MethodCallIrBuilder)
+    .withInfo(MethodCall, "Encode big integer number as nbits", ArgInfo("bigInt", "Big integer"))
+
+  lazy val decodeNBitsMethod: SMethod = SMethod(
+    this, "decodeNbits", SFunc(Array(SGlobal, SLong), SBigInt), 7, EnDecodeNBitsCost)
+    .withIRInfo(MethodCallIrBuilder)
+    .withInfo(MethodCall, "Decode nbits-encoded big integer number", ArgInfo("nbits", "NBits-encoded argument"))
+
+  /**
+    * encodeNBits evaluation with costing
+    */
+  def encodeNbits_eval(mc: MethodCall, G: SigmaDslBuilder, bigInt: BigInt)(implicit E: ErgoTreeEvaluator): Long = {
+    E.addFixedCost(EnDecodeNBitsCost, encodeNBitsMethod.opDesc) {
+      NBitsUtils.encodeCompactBits(bigInt.asInstanceOf[CBigInt].wrappedValue)
+    }
+  }
+
+  /**
+    * decodeNBits evaluation with costing
+    */
+  def decodeNbits_eval(mc: MethodCall, G: SigmaDslBuilder, l: Long)(implicit E: ErgoTreeEvaluator): BigInt = {
+    E.addFixedCost(EnDecodeNBitsCost, decodeNBitsMethod.opDesc) {
+      CBigInt(NBitsUtils.decodeCompactBits(l).bigInteger)
+    }
+  }
 
   lazy val serializeMethod = SMethod(this, "serialize",
     SFunc(Array(SGlobal, tT), SByteArray, Array(paramT)), 3, DynamicCost)
@@ -1776,12 +1771,9 @@
         groupGeneratorMethod,
         xorMethod,
         serializeMethod,
-<<<<<<< HEAD
         encodeNBitsMethod,
-        decodeNBitsMethod
-=======
+        decodeNBitsMethod,
         fromBigEndianBytesMethod
->>>>>>> 6fa801c5
       )
     } else {
       Seq(
