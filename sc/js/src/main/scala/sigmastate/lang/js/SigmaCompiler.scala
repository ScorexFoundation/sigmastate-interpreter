package sigmastate.lang.js

import org.ergoplatform.ErgoAddressEncoder
import org.ergoplatform.sdk.js.Isos.isoValueToConstant
import org.scalablytyped.runtime.StringDictionary

import scala.scalajs.js
import scala.scalajs.js.annotation.JSExportTopLevel
import org.ergoplatform.sdk.js.ErgoTree
import sigma.js.Value
import sigmastate.Values
import sigmastate.Values.ErgoTree.HeaderType
import sigmastate.eval.CompiletimeIRContext
import sigmastate.lang.Terms.ValueOps


/** Wrapper exported to JS. */
@JSExportTopLevel("SigmaCompiler")
class SigmaCompiler(_compiler: sigmastate.lang.SigmaCompiler) extends js.Object {

  /** Compiles ErgoScript code to ErgoTree.
    *
    * @param namedConstants       named constants to be used in the script
    * @param segregateConstants   if true, then constants will be segregated from the tree
    * @param additionalHeaderFlags additional header flags to be set in the tree
    * @param ergoScript           ErgoScript code to be compiled
    * @return ErgoTree instance
    */
  def compile(
      namedConstants: StringDictionary[Value],
      segregateConstants: Boolean,
      treeHeader: Byte, ergoScript: String): ErgoTree = {
    val env = StringDictionary
        .wrapStringDictionary(namedConstants)
        .view.mapValues(v => isoValueToConstant.to(v)).toMap
    val IR = new CompiletimeIRContext
    val prop = _compiler.compile(env, ergoScript)(IR).buildTree
    require(prop.tpe.isSigmaProp, s"Expected SigmaProp expression type bue got ${prop.tpe}: $prop")

    val tree = if (segregateConstants) {
<<<<<<< HEAD
      sigmastate.ErgoTree.withSegregation(additionalHeaderFlags, prop.asSigmaProp)
    } else {
      sigmastate.ErgoTree.withoutSegregation(additionalHeaderFlags, prop.asSigmaProp)
=======
      Values.ErgoTree.withSegregation(HeaderType @@ treeHeader, prop.asSigmaProp)
    } else {
      Values.ErgoTree.withoutSegregation(HeaderType @@ treeHeader, prop.asSigmaProp)
>>>>>>> a8ba1472
    }
    new ErgoTree(tree)
  }
}

@JSExportTopLevel("SigmaCompilerObj")
object SigmaCompiler extends js.Object {
  /** Creates a new instance of SigmaCompiler for the mainnet. */
  def forMainnet(): SigmaCompiler = create(ErgoAddressEncoder.MainnetNetworkPrefix)

  /** Creates a new instance of SigmaCompiler for the testnet. */
  def forTestnet(): SigmaCompiler = create(ErgoAddressEncoder.TestnetNetworkPrefix)

  /** Creates a new instance of SigmaCompiler for the given network prefix.
    *
    * @param networkPrefix network prefix to be used in the compiler
    * @return SigmaCompiler instance
    */
  private def create(networkPrefix: Byte): SigmaCompiler = {
    val compiler = sigmastate.lang.SigmaCompiler(networkPrefix)
    new SigmaCompiler(compiler)
  }
}<|MERGE_RESOLUTION|>--- conflicted
+++ resolved
@@ -38,15 +38,9 @@
     require(prop.tpe.isSigmaProp, s"Expected SigmaProp expression type bue got ${prop.tpe}: $prop")
 
     val tree = if (segregateConstants) {
-<<<<<<< HEAD
-      sigmastate.ErgoTree.withSegregation(additionalHeaderFlags, prop.asSigmaProp)
-    } else {
-      sigmastate.ErgoTree.withoutSegregation(additionalHeaderFlags, prop.asSigmaProp)
-=======
       Values.ErgoTree.withSegregation(HeaderType @@ treeHeader, prop.asSigmaProp)
     } else {
       Values.ErgoTree.withoutSegregation(HeaderType @@ treeHeader, prop.asSigmaProp)
->>>>>>> a8ba1472
     }
     new ErgoTree(tree)
   }
