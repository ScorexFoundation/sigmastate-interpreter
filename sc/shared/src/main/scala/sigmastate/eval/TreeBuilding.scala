package sigmastate.eval


import sigma.ast._
import org.ergoplatform._
import sigma.ast.syntax.ValueOps
import sigma.serialization.OpCodes._
import sigma.serialization.ConstantStore
import sigma.ast.syntax._
import sigma.data.{ProveDHTuple, ProveDlog}

import scala.collection.mutable.ArrayBuffer
import sigma.serialization.ValueCodes.OpCode

/** Implementation of IR-graph to ErgoTree expression translation.
  * This, in a sense, is inverse to [[GraphBuilding]], however roundtrip identity is not
  * possible, because one of the goals of Tree -> Graph -> Tree translation is to perform
  * size optimization of the resulting tree.
  *
  * The main optimizations that are achieved by Tree -> Graph -> Tree process:
  * 1) Common Subexpression Elimination which is done in GraphBuilding
  * 2) ValDef introduction minimization, which is done in TreeBuilding. The ValDef is
  * introduced only for graph nodes (i.e. subcomputations) that have more than 1 usage.
  *
  * @see buildTree method
  * */
trait TreeBuilding extends SigmaLibrary { IR: IRContext =>
  import Liftables._
  import Context._
  import SigmaProp._
  import Coll._
  import Box._
  import CollBuilder._
  import SigmaDslBuilder._
  import BigInt._
  import WOption._
  import GroupElement._

  /** Convenience synonyms for easier pattern matching. */
  private val ContextM = ContextMethods
  private val SigmaM = SigmaPropMethods
  private val CollM = CollMethods
  private val BoxM = BoxMethods
  private val CBM = CollBuilderMethods
  private val SDBM = SigmaDslBuilderMethods
  private val OM = WOptionMethods
  private val BIM = BigIntMethods
  private val GM = GroupElementMethods

  /** Describes assignment of valIds for symbols which become ValDefs.
    * Each ValDef in current scope have entry in this map */
  type DefEnv = Map[Sym, (Int, SType)]

  /** Recognizes arithmetic operation of graph IR and returns its ErgoTree code. */
  object IsArithOp {
    def unapply(op: EndoBinOp[_]): Option[OpCode] = op match {
      case _: NumericPlus[_]    => Some(PlusCode)
      case _: NumericMinus[_]   => Some(MinusCode)
      case _: NumericTimes[_]   => Some(MultiplyCode)
      case _: IntegralDivide[_] => Some(DivisionCode)
      case _: IntegralMod[_]    => Some(ModuloCode)
      case _: OrderingMin[_]    => Some(MinCode)
      case _: OrderingMax[_]    => Some(MaxCode)
      case _ => None
    }
  }

  /** Recognizes comparison operation of graph IR and returns the corresponding ErgoTree
    * builder function.
    */
  object IsRelationOp {
    def unapply(op: BinOp[_,_]): Option[(SValue, SValue) => Value[SBoolean.type]] = op match {
      case _: Equals[_]       => Some(builder.mkEQ[SType])
      case _: NotEquals[_]    => Some(builder.mkNEQ[SType])
      case _: OrderingGT[_]   => Some(builder.mkGT[SType])
      case _: OrderingLT[_]   => Some(builder.mkLT[SType])
      case _: OrderingGTEQ[_] => Some(builder.mkGE[SType])
      case _: OrderingLTEQ[_] => Some(builder.mkLE[SType])
      case _ => None
    }
  }

  /** Recognizes logical binary operation of graph IR and returns the corresponding
    * ErgoTree builder function.
    */
  object IsLogicalBinOp {
    def unapply(op: BinOp[_,_]): Option[(BoolValue, BoolValue) => Value[SBoolean.type]] = op match {
      case And => Some(builder.mkBinAnd)
      case Or  => Some(builder.mkBinOr)
      case BinaryXorOp => Some(builder.mkBinXor)
      case _ => None
    }
  }

  /** Recognizes unary logical operation of graph IR and returns the corresponding
    * ErgoTree builder function.
    */
  object IsLogicalUnOp {
    def unapply(op: UnOp[_,_]): Option[BoolValue => BoolValue] = op match {
      case Not => Some({ v: BoolValue => builder.mkLogicalNot(v) })
      case _ => None
    }
  }

  /** Recognizes unary numeric operation of graph IR and returns the corresponding
    * ErgoTree builder function.
    */
  object IsNumericUnOp {
    def unapply(op: UnOp[_,_]): Option[SValue => SValue] = op match {
      case NumericNegate(_) => Some({ v: SValue => builder.mkNegation(v.asNumValue) })
      case _ => None
    }
  }

  /** Recognizes context property in the graph IR and returns the corresponding
    * ErgoTree node.
    */
  object IsContextProperty {
    def unapply(d: Def[_]): Option[SValue] = d match {
      case ContextM.HEIGHT(_) => Some(Height)
      case ContextM.INPUTS(_) => Some(Inputs)
      case ContextM.OUTPUTS(_) => Some(Outputs)
      case ContextM.SELF(_) => Some(Self)
      case _ => None
    }
  }

  /** Recognizes special graph IR nodes which typically have many usages, but
    * for which no ValDefs should be created.
    */
  object IsInternalDef {
    def unapply(d: Def[_]): Option[Def[_]] = d match {
      case _: SigmaDslBuilder | _: CollBuilder | _: WSpecialPredefCompanion => Some(d)
      case _ => None
    }
  }

  /** Recognizes constants in graph IR. */
  object IsConstantDef {
    def unapply(d: Def[_]): Option[Def[_]] = d match {
      case _: Const[_] => Some(d)
      case _ => None
    }
  }

  /** Transforms the given graph node into the corresponding ErgoTree node.
    * It is mutually recursive with processAstGraph, so it's part of the recursive
    * algorithms required by buildTree method.
    */
  private def buildValue(ctx: Ref[Context],
                 mainG: PGraph,
                 env: DefEnv,
                 s: Sym,
                 defId: Int,
                 constantsProcessing: Option[ConstantStore]): SValue = {
    import builder._
    def recurse[T <: SType](s: Sym) = buildValue(ctx, mainG, env, s, defId, constantsProcessing).asValue[T]
    object In { def unapply(s: Sym): Option[SValue] = Some(buildValue(ctx, mainG, env, s, defId, constantsProcessing)) }
    s match {
      case _ if s == ctx => sigma.ast.Context
      case _ if env.contains(s) =>
        val (id, tpe) = env(s)
        ValUse(id, tpe) // recursion base
      case Def(Lambda(lam, _, x, y)) =>
        val varId = defId + 1       // arguments are treated as ValDefs and occupy id space
        val env1 = env + (x -> (varId, elemToSType(x.elem)))
        val block = processAstGraph(ctx, mainG, env1, lam, varId + 1, constantsProcessing)
        val rhs = mkFuncValue(Array((varId, elemToSType(x.elem))), block)
        rhs
      case Def(Apply(fSym, xSym, _)) =>
        val Seq(f, x) = Seq(fSym, xSym).map(recurse)
        builder.mkApply(f, Array(x))
      case Def(th @ ThunkDef(root, _)) =>
        val block = processAstGraph(ctx, mainG, env, th, defId, constantsProcessing)
        block
      case Def(Const(x)) =>
        val tpe = elemToSType(s.elem)
        constantsProcessing match {
          case Some(s) =>
            val constant = mkConstant[tpe.type](x.asInstanceOf[tpe.WrappedType], tpe)
              .asInstanceOf[ConstantNode[SType]]
            s.put(constant)(builder)
          case None =>
            mkConstant[tpe.type](x.asInstanceOf[tpe.WrappedType], tpe)
        }
      case Def(wc: LiftedConst[a,_]) =>
        val tpe = elemToSType(s.elem)
        mkConstant[tpe.type](wc.constValue.asInstanceOf[tpe.WrappedType], tpe)

      case Def(IsContextProperty(v)) => v
      case s if s == sigmaDslBuilder => Global

      case Def(ApplyBinOp(IsArithOp(opCode), xSym, ySym)) =>
        val Seq(x, y) = Seq(xSym, ySym).map(recurse)
        mkArith(x.asNumValue, y.asNumValue, opCode)
      case Def(ApplyBinOp(IsRelationOp(mkNode), xSym, ySym)) =>
        val Seq(x, y) = Seq(xSym, ySym).map(recurse)
        mkNode(x, y)
      case Def(ApplyBinOp(IsLogicalBinOp(mkNode), xSym, ySym)) =>
        val Seq(x, y) = Seq(xSym, ySym).map(recurse)
        mkNode(x, y)
      case Def(ApplyBinOpLazy(IsLogicalBinOp(mkNode), xSym, ySym)) =>
        val Seq(x, y) = Seq(xSym, ySym).map(recurse)
        mkNode(x, y)
      case Def(ApplyUnOp(IsLogicalUnOp(mkNode), xSym)) =>
        mkNode(recurse(xSym))

      case CBM.fromItems(_, colSyms, elemT) =>
        val elemTpe = elemToSType(elemT)
        val col = colSyms.map(recurse(_).asValue[elemTpe.type])
        mkConcreteCollection[elemTpe.type](col.toArray[Value[elemTpe.type]], elemTpe)
      case CBM.xor(_, colSym1, colSym2) =>
        mkXor(recurse(colSym1), recurse(colSym2))
      case SDBM.xor(_, colSym1, colSym2) =>
        mkXor(recurse(colSym1), recurse(colSym2))

      case ContextM.getVar(_, Def(Const(id)), eVar) =>
        val tpe = elemToSType(eVar)
        mkGetVar(id, tpe)

      case BIM.subtract(In(x), In(y)) =>
        mkArith(x.asNumValue, y.asNumValue, MinusCode)
      case BIM.add(In(x), In(y)) =>
        mkArith(x.asNumValue, y.asNumValue, PlusCode)
      case BIM.multiply(In(x), In(y)) =>
        mkArith(x.asNumValue, y.asNumValue, MultiplyCode)
      case BIM.divide(In(x), In(y)) =>
        mkArith(x.asNumValue, y.asNumValue, DivisionCode)
      case BIM.mod(In(x), In(y)) =>
        mkArith(x.asNumValue, y.asNumValue, ModuloCode)
      case BIM.min(In(x), In(y)) =>
        mkArith(x.asNumValue, y.asNumValue, MinCode)
      case BIM.max(In(x), In(y)) =>
        mkArith(x.asNumValue, y.asNumValue, MaxCode)

      case Def(ApplyUnOp(IsNumericUnOp(mkNode), xSym)) =>
        mkNode(recurse(xSym))

      case CollM.apply(colSym, In(index)) =>
        val col = recurse(colSym)
        mkByIndex(col, index.asIntValue, None)
      case CollM.length(col) =>
        sigma.ast.SizeOf(recurse(col).asCollection[SType])
      case CollM.exists(colSym, pSym) =>
        val Seq(col, p) = Seq(colSym, pSym).map(recurse)
        mkExists(col.asCollection[SType], p.asFunc)
      case CollM.forall(colSym, pSym) =>
        val Seq(col, p) = Seq(colSym, pSym).map(recurse)
        mkForAll(col.asCollection[SType], p.asFunc)
      case CollM.map(colSym, fSym) =>
        val Seq(col, f) = Seq(colSym, fSym).map(recurse)
        mkMapCollection(col.asCollection[SType], f.asFunc)
      case CollM.getOrElse(colSym, In(index), defValSym) =>
        val col = recurse(colSym)
        val defVal = recurse(defValSym)
        mkByIndex(col, index.asIntValue, Some(defVal))
      case CollM.append(col1Sym, col2Sym) =>
        val Seq(col1, col2) = Seq(col1Sym, col2Sym).map(recurse)
        mkAppend(col1, col2)
      case CollM.slice(colSym, In(from), In(until)) =>
        mkSlice(recurse(colSym), from.asIntValue, until.asIntValue)
      case CollM.foldLeft(colSym, zeroSym, pSym) =>
        val Seq(col, zero, p) = Seq(colSym, zeroSym, pSym).map(recurse)
        mkFold(col, zero, p.asFunc)
      case CollM.filter(colSym, pSym) =>
        val Seq(col, p) = Seq(colSym, pSym).map(recurse)
        mkFilter(col.asCollection[SType], p.asFunc)

      case Def(MethodCall(receiver, m, argsSyms, _)) if receiver.elem.isInstanceOf[CollElem[_, _]] =>
        val colSym = receiver.asInstanceOf[Ref[Coll[Any]]]
        val args = argsSyms.map(_.asInstanceOf[Sym]).map(recurse)
        val col = recurse(colSym).asCollection[SType]
        val colTpe = col.tpe
        val method = SCollectionMethods.methods.find(_.name == m.getName).getOrElse(error(s"unknown method Coll.${m.getName}"))
        val typeSubst = (method, args) match {
<<<<<<< HEAD
          case (_ @ SCollection.FlatMapMethod, Seq(f)) =>
            val typeSubst = Map(SCollection.tOV -> f.asFunc.tpe.tRange.asCollection.elemType)
            typeSubst
          case (_ @ SCollection.ZipMethod, Seq(coll)) =>
            val typeSubst = Map(SCollection.tOV -> coll.asCollection[SType].tpe.elemType)
            typeSubst
          case (_, _) => Terms.EmptySubst
=======
          case (mth @ SCollectionMethods.FlatMapMethod, Seq(f)) =>
            val typeSubst = Map(SCollection.tOV -> f.asFunc.tpe.tRange.asCollection.elemType)
            typeSubst
          case (mth @ SCollectionMethods.ZipMethod, Seq(coll)) =>
            val typeSubst = Map(SCollection.tOV -> coll.asCollection[SType].tpe.elemType)
            typeSubst
          case (mth, _) => EmptySubst
>>>>>>> 4ad22f0a
        }
        val specMethod = method.withConcreteTypes(typeSubst + (SCollection.tIV -> colTpe.elemType))
        builder.mkMethodCall(col, specMethod, args.toIndexedSeq, Map())

      case BoxM.value(In(box)) =>
        mkExtractAmount(box.asBox)
      case BoxM.propositionBytes(In(box)) =>
        mkExtractScriptBytes(box.asBox)
      case BoxM.getReg(In(box), regId, _) =>
        val tpe = elemToSType(s.elem).asOption
        if (regId.isConst)
          mkExtractRegisterAs(box.asBox, ErgoBox.allRegisters(valueFromRep(regId)), tpe)
        else
          error(s"Non constant expressions (${regId.node}) are not supported in getReg")
      case BoxM.creationInfo(In(box)) =>
        mkExtractCreationInfo(box.asBox)
      case BoxM.id(In(box)) =>
        mkExtractId(box.asBox)
      case BoxM.bytes(In(box)) =>
        mkExtractBytes(box.asBox)
      case BoxM.bytesWithoutRef(In(box)) =>
        mkExtractBytesWithNoRef(box.asBox)

      case OM.get(In(optionSym)) =>
        mkOptionGet(optionSym.asValue[SOption[SType]])
      case OM.getOrElse(In(optionSym), In(defVal)) =>
        mkOptionGetOrElse(optionSym.asValue[SOption[SType]], defVal)
      case OM.isDefined(In(optionSym)) =>
        mkOptionIsDefined(optionSym.asValue[SOption[SType]])

      case SigmaM.and_sigma_&&(In(p1), In(p2)) =>
        SigmaAnd(Seq(p1.asSigmaProp, p2.asSigmaProp))
      case SigmaM.or_sigma_||(In(p1), In(p2)) =>
        SigmaOr(Seq(p1.asSigmaProp, p2.asSigmaProp))
      case SigmaM.propBytes(In(prop)) =>
        mkSigmaPropBytes(prop.asSigmaProp)

      case Def(AnyZk(_, colSyms, _)) =>
        val col = colSyms.map(recurse(_).asSigmaProp)
        SigmaOr(col)
      case Def(AllZk(_, colSyms, _)) =>
        val col = colSyms.map(recurse(_).asSigmaProp)
        SigmaAnd(col)

      case Def(AnyOf(_, colSyms, _)) =>
        val col = colSyms.map(recurse(_).asBoolValue)
        mkAnyOf(col)
      case Def(AllOf(_, colSyms, _)) =>
        val col = colSyms.map(recurse(_).asBoolValue)
        mkAllOf(col)

      case SDBM.allOf(_,  items) =>
        mkAND(recurse(items))
      case SDBM.anyOf(_,  items) =>
        mkOR(recurse(items))
      case SDBM.atLeast(_, bound, items) =>
        mkAtLeast(recurse(bound), recurse(items))
      case Def(SDBM.xorOf(_,  items)) =>
        mkXorOf(recurse(items))

      case Def(SDBM.sigmaProp(_, In(cond))) =>
        mkBoolToSigmaProp(cond.asBoolValue)
      case SDBM.proveDlog(_, In(g)) =>
        g match {
          case gc: Constant[SGroupElement.type]@unchecked => SigmaPropConstant(ProveDlog(gc.value))
          case _ => mkCreateProveDlog(g.asGroupElement)
        }
      case SDBM.proveDHTuple(_, In(g), In(h), In(u), In(v)) =>
        (g, h, u, v) match {
          case (gc: Constant[SGroupElement.type]@unchecked,
          hc: Constant[SGroupElement.type]@unchecked,
          uc: Constant[SGroupElement.type]@unchecked,
          vc: Constant[SGroupElement.type]@unchecked) =>
            SigmaPropConstant(ProveDHTuple(gc.value, hc.value, uc.value, vc.value))
          case _ =>
            mkCreateProveDHTuple(g.asGroupElement, h.asGroupElement, u.asGroupElement, v.asGroupElement)
        }
      case SDBM.sigmaProp(_, In(cond)) => // TODO refactor: remove or cover by tests: it is never executed
        mkBoolToSigmaProp(cond.asBoolValue)
      case SDBM.byteArrayToBigInt(_, colSym) =>
        mkByteArrayToBigInt(recurse(colSym))
      case SDBM.sha256(_, colSym) =>
        mkCalcSha256(recurse(colSym))
      case SDBM.blake2b256(_, colSym) =>
        mkCalcBlake2b256(recurse(colSym))
      case SDBM.longToByteArray(_, longSym) =>
        mkLongToByteArray(recurse(longSym))
      case SDBM.byteArrayToLong(_, colSym) =>
        mkByteArrayToLong(recurse(colSym))
      case SDBM.decodePoint(_, colSym) =>
        mkDecodePoint(recurse(colSym))
      case SDBM.substConstants(_, In(scriptBytes), In(positions), In(newValues)) =>
        mkSubstConst(scriptBytes.asByteArray, positions.asIntArray, newValues.asCollection[SType])

      case Def(IfThenElseLazy(condSym, thenPSym, elsePSym)) =>
        val Seq(cond, thenP, elseP) = Seq(condSym, thenPSym, elsePSym).map(recurse)
        mkIf(cond, thenP, elseP)

      case Def(Tup(In(x), In(y))) =>
        mkTuple(Seq(x, y))
      case Def(First(pair)) =>
        mkSelectField(recurse(pair), 1)
      case Def(Second(pair)) =>
        mkSelectField(recurse(pair), 2)

      case Def(Downcast(inputSym, toSym)) =>
        mkDowncast(recurse(inputSym).asNumValue, elemToSType(toSym).asNumType)
      case Def(Upcast(inputSym, toSym)) =>
        mkUpcast(recurse(inputSym).asNumValue, elemToSType(toSym).asNumType)

      case GM.exp(In(obj), In(arg)) =>
        mkExponentiate(obj.asGroupElement, arg.asBigInt)

      case GM.multiply(In(obj), In(arg)) =>
        mkMultiplyGroup(obj.asGroupElement, arg.asGroupElement)

      // Fallback MethodCall rule: should be the last in this list of cases
      case Def(MethodCall(objSym, m, argSyms, _)) =>
        val obj = recurse[SType](objSym)
        val args = argSyms.collect { case argSym: Sym => recurse[SType](argSym) }
        MethodsContainer.getMethod(obj.tpe, m.getName) match {
          case Some(method) =>
            val specMethod = method.specializeFor(obj.tpe, args.map(_.tpe))
            builder.mkMethodCall(obj, specMethod, args.toIndexedSeq, Map())
          case None =>
            error(s"Cannot find method ${m.getName} in object $obj")
        }

      case Def(d) =>
        !!!(s"Don't know how to buildValue($mainG, $s -> $d, $env, $defId)")
    }
  }

  /** Transforms the given AstGraph node (Lambda of Thunk) into the corresponding ErgoTree node.
    * It is mutually recursive with buildValue, so it's part of the recursive
    * algorithms required by buildTree method.
    */
  private def processAstGraph(ctx: Ref[Context],
                              mainG: PGraph,
                              env: DefEnv,
                              subG: AstGraph,
                              defId: Int,
                              constantsProcessing: Option[ConstantStore]): SValue = {
    val valdefs = new ArrayBuffer[ValDef]
    var curId = defId
    var curEnv = env
    for (s <- subG.schedule) {
      val d = s.node
      if (mainG.hasManyUsagesGlobal(s)
        && IsContextProperty.unapply(d).isEmpty
        && IsInternalDef.unapply(d).isEmpty
          // to increase effect of constant segregation we need to treat the constants specially
          // and don't create ValDef even if the constant is used more than one time,
          // because two equal constants don't always have the same meaning.
        && IsConstantDef.unapply(d).isEmpty)
      {
        val rhs = buildValue(ctx, mainG, curEnv, s, curId, constantsProcessing)
        curId += 1
        val vd = ValDef(curId, Nil, rhs)
        curEnv = curEnv + (s -> (curId, vd.tpe))  // assign valId to s, so it can be use in ValUse
        valdefs += vd
      }
    }
    val root = subG.roots(0)
    val rhs = buildValue(ctx, mainG, curEnv, root, curId, constantsProcessing)
    val res = if (valdefs.nonEmpty) {
      (valdefs.toArray[BlockItem], rhs) match {
        // simple optimization to avoid producing block sub-expressions like:
        // `{ val idNew = id; idNew }` which this rules rewrites to just `id`
        case (Array(ValDef(idNew, _, source @ ValUse(id, tpe))), ValUse(idUse, tpeUse))
          if idUse == idNew && tpeUse == tpe => source
        case (items, _) =>
          BlockValue(items, rhs)
      }
    } else rhs
    res
  }

  /** Transforms the given function `f` from graph-based IR to ErgoTree expression.
    *
    * @param f                   reference to the graph node representing function from Context.
    * @param constantsProcessing if Some(store) is specified, then each constant is
    *                            segregated and a placeholder is inserted in the resulting expression.
    * @return expression of ErgoTree which corresponds to the function `f`
    */
  def buildTree[T <: SType](f: Ref[Context => Any],
                            constantsProcessing: Option[ConstantStore] = None): Value[T] = {
    val Def(Lambda(lam,_,_,_)) = f
    val mainG = new PGraph(lam.y)
    val block = processAstGraph(asRep[Context](lam.x), mainG, Map.empty, mainG, 0, constantsProcessing)
    block.asValue[T]
  }
}<|MERGE_RESOLUTION|>--- conflicted
+++ resolved
@@ -273,23 +273,13 @@
         val colTpe = col.tpe
         val method = SCollectionMethods.methods.find(_.name == m.getName).getOrElse(error(s"unknown method Coll.${m.getName}"))
         val typeSubst = (method, args) match {
-<<<<<<< HEAD
-          case (_ @ SCollection.FlatMapMethod, Seq(f)) =>
+          case (_ @ SCollectionMethods.FlatMapMethod, Seq(f)) =>
             val typeSubst = Map(SCollection.tOV -> f.asFunc.tpe.tRange.asCollection.elemType)
             typeSubst
-          case (_ @ SCollection.ZipMethod, Seq(coll)) =>
+          case (_ @ SCollectionMethods.ZipMethod, Seq(coll)) =>
             val typeSubst = Map(SCollection.tOV -> coll.asCollection[SType].tpe.elemType)
             typeSubst
-          case (_, _) => Terms.EmptySubst
-=======
-          case (mth @ SCollectionMethods.FlatMapMethod, Seq(f)) =>
-            val typeSubst = Map(SCollection.tOV -> f.asFunc.tpe.tRange.asCollection.elemType)
-            typeSubst
-          case (mth @ SCollectionMethods.ZipMethod, Seq(coll)) =>
-            val typeSubst = Map(SCollection.tOV -> coll.asCollection[SType].tpe.elemType)
-            typeSubst
-          case (mth, _) => EmptySubst
->>>>>>> 4ad22f0a
+          case (_, _) => EmptySubst
         }
         val specMethod = method.withConcreteTypes(typeSubst + (SCollection.tIV -> colTpe.elemType))
         builder.mkMethodCall(col, specMethod, args.toIndexedSeq, Map())
