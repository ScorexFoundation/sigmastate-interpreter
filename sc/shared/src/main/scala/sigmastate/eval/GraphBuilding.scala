package sigmastate.eval

import org.ergoplatform._
import scalan.MutableLazy
<<<<<<< HEAD
import sigma.VersionContext
=======
import sigma.{SigmaException, ast}
import sigma.ast.TypeCodes.LastConstantCode
import sigma.ast.Value.Typed
import sigma.ast._
import sigma.ast.syntax.{SValue, ValueOps}
import sigma.crypto.EcPointType
>>>>>>> 0216468c
import sigma.data.ExactIntegral.{ByteIsExactIntegral, IntIsExactIntegral, LongIsExactIntegral, ShortIsExactIntegral}
import sigma.data.ExactOrdering.{ByteIsExactOrdering, IntIsExactOrdering, LongIsExactOrdering, ShortIsExactOrdering}
import sigma.data.{CSigmaDslBuilder, ExactIntegral, ExactNumeric, ExactOrdering, Lazy, Nullable}
import sigma.util.Extensions.ByteOps
import sigmastate.interpreter.Interpreter.ScriptEnv
import sigma.ast.{Ident, Select, Val}
import sigma.exceptions.GraphBuildingException
import sigma.serialization.OpCodes

import scala.collection.mutable.ArrayBuffer

/** Perform translation of typed expression given by [[Value]] to a graph in IRContext.
  * Which be than be translated to [[ErgoTree]] by using [[TreeBuilding]].
  *
  * Common Sub-expression Elimination (CSE) optimization is performed which reduces
  * serialized size of the resulting ErgoTree.
  * CSE however means the original structure of source code may not be preserved in the
  * resulting ErgoTree.
  * */
trait GraphBuilding extends SigmaLibrary { IR: IRContext =>
  import AvlTree._
  import BigInt._
  import Box._
  import Coll._
  import CollBuilder._
  import Context._
  import GroupElement._
  import Header._
  import Liftables._
  import PreHeader._
  import SigmaDslBuilder._
  import SigmaProp._
  import WOption._

  /** Should be specified in the final cake */
  val builder: SigmaBuilder
  import builder._

  val okMeasureOperationTime: Boolean = false

  this.isInlineThunksOnForce = true  // this required for splitting of cost graph
  this.keepOriginalFunc = false  // original lambda of Lambda node contains invocations of evalNode and we don't want that
  this.useAlphaEquality = false

  /** Whether to create CostOf nodes or substutute costs from CostTable as constants in the graph.
    * true - substitute; false - create CostOf nodes */
  var substFromCostTable: Boolean = true

  /** Whether to save calcF and costF graphs in the file given by ScriptNameProp environment variable */
  var saveGraphsInFile: Boolean = false

  /** Check the tuple type is valid.
    * In v5.x this code is taken from CheckTupleType validation rule which is no longer
    * part of consensus.
    */
  def checkTupleType[Ctx <: IRContext, T](ctx: Ctx)(e: ctx.Elem[_]): Unit = {
    val condition = e match {
      case _: ctx.PairElem[_, _] => true
      case _ => false
    }
    if (!condition) {
      throw new SigmaException(s"Invalid tuple type $e")
    }
  }

  type RColl[T] = Ref[Coll[T]]
  type ROption[T] = Ref[WOption[T]]

  private val CBM      = CollBuilderMethods
  private val SigmaM   = SigmaPropMethods
  private val SDBM     = SigmaDslBuilderMethods

  /** Recognizer of [[SigmaDslBuilder.anyOf]] method call in Graph-IR. This method call
    * represents `anyOf` predefined function.
    */
  object AnyOf {
    def unapply(d: Def[_]): Nullable[(Ref[CollBuilder], Seq[Ref[A]], Elem[A]) forSome {type A}] = d match {
      case SDBM.anyOf(_, xs) =>
        CBM.fromItems.unapply(xs)
      case _ => Nullable.None
    }
  }

  /** Recognizer of [[SigmaDslBuilder.allOf]] method call in Graph-IR. This method call
    * represents `allOf` predefined function.
    */
  object AllOf {
    def unapply(d: Def[_]): Nullable[(Ref[CollBuilder], Seq[Ref[A]], Elem[A]) forSome {type A}] = d match {
      case SDBM.allOf(_, xs) =>
        CBM.fromItems.unapply(xs)
      case _ => Nullable.None
    }
  }

  /** Recognizer of [[SigmaDslBuilder.anyZK]] method call in Graph-IR. This method call
    * represents `anyZK` predefined function.
    */
  object AnyZk {
    def unapply(d: Def[_]): Nullable[(Ref[CollBuilder], Seq[Ref[SigmaProp]], Elem[SigmaProp])] = d match {
      case SDBM.anyZK(_, xs) =>
        CBM.fromItems.unapply(xs).asInstanceOf[Nullable[(Ref[CollBuilder], Seq[Ref[SigmaProp]], Elem[SigmaProp])]]
      case _ => Nullable.None
    }
  }

  /** Recognizer of [[SigmaDslBuilder.allZK]] method call in Graph-IR. This method call
    * represents `allZK` predefined function.
    */
  object AllZk {
    def unapply(d: Def[_]): Nullable[(Ref[CollBuilder], Seq[Ref[SigmaProp]], Elem[SigmaProp])] = d match {
      case SDBM.allZK(_, xs) =>
        CBM.fromItems.unapply(xs).asInstanceOf[Nullable[(Ref[CollBuilder], Seq[Ref[SigmaProp]], Elem[SigmaProp])]]
      case _ => Nullable.None
    }
  }

  /** Pattern match extractor which recognizes `isValid` nodes among items.
    *
    * @param items list of graph nodes which are expected to be of Ref[Boolean] type
    * @return `None` if there is no `isValid` node among items
    *         `Some((bs, ss)) if there are `isValid` nodes where `ss` are `SigmaProp`
    *         arguments of those nodes and `bs` contains all the other nodes.
    */
  object HasSigmas {
    def unapply(items: Seq[Sym]): Option[(Seq[Ref[Boolean]], Seq[Ref[SigmaProp]])] = {
      val bs = ArrayBuffer.empty[Ref[Boolean]]
      val ss = ArrayBuffer.empty[Ref[SigmaProp]]
      for (i <- items) {
        i match {
          case SigmaM.isValid(s) => ss += s
          case b => bs += asRep[Boolean](b)
        }
      }
      assert(items.length == bs.length + ss.length)
      if (ss.isEmpty) None
      else Some((bs.toSeq, ss.toSeq))
    }
  }

  /** For performance reasons the patterns are organized in special (non-declarative) way.
    * Unfortunately, this is less readable, but gives significant performance boost
    * Look at comments to understand the logic of the rules.
    *
    * HOTSPOT: executed for each node of the graph, don't beautify.
    */
  override def rewriteDef[T](d: Def[T]): Ref[_] = {
    // First we match on node type, and then depending on it, we have further branching logic.
    // On each branching level each node type should be matched exactly once,
    // for the rewriting to be sound.
    d match {
      // Rule: ThunkDef(x, Nil).force => x
      case ThunkForce(Def(ThunkDef(root, sch))) if sch.isEmpty => root

      // Rule: l.isValid op Thunk {... root} => (l op TrivialSigma(root)).isValid
      case ApplyBinOpLazy(op, SigmaM.isValid(l), Def(ThunkDef(root, _))) if root.elem == BooleanElement =>
        // don't need new Thunk because sigma logical ops always strict
        val r = asRep[SigmaProp](sigmaDslBuilder.sigmaProp(asRep[Boolean](root)))
        val res = if (op == And)
          l && r
        else
          l || r
        res.isValid

      // Rule: l op Thunk {... prop.isValid} => (TrivialSigma(l) op prop).isValid
      case ApplyBinOpLazy(op, l, Def(ThunkDef(root @ SigmaM.isValid(prop), sch))) if l.elem == BooleanElement =>
        val l1 = asRep[SigmaProp](sigmaDslBuilder.sigmaProp(asRep[Boolean](l)))
        // don't need new Thunk because sigma logical ops always strict
        val res = if (op == And)
          l1 && prop
        else
          l1 || prop
        res.isValid

      case SDBM.Colls(_) => colBuilder
      case SDBM.sigmaProp(_, SigmaM.isValid(p)) => p
      case SigmaM.isValid(SDBM.sigmaProp(_, bool)) => bool

      case AllOf(b, HasSigmas(bools, sigmas), _) =>
        val zkAll = sigmaDslBuilder.allZK(b.fromItems(sigmas:_*))
        if (bools.isEmpty)
          zkAll.isValid
        else
          (sigmaDslBuilder.sigmaProp(sigmaDslBuilder.allOf(b.fromItems(bools:_*))) && zkAll).isValid

      case AnyOf(b, HasSigmas(bs, ss), _) =>
        val zkAny = sigmaDslBuilder.anyZK(b.fromItems(ss:_*))
        if (bs.isEmpty)
          zkAny.isValid
        else
          (sigmaDslBuilder.sigmaProp(sigmaDslBuilder.anyOf(b.fromItems(bs:_*))) || zkAny).isValid

      case AllOf(_,items,_) if items.length == 1 => items(0)
      case AnyOf(_,items,_) if items.length == 1 => items(0)
      case AllZk(_,items,_) if items.length == 1 => items(0)
      case AnyZk(_,items,_) if items.length == 1 => items(0)

      case _ =>
        if (currentPass.config.constantPropagation) {
          // additional constant propagation rules (see other similar cases)
          d match {
            case AnyOf(_,items,_) if (items.forall(_.isConst)) =>
              val bs = items.map { case Def(Const(b: Boolean)) => b }
              toRep(bs.exists(_ == true))
            case AllOf(_,items,_) if (items.forall(_.isConst)) =>
              val bs = items.map { case Def(Const(b: Boolean)) => b }
              toRep(bs.forall(_ == true))
            case _ =>
              super.rewriteDef(d)
          }
        }
        else
          super.rewriteDef(d)
    }
  }

  /** Lazy values, which are immutable, but can be reset, so that the next time they are accessed
    * the expression is re-evaluated. Each value should be reset in onReset() method. */
  private val _sigmaDslBuilder: LazyRep[SigmaDslBuilder] = MutableLazy(variable[SigmaDslBuilder])
  @inline def sigmaDslBuilder: Ref[SigmaDslBuilder] = _sigmaDslBuilder.value

  private val _colBuilder: LazyRep[CollBuilder] = MutableLazy(variable[CollBuilder])
  @inline def colBuilder: Ref[CollBuilder] = _colBuilder.value

  protected override def onReset(): Unit = {
    super.onReset()
    // WARNING: every lazy value should be listed here, otherwise bevavior after resetContext is undefined and may throw.
    Array(_sigmaDslBuilder, _colBuilder)
      .foreach(_.reset())
  }

  /** If `f` returns `isValid` graph node, then it is filtered out. */
  def removeIsProven[T,R](f: Ref[T] => Ref[R]): Ref[T] => Ref[R] = { x: Ref[T] =>
    val y = f(x);
    val res = y match {
      case SigmaPropMethods.isValid(p) => p
      case v => v
    }
    asRep[R](res)
  }

  /** Translates SType descriptor to Elem descriptor used in graph IR.
    * Should be inverse to `elemToSType`. */
  def stypeToElem[T <: SType](t: T): Elem[T#WrappedType] = (t match {
    case SBoolean => BooleanElement
    case SByte => ByteElement
    case SShort => ShortElement
    case SInt => IntElement
    case SLong => LongElement
    case SString => StringElement
    case SAny => AnyElement
    case SBigInt => bigIntElement
    case SBox => boxElement
    case SContext => contextElement
    case SGlobal => sigmaDslBuilderElement
    case SHeader => headerElement
    case SPreHeader => preHeaderElement
    case SGroupElement => groupElementElement
    case SAvlTree => avlTreeElement
    case SSigmaProp => sigmaPropElement
    case STuple(Seq(a, b)) => pairElement(stypeToElem(a), stypeToElem(b))
    case c: SCollectionType[a] => collElement(stypeToElem(c.elemType))
    case o: SOption[a] => wOptionElement(stypeToElem(o.elemType))
    case SFunc(Seq(tpeArg), tpeRange, Nil) => funcElement(stypeToElem(tpeArg), stypeToElem(tpeRange))
    case _ => error(s"Don't know how to convert SType $t to Elem")
  }).asInstanceOf[Elem[T#WrappedType]]

  /** Translates Elem descriptor to SType descriptor used in ErgoTree.
    * Should be inverse to `stypeToElem`. */
  def elemToSType[T](e: Elem[T]): SType = e match {
    case BooleanElement => SBoolean
    case ByteElement => SByte
    case ShortElement => SShort
    case IntElement => SInt
    case LongElement => SLong
    case StringElement => SString
    case AnyElement => SAny
    case _: BigIntElem[_] => SBigInt
    case _: GroupElementElem[_] => SGroupElement
    case _: AvlTreeElem[_] => SAvlTree
    case oe: WOptionElem[_, _] => SOption(elemToSType(oe.eItem))
    case _: BoxElem[_] => SBox
    case _: ContextElem[_] => SContext
    case _: SigmaDslBuilderElem[_] => SGlobal
    case _: HeaderElem[_] => SHeader
    case _: PreHeaderElem[_] => SPreHeader
    case _: SigmaPropElem[_] => SSigmaProp
    case ce: CollElem[_, _] => SCollection(elemToSType(ce.eItem))
    case fe: FuncElem[_, _] => SFunc(elemToSType(fe.eDom), elemToSType(fe.eRange))
    case pe: PairElem[_, _] => STuple(elemToSType(pe.eFst), elemToSType(pe.eSnd))
    case _ => error(s"Don't know how to convert Elem $e to SType")
  }

  /** Translates Elem to the corresponding Liftable instance.
    * @param eWT type descriptor
    */
  def liftableFromElem[WT](eWT: Elem[WT]): Liftable[_,WT] = (eWT match {
    case BooleanElement => BooleanIsLiftable
    case ByteElement => ByteIsLiftable
    case ShortElement => ShortIsLiftable
    case IntElement => IntIsLiftable
    case LongElement => LongIsLiftable
    case StringElement => StringIsLiftable
    case UnitElement => UnitIsLiftable
    case _: BigIntElem[_] => LiftableBigInt
    case _: GroupElementElem[_] => LiftableGroupElement
    case ce: CollElem[t,_] =>
      implicit val lt = liftableFromElem[t](ce.eItem)
      liftableColl(lt)
    case pe: PairElem[a,b] =>
      implicit val la = liftableFromElem[a](pe.eFst)
      implicit val lb = liftableFromElem[b](pe.eSnd)
      PairIsLiftable(la, lb)
    case pe: FuncElem[a,b] =>
      implicit val la = liftableFromElem[a](pe.eDom)
      implicit val lb = liftableFromElem[b](pe.eRange)
      FuncIsLiftable(la, lb)
  }).asInstanceOf[Liftable[_,WT]]

  import sigma.data.NumericOps._
  private lazy val elemToExactNumericMap = Map[Elem[_], ExactNumeric[_]](
    (ByteElement, ByteIsExactIntegral),
    (ShortElement, ShortIsExactIntegral),
    (IntElement, IntIsExactIntegral),
    (LongElement, LongIsExactIntegral),
    (bigIntElement, BigIntIsExactIntegral)
  )
  private lazy val elemToExactIntegralMap = Map[Elem[_], ExactIntegral[_]](
    (ByteElement,   ByteIsExactIntegral),
    (ShortElement,  ShortIsExactIntegral),
    (IntElement,    IntIsExactIntegral),
    (LongElement,   LongIsExactIntegral)
  )
  protected lazy val elemToExactOrderingMap = Map[Elem[_], ExactOrdering[_]](
    (ByteElement,   ByteIsExactOrdering),
    (ShortElement,  ShortIsExactOrdering),
    (IntElement,    IntIsExactOrdering),
    (LongElement,   LongIsExactOrdering),
    (bigIntElement, BigIntIsExactOrdering)
  )

  /** @return [[ExactNumeric]] instance for the given type */
  def elemToExactNumeric [T](e: Elem[T]): ExactNumeric[T]  = elemToExactNumericMap(e).asInstanceOf[ExactNumeric[T]]

  /** @return [[ExactIntegral]] instance for the given type */
  def elemToExactIntegral[T](e: Elem[T]): ExactIntegral[T] = elemToExactIntegralMap(e).asInstanceOf[ExactIntegral[T]]

  /** @return [[ExactOrdering]] instance for the given type */
  def elemToExactOrdering[T](e: Elem[T]): ExactOrdering[T] = elemToExactOrderingMap(e).asInstanceOf[ExactOrdering[T]]

  /** @return binary operation for the given opCode and type */
  def opcodeToEndoBinOp[T](opCode: Byte, eT: Elem[T]): EndoBinOp[T] = opCode match {
    case OpCodes.PlusCode => NumericPlus(elemToExactNumeric(eT))(eT)
    case OpCodes.MinusCode => NumericMinus(elemToExactNumeric(eT))(eT)
    case OpCodes.MultiplyCode => NumericTimes(elemToExactNumeric(eT))(eT)
    case OpCodes.DivisionCode => IntegralDivide(elemToExactIntegral(eT))(eT)
    case OpCodes.ModuloCode => IntegralMod(elemToExactIntegral(eT))(eT)
    case OpCodes.MinCode => OrderingMin(elemToExactOrdering(eT))(eT)
    case OpCodes.MaxCode => OrderingMax(elemToExactOrdering(eT))(eT)
    case _ => error(s"Cannot find EndoBinOp for opcode $opCode")
  }

  /** @return binary operation for the given opCode and type */
  def opcodeToBinOp[A](opCode: Byte, eA: Elem[A]): BinOp[A,_] = opCode match {
    case OpCodes.EqCode  => Equals[A]()(eA)
    case OpCodes.NeqCode => NotEquals[A]()(eA)
    case OpCodes.GtCode  => OrderingGT[A](elemToExactOrdering(eA))
    case OpCodes.LtCode  => OrderingLT[A](elemToExactOrdering(eA))
    case OpCodes.GeCode  => OrderingGTEQ[A](elemToExactOrdering(eA))
    case OpCodes.LeCode  => OrderingLTEQ[A](elemToExactOrdering(eA))
    case _ => error(s"Cannot find BinOp for opcode newOpCode(${opCode.toUByte - LastConstantCode}) and type $eA")
  }

  import sigmastate._

  protected implicit def groupElementToECPoint(g: sigma.GroupElement): EcPointType = CSigmaDslBuilder.toECPoint(g).asInstanceOf[EcPointType]

  def error(msg: String) = throw new GraphBuildingException(msg, None)
  def error(msg: String, srcCtx: Option[SourceContext]) = throw new GraphBuildingException(msg, srcCtx)

  /** Translates the given typed expression to IR graph representing a function from
    * Context to some type T.
    * @param env contains values for each named constant used
    */
  def buildGraph[T](env: ScriptEnv, typed: SValue): Ref[Context => T] = {
    val envVals = env.map { case (name, v) => (name: Any, builder.liftAny(v).get) }
    fun(removeIsProven({ ctxC: Ref[Context] =>
      val env = envVals.map { case (k, v) => k -> buildNode(ctxC, Map.empty, v) }.toMap
      val res = asRep[T](buildNode(ctxC, env, typed))
      res
    }))
  }

  /** Type of the mapping between variable names (see Ident) or definition ids (see
    * ValDef) and graph nodes. Thus, the key is either String or Int.
    * Used in `buildNode` method.
    */
  protected type CompilingEnv = Map[Any, Ref[_]]

  /** Builds IR graph for the given ErgoTree expression `node`.
    *
    * @param ctx  reference to a graph node that represents Context value passed to script interpreter
    * @param env  compilation environment which resolves variables to graph nodes
    * @param node ErgoTree expression to be translated to graph
    * @return reference to the graph node which represents `node` expression as part of in
    *         the IR graph data structure
    */
  protected def buildNode[T <: SType](ctx: Ref[Context], env: CompilingEnv, node: Value[T]): Ref[T#WrappedType] = {
    def eval[T <: SType](node: Value[T]): Ref[T#WrappedType] = buildNode(ctx, env, node)
    object In { def unapply(v: SValue): Nullable[Ref[Any]] = Nullable(asRep[Any](buildNode(ctx, env, v))) }
    class InColl[T: Elem] {
      def unapply(v: SValue): Nullable[Ref[Coll[T]]] = {
        val res = asRep[Coll[T]](buildNode(ctx, env, v))
        Nullable(res)
      }
    }
    val InCollByte = new InColl[Byte]; val InCollAny = new InColl[Any]()(AnyElement); val InCollInt = new InColl[Int]

    object InSeq { def unapply(items: Seq[SValue]): Nullable[Seq[Ref[Any]]] = {
      val res = items.map { x: SValue =>
        val r = eval(x)
        asRep[Any](r)
      }
      Nullable(res)
    }}
    def throwError =
      error(s"Don't know how to buildNode($node)", node.sourceContext.toOption)

    val res: Ref[Any] = node match {
      case c @ Constant(v, tpe) => v match {
        case p: SSigmaProp =>
          assert(tpe == SSigmaProp)
          val resV = liftConst(p)
          resV
        case bi: SBigInt =>
          assert(tpe == SBigInt)
          val resV = liftConst(bi)
          resV
        case p: SGroupElement =>
          assert(tpe == SGroupElement)
          val resV = liftConst(p)
          resV
        case coll: SColl[a] =>
          val tpeA = tpe.asCollection[SType].elemType
          stypeToElem(tpeA) match {
            case eWA: Elem[wa] =>
              implicit val l = liftableFromElem[wa](eWA).asInstanceOf[Liftable[a, wa]]
              val resVals = liftConst[SColl[a], Coll[wa]](coll)
              resVals
          }
        case box: SBox =>
          val boxV = liftConst(box)
          boxV
        case tree: sigma.AvlTree =>
          val treeV = liftConst(tree)
          treeV
        case s: String =>
          val resV = toRep(s)(stypeToElem(tpe).asInstanceOf[Elem[String]])
          resV
        case _ =>
          val e = stypeToElem(tpe)
          val resV = toRep(v)(e)
          resV
      }
      case sigma.ast.Context => ctx
      case Global => sigmaDslBuilder
      case Height => ctx.HEIGHT
      case Inputs => ctx.INPUTS
      case Outputs => ctx.OUTPUTS
      case Self => ctx.SELF
      case LastBlockUtxoRootHash => ctx.LastBlockUtxoRootHash
      case MinerPubkey => ctx.minerPubKey

      case Ident(n, _) =>
        env.getOrElse(n, !!!(s"Variable $n not found in environment $env"))

      case ast.Upcast(Constant(value, _), toTpe: SNumericType) =>
        eval(mkConstant(toTpe.upcast(value.asInstanceOf[AnyVal]), toTpe))

      case ast.Downcast(Constant(value, _), toTpe: SNumericType) =>
        eval(mkConstant(toTpe.downcast(value.asInstanceOf[AnyVal]), toTpe))

      // Rule: col.size --> SizeOf(col)
      case Select(obj, "size", _) =>
        if (obj.tpe.isCollectionLike)
          eval(mkSizeOf(obj.asValue[SCollection[SType]]))
        else
          error(s"The type of $obj is expected to be Collection to select 'size' property", obj.sourceContext.toOption)

      case Select(obj, SBoolean.ToByte, _) if obj.tpe.isBoolean && VersionContext.current.isEvolutionActivated =>
          val bool = eval(obj.asBoolValue)
          bool.toByte

      // Rule: proof.isProven --> IsValid(proof)
      case Select(p, SSigmaPropMethods.IsProven, _) if p.tpe == SSigmaProp =>
        eval(SigmaPropIsProven(p.asSigmaProp))

      // Rule: prop.propBytes --> SigmaProofBytes(prop)
      case Select(p, SSigmaPropMethods.PropBytes, _) if p.tpe == SSigmaProp =>
        eval(SigmaPropBytes(p.asSigmaProp))

      // box.R$i[valType] =>
      case sel @ Select(Typed(box, SBox), regName, Some(SOption(valType))) if regName.startsWith("R") =>
        val reg = ErgoBox.registerByName.getOrElse(regName,
          error(s"Invalid register name $regName in expression $sel", sel.sourceContext.toOption))
        eval(mkExtractRegisterAs(box.asBox, reg, SOption(valType)).asValue[SOption[valType.type]])

      case sel @ Select(obj, field, _) if obj.tpe == SBox =>
        (obj.asValue[SBox.type], field) match {
          case (box, SBoxMethods.Value) => eval(mkExtractAmount(box))
          case (box, SBoxMethods.PropositionBytes) => eval(mkExtractScriptBytes(box))
          case (box, SBoxMethods.Id) => eval(mkExtractId(box))
          case (box, SBoxMethods.Bytes) => eval(mkExtractBytes(box))
          case (box, SBoxMethods.BytesWithoutRef) => eval(mkExtractBytesWithNoRef(box))
          case (box, SBoxMethods.CreationInfo) => eval(mkExtractCreationInfo(box))
          case _ => error(s"Invalid access to Box property in $sel: field $field is not found", sel.sourceContext.toOption)
        }

      case Select(tuple, fn, _) if tuple.tpe.isTuple && fn.startsWith("_") =>
        val index = fn.substring(1).toByte
        eval(mkSelectField(tuple.asTuple, index))

      case Select(obj, method, Some(tRes: SNumericType))
            if obj.tpe.isNumType && SNumericTypeMethods.isCastMethod(method) =>
        val numValue = obj.asNumValue
        if (numValue.tpe == tRes)
          eval(numValue)
        else if ((numValue.tpe max tRes) == numValue.tpe)
          eval(mkDowncast(numValue, tRes))
        else
          eval(mkUpcast(numValue, tRes))

      case sigma.ast.Apply(col, Seq(index)) if col.tpe.isCollection =>
        eval(mkByIndex(col.asCollection[SType], index.asValue[SInt.type], None))

      case GetVar(id, optTpe) =>
        val e = stypeToElem(optTpe.elemType)
        ctx.getVar(id)(e)

      case ValUse(valId, _) =>
        env.getOrElse(valId, !!!(s"ValUse $valId not found in environment $env"))

      case Block(binds, res) =>
        var curEnv = env
        for (v @ Val(n, _, b) <- binds) {
          if (curEnv.contains(n))
            error(s"Variable $n already defined ($n = ${curEnv(n)}", v.sourceContext.toOption)
          val bV = buildNode(ctx, curEnv, b)
          curEnv = curEnv + (n -> bV)
        }
        val resV = buildNode(ctx, curEnv, res)
        resV

      case BlockValue(binds, res) =>
        var curEnv = env
        for (v @ ValDef(id, _, b) <- binds) {
          if (curEnv.contains(id))
            error(s"Variable $id already defined ($id = ${curEnv(id)}", v.sourceContext.toOption)
          val bV = buildNode(ctx, curEnv, b)
          curEnv = curEnv + (id -> bV)
        }
        val resV = buildNode(ctx, curEnv, res)
        resV

      case CreateProveDlog(In(_v)) =>
        val v = asRep[GroupElement](_v)
        sigmaDslBuilder.proveDlog(v)

      case CreateProveDHTuple(In(_gv), In(_hv), In(_uv), In(_vv)) =>
        val gv = asRep[GroupElement](_gv)
        val hv = asRep[GroupElement](_hv)
        val uv = asRep[GroupElement](_uv)
        val vv = asRep[GroupElement](_vv)
        sigmaDslBuilder.proveDHTuple(gv, hv, uv, vv)

      case Exponentiate(In(l), In(r)) =>
        val lV = asRep[GroupElement](l)
        val rV = asRep[BigInt](r)
        lV.exp(rV)

      case MultiplyGroup(In(_l), In(_r)) =>
        val l = asRep[GroupElement](_l)
        val r = asRep[GroupElement](_r)
        l.multiply(r)

      case GroupGenerator =>
        sigmaDslBuilder.groupGenerator

      case ByteArrayToBigInt(In(arr)) =>
        val arrV = asRep[Coll[Byte]](arr)
        sigmaDslBuilder.byteArrayToBigInt(arrV)

      case LongToByteArray(In(x)) =>
        val xV = asRep[Long](x)
        sigmaDslBuilder.longToByteArray(xV)

      // opt.get
      case OptionGet(In(opt: ROption[_]@unchecked)) =>
        opt.get

      // opt.isDefined
      case OptionIsDefined(In(opt: ROption[_]@unchecked)) =>
        opt.isDefined

      // opt.getOrElse(default)
      case OptionGetOrElse(In(opt: ROption[a]@unchecked), In(default)) =>
        opt.getOrElse(asRep[a](default))

      // tup._1 or tup._2
      case SelectField(In(tup), fieldIndex) =>
        val eTuple = tup.elem.asInstanceOf[Elem[_]]
        checkTupleType(IR)(eTuple)
        eTuple match {
          case pe: PairElem[a,b] =>
            assert(fieldIndex == 1 || fieldIndex == 2, s"Invalid field index $fieldIndex of the pair $tup: $pe")
            val pair = asRep[(a,b)](tup)
            val res = if (fieldIndex == 1) pair._1 else pair._2
            res
        }

      // (x, y)
      case Tuple(InSeq(Seq(x, y))) =>
        Pair(x, y)

      // xs.exists(predicate) or xs.forall(predicate)
      case node: BooleanTransformer[_] =>
        val tpeIn = node.input.tpe.elemType
        val eIn = stypeToElem(tpeIn)
        val xs = asRep[Coll[Any]](eval(node.input))
        val eAny = xs.elem.asInstanceOf[CollElem[Any,_]].eItem
        assert(eIn == eAny, s"Types should be equal: but $eIn != $eAny")
        val predicate = asRep[Any => SType#WrappedType](eval(node.condition))
        val res = predicate.elem.eRange match {
          case BooleanElement =>
            node match {
              case _: ForAll[_] =>
                xs.forall(asRep[Any => Boolean](predicate))
              case _: Exists[_] =>
                xs.exists(asRep[Any => Boolean](predicate))
            }
          case _: SigmaPropElem[_] =>
            val children = xs.map(asRep[Any => SigmaProp](predicate))
            node match {
              case _: ForAll[_] =>
                sigmaDslBuilder.allZK(children)
              case _: Exists[_] =>
                sigmaDslBuilder.anyZK(children)
            }
        }
        res

      // input.map(mapper)
      case MapCollection(InCollAny(inputV), sfunc) =>
        val mapper = asRep[Any => Any](eval(sfunc))
        inputV.map(mapper)

      // input.fold(zero, (acc, x) => op)
      case Fold(input, zero, sfunc) =>
        val eItem = stypeToElem(input.tpe.elemType)
        val eState = stypeToElem(zero.tpe)
        (eState, eItem) match { case (eState: Elem[s], eItem: Elem[a]) =>
          val inputV = asRep[Coll[a]](eval(input))
          implicit val eA: Elem[a] = inputV.elem.asInstanceOf[CollElem[a,_]].eItem
          assert(eItem == eA, s"Types should be equal: but $eItem != $eA")

          val zeroV = asRep[s](eval(zero))
          implicit val eS: Elem[s] = zeroV.elem
          assert(eState == eS, s"Types should be equal: but $eState != $eS")

          val op = asRep[((s,a)) => s](eval(sfunc))
          val res = inputV.foldLeft(zeroV, op)
          res
        }

      case Slice(InCollAny(inputV), In(from), In(until)) =>
        val fromV = asRep[Int](from)
        val untilV = asRep[Int](until)
        inputV.slice(fromV, untilV)

      case Append(InCollAny(col1), InCollAny(col2)) =>
        col1.append(col2)

      case Filter(input, p) =>
        val inputV = asRep[Coll[Any]](eval(input))
        val pV = asRep[Any => Boolean](eval(p))
        inputV.filter(pV)

      case sigma.ast.Apply(f, Seq(x)) if f.tpe.isFunc =>
        val fV = asRep[Any => Coll[Any]](eval(f))
        val xV = asRep[Any](eval(x))
        Apply(fV, xV, mayInline = false)

      case CalcBlake2b256(In(input)) =>
        val inputV = asRep[Coll[Byte]](input)
        val res = sigmaDslBuilder.blake2b256(inputV)
        res

      case CalcSha256(In(input)) =>
        val inputV = asRep[Coll[Byte]](input)
        val res = sigmaDslBuilder.sha256(inputV)
        res

      case ast.SizeOf(In(xs)) =>
        xs.elem.asInstanceOf[Any] match {
          case _: CollElem[a,_] =>
            val xsV = asRep[Coll[a]](xs)
            xsV.length
          case _: PairElem[_,_] =>
            2: Ref[Int]
        }

      case ByIndex(xs, i, defaultOpt) =>
        val xsV = asRep[Coll[Any]](eval(xs))
        val iV = asRep[Int](eval(i))
        val res = defaultOpt match {
          case Some(defaultValue) =>
            val defaultV = asRep[Any](eval(defaultValue))
            xsV.getOrElse(iV, defaultV)
          case None =>
            xsV(iV)
        }
        res

      case SigmaPropIsProven(p) =>
        val pV = asRep[SigmaProp](eval(p))
        pV.isValid

      case SigmaPropBytes(p) =>
        val pV = asRep[SigmaProp](eval(p))
        pV.propBytes

      case ExtractId(In(box: Ref[Box]@unchecked)) =>
        box.id

      case ExtractBytesWithNoRef(In(box: Ref[Box]@unchecked)) =>
        box.bytesWithoutRef

      case ExtractAmount(In(box)) =>
        val boxV = asRep[Box](box)
        boxV.value

      case ExtractScriptBytes(In(box: Ref[Box]@unchecked)) =>
        box.propositionBytes

      case ExtractBytes(In(box: Ref[Box]@unchecked)) =>
        box.bytes

      case ExtractCreationInfo(In(box: Ref[Box]@unchecked)) =>
        box.creationInfo

      case ExtractRegisterAs(In(box: Ref[Box]@unchecked), regId, optTpe) =>
        val elem = stypeToElem(optTpe.elemType).asInstanceOf[Elem[Any]]
        val i: Ref[Int] = regId.number.toInt
        box.getReg(i)(elem)

      case BoolToSigmaProp(bool) =>
        sigmaDslBuilder.sigmaProp(eval(bool))

      case AtLeast(bound, input) =>
        val inputV = asRep[Coll[SigmaProp]](eval(input))
        if (inputV.length.isConst) {
          val inputCount = valueFromRep(inputV.length)
          if (inputCount > AtLeast.MaxChildrenCount)
            error(s"Expected input elements count should not exceed ${AtLeast.MaxChildrenCount}, actual: $inputCount", node.sourceContext.toOption)
        }
        val boundV = eval(bound)
        sigmaDslBuilder.atLeast(boundV, inputV)

      case op: ArithOp[_] if op.tpe == SBigInt =>
        import OpCodes._
        val xV = asRep[BigInt](eval(op.left))
        val yV = asRep[BigInt](eval(op.right))
        op.opCode match {
          case PlusCode     => xV.add(yV)
          case MinusCode    => xV.subtract(yV)
          case MultiplyCode => xV.multiply(yV)
          case DivisionCode => xV.divide(yV)
          case ModuloCode   => xV.mod(yV)
          case MinCode      => xV.min(yV)
          case MaxCode      => xV.max(yV)
          case code         => error(s"Cannot perform buildNode($op): unknown opCode ${code}", op.sourceContext.toOption)
        }

      case op: ArithOp[_] =>
        val tpe = op.left.tpe
        val et = stypeToElem(tpe)
        val binop = opcodeToEndoBinOp(op.opCode, et)
        val x = eval(op.left)
        val y = eval(op.right)
        ApplyBinOp(binop, x, y)

      case LogicalNot(input) =>
        val inputV = eval(input)
        ApplyUnOp(Not, inputV)

      case OR(input) => input match {
        case ConcreteCollection(items, _) =>
          val values = items.map(eval)
          sigmaDslBuilder.anyOf(colBuilder.fromItems(values: _*))
        case _ =>
          val inputV = asRep[Coll[Boolean]](eval(input))
          sigmaDslBuilder.anyOf(inputV)
      }

      case AND(input) => input match {
        case ConcreteCollection(items, _) =>
          val values = items.map(eval)
          sigmaDslBuilder.allOf(colBuilder.fromItems(values: _*))
        case _ =>
          val inputV = asRep[Coll[Boolean]](eval(input))
          sigmaDslBuilder.allOf(inputV)
      }

      case XorOf(input) => input match {
        case ConcreteCollection(items, _) =>
          val values = items.map(eval)
          sigmaDslBuilder.xorOf(colBuilder.fromItems(values: _*))
        case _ =>
          val inputV = asRep[Coll[Boolean]](eval(input))
          sigmaDslBuilder.xorOf(inputV)
      }

      case BinOr(l, r) =>
        val lV = eval(l)
        val rV = Thunk(eval(r))
        Or.applyLazy(lV, rV)

      case BinAnd(l, r) =>
        val lV = eval(l)
        val rV = Thunk(eval(r))
        And.applyLazy(lV, rV)

      case BinXor(l, r) =>
        val lV = eval(l)
        val rV = eval(r)
        BinaryXorOp.apply(lV, rV)

      case neg: Negation[SNumericType]@unchecked =>
        val et = stypeToElem(neg.input.tpe)
        val op = NumericNegate(elemToExactNumeric(et))(et)
        val x = buildNode(ctx, env, neg.input)
        ApplyUnOp(op, x)

      case SigmaAnd(items) =>
        val itemsV = items.map(item => asRep[SigmaProp](eval(item)))
        sigmaDslBuilder.allZK(colBuilder.fromItems(itemsV: _*))

      case SigmaOr(items) =>
        val itemsV = items.map(item => asRep[SigmaProp](eval(item)))
        sigmaDslBuilder.anyZK(colBuilder.fromItems(itemsV: _*))
        
      case If(c, t, e) =>
        val cV = eval(c)
        val resV = IF (cV) THEN {
          eval(t)
        } ELSE {
          eval(e)
        }
        resV

      case rel: Relation[t, _] =>
        val tpe = rel.left.tpe
        val et = stypeToElem(tpe)
        val binop = opcodeToBinOp(rel.opCode, et)
        val x = eval(rel.left)
        val y = eval(rel.right)
        binop.apply(x, asRep[t#WrappedType](y))

      case sigma.ast.Lambda(_, Seq((n, argTpe)), _, Some(body)) =>
        val eArg = stypeToElem(argTpe).asInstanceOf[Elem[Any]]
        val f = fun(removeIsProven({ x: Ref[Any] =>
          buildNode(ctx, env + (n -> x), body)
        }))(Lazy(eArg))
        f

      case sigma.ast.Lambda(_, Seq((accN, accTpe), (n, tpe)), _, Some(body)) =>
        (stypeToElem(accTpe), stypeToElem(tpe)) match { case (eAcc: Elem[s], eA: Elem[a]) =>
          val eArg = pairElement(eAcc, eA)
          val f = fun { x: Ref[(s, a)] =>
            buildNode(ctx, env + (accN -> x._1) + (n -> x._2), body)
          }(Lazy(eArg))
          f
        }

      case l @ FuncValue(Seq((n, argTpe)), body) =>
        val eArg = stypeToElem(argTpe).asInstanceOf[Elem[Any]]
        val f = fun { x: Ref[Any] =>
          buildNode(ctx, env + (n -> x), body)
        }(Lazy(eArg))
        f

      case ConcreteCollection(InSeq(vs), elemType) =>
        val eAny = stypeToElem(elemType).asInstanceOf[Elem[Any]]
        val values = colBuilder.fromItems(vs: _*)(eAny)
        values

      case ast.Upcast(In(input), tpe) =>
        val elem = stypeToElem(tpe.asNumType)
        upcast(input)(elem)

      case ast.Downcast(In(input), tpe) =>
        val elem = stypeToElem(tpe.asNumType)
        downcast(input)(elem)

      case ByteArrayToLong(In(arr)) =>
        val coll = asRep[Coll[Byte]](arr)
        sigmaDslBuilder.byteArrayToLong(coll)

      case Xor(InCollByte(l), InCollByte(r)) =>
        colBuilder.xor(l, r)

      case SubstConstants(InCollByte(bytes), InCollInt(positions), InCollAny(newValues)) =>
        sigmaDslBuilder.substConstants(bytes, positions, newValues)

      case DecodePoint(InCollByte(bytes)) =>
        sigmaDslBuilder.decodePoint(bytes)

      // fallback rule for MethodCall, should be the last case in the list
      case sigma.ast.MethodCall(obj, method, args, _) =>
        val objV = eval(obj)
        val argsV = args.map(eval)
        (objV, method.objType) match {
          case (xs: RColl[t]@unchecked, SCollectionMethods) => method.name match {
            case SCollectionMethods.IndicesMethod.name =>
              xs.indices
            case SCollectionMethods.PatchMethod.name =>
              val from = asRep[Int](argsV(0))
              val patch = asRep[Coll[t]](argsV(1))
              val replaced = asRep[Int](argsV(2))
              xs.patch(from, patch, replaced)
            case SCollectionMethods.UpdatedMethod.name =>
              val index = asRep[Int](argsV(0))
              val value = asRep[t](argsV(1))
              xs.updated(index, value)
            case SCollectionMethods.AppendMethod.name =>
              val ys = asRep[Coll[t]](argsV(0))
              xs.append(ys)
            case SCollectionMethods.SliceMethod.name =>
              val from = asRep[Int](argsV(0))
              val until = asRep[Int](argsV(1))
              xs.slice(from, until)
            case SCollectionMethods.UpdateManyMethod.name =>
              val indexes = asRep[Coll[Int]](argsV(0))
              val values = asRep[Coll[t]](argsV(1))
              xs.updateMany(indexes, values)
            case SCollectionMethods.IndexOfMethod.name =>
              val elem = asRep[t](argsV(0))
              val from = asRep[Int](argsV(1))
              xs.indexOf(elem, from)
            case SCollectionMethods.ZipMethod.name =>
              val ys = asRep[Coll[Any]](argsV(0))
              xs.zip(ys)
            case SCollectionMethods.FlatMapMethod.name =>
              val f = asRep[Any => Coll[Any]](argsV(0))
              xs.flatMap(f)
            case SCollectionMethods.MapMethod.name =>
              val f = asRep[Any => Any](argsV(0))
              xs.map(f)
            case SCollectionMethods.FilterMethod.name =>
              val p = asRep[Any => Boolean](argsV(0))
              xs.filter(p)
            case SCollectionMethods.ForallMethod.name =>
              val p = asRep[Any => Boolean](argsV(0))
              xs.forall(p)
            case SCollectionMethods.ExistsMethod.name =>
              val p = asRep[Any => Boolean](argsV(0))
              xs.exists(p)
            case SCollectionMethods.FoldMethod.name =>
              val zero = asRep[Any](argsV(0))
              val op = asRep[((Any, Any)) => Any](argsV(1))
              xs.foldLeft(zero, op)
            case SCollectionMethods.GetOrElseMethod.name =>
              val i = asRep[Int](argsV(0))
              val d = asRep[t](argsV(1))
              xs.getOrElse(i, d)
            case _ => throwError
          }
          case (opt: ROption[t]@unchecked, SOptionMethods) => method.name match {
            case SOptionMethods.GetMethod.name =>
              opt.get
            case SOptionMethods.GetOrElseMethod.name =>
              val defaultTh = asRep[t](argsV(0))
              opt.getOrElse(Thunk(defaultTh))
            case SOptionMethods.IsDefinedMethod.name =>
              opt.isDefined
            case SOptionMethods.MapMethod.name =>
              opt.map(asRep[t => Any](argsV(0)))
            case SOptionMethods.FilterMethod.name =>
              opt.filter(asRep[t => Boolean](argsV(0)))
            case _ => throwError
          }
          case (ge: Ref[GroupElement]@unchecked, SGroupElementMethods) => method.name match {
            case SGroupElementMethods.GetEncodedMethod.name =>
              ge.getEncoded
            case SGroupElementMethods.NegateMethod.name =>
              ge.negate
            case SGroupElementMethods.MultiplyMethod.name =>
              val g2 = asRep[GroupElement](argsV(0))
              ge.multiply(g2)
            case SGroupElementMethods.ExponentiateMethod.name =>
              val k = asRep[BigInt](argsV(0))
              ge.exp(k)
            case _ => throwError
          }
          case (box: Ref[Box]@unchecked, SBoxMethods) => method.name match {
            case SBoxMethods.tokensMethod.name =>
              box.tokens
            case _ => throwError
          }
          case (ctx: Ref[Context]@unchecked, SContextMethods) => method.name match {
            case SContextMethods.dataInputsMethod.name =>
              ctx.dataInputs
            case SContextMethods.headersMethod.name =>
              ctx.headers
            case SContextMethods.preHeaderMethod.name =>
              ctx.preHeader
            case SContextMethods.inputsMethod.name =>
              ctx.INPUTS
            case SContextMethods.outputsMethod.name =>
              ctx.OUTPUTS
            case SContextMethods.heightMethod.name =>
              ctx.HEIGHT
            case SContextMethods.selfMethod.name =>
              ctx.SELF
            case SContextMethods.selfBoxIndexMethod.name =>
              ctx.selfBoxIndex
            case SContextMethods.lastBlockUtxoRootHashMethod.name =>
              ctx.LastBlockUtxoRootHash
            case SContextMethods.minerPubKeyMethod.name =>
              ctx.minerPubKey
            case _ => throwError
          }
          case (tree: Ref[AvlTree]@unchecked, SAvlTreeMethods) => method.name match {
            case SAvlTreeMethods.digestMethod.name =>
              tree.digest
            case SAvlTreeMethods.keyLengthMethod.name =>
              tree.keyLength
            case SAvlTreeMethods.valueLengthOptMethod.name =>
              tree.valueLengthOpt
            case SAvlTreeMethods.enabledOperationsMethod.name =>
              tree.enabledOperations
            case SAvlTreeMethods.isInsertAllowedMethod.name =>
              tree.isInsertAllowed
            case SAvlTreeMethods.isRemoveAllowedMethod.name =>
              tree.isRemoveAllowed
            case SAvlTreeMethods.isUpdateAllowedMethod.name =>
              tree.isUpdateAllowed
            case SAvlTreeMethods.updateDigestMethod.name =>
              val digest = asRep[Coll[Byte]](argsV(0))
              tree.updateDigest(digest)
            case SAvlTreeMethods.updateOperationsMethod.name =>
              val operations = asRep[Byte](argsV(0))
              tree.updateOperations(operations)
            case SAvlTreeMethods.getMethod.name =>
              val key = asRep[Coll[Byte]](argsV(0))
              val proof = asRep[Coll[Byte]](argsV(1))
              tree.get(key, proof)
            case SAvlTreeMethods.getManyMethod.name =>
              val keys = asRep[Coll[Coll[Byte]]](argsV(0))
              val proof = asRep[Coll[Byte]](argsV(1))
              tree.getMany(keys, proof)
            case SAvlTreeMethods.containsMethod.name =>
              val key = asRep[Coll[Byte]](argsV(0))
              val proof = asRep[Coll[Byte]](argsV(1))
              tree.contains(key, proof)
            case SAvlTreeMethods.insertMethod.name =>
              val operations = asRep[Coll[(Coll[Byte], Coll[Byte])]](argsV(0))
              val proof = asRep[Coll[Byte]](argsV(1))
              tree.insert(operations, proof)
            case SAvlTreeMethods.removeMethod.name =>
              val operations = asRep[Coll[Coll[Byte]]](argsV(0))
              val proof = asRep[Coll[Byte]](argsV(1))
              tree.remove(operations, proof)
            case SAvlTreeMethods.updateMethod.name =>
              val operations = asRep[Coll[(Coll[Byte], Coll[Byte])]](argsV(0))
              val proof = asRep[Coll[Byte]](argsV(1))
              tree.update(operations, proof)
            case _ => throwError
          }
          case (ph: Ref[PreHeader]@unchecked, SPreHeaderMethods) => method.name match {
            case SPreHeaderMethods.versionMethod.name =>
              ph.version
            case SPreHeaderMethods.parentIdMethod.name =>
              ph.parentId
            case SPreHeaderMethods.timestampMethod.name =>
              ph.timestamp
            case SPreHeaderMethods.nBitsMethod.name =>
              ph.nBits
            case SPreHeaderMethods.heightMethod.name =>
              ph.height
            case SPreHeaderMethods.minerPkMethod.name =>
              ph.minerPk
            case SPreHeaderMethods.votesMethod.name =>
              ph.votes
            case _ => throwError
          }
          case (h: Ref[Header]@unchecked, SHeaderMethods) => method.name match {
            case SHeaderMethods.idMethod.name =>
              h.id
            case SHeaderMethods.versionMethod.name =>
              h.version
            case SHeaderMethods.parentIdMethod.name =>
              h.parentId
            case SHeaderMethods.ADProofsRootMethod.name =>
              h.ADProofsRoot
            case SHeaderMethods.stateRootMethod.name =>
              h.stateRoot
            case SHeaderMethods.transactionsRootMethod.name =>
              h.transactionsRoot
            case SHeaderMethods.timestampMethod.name =>
              h.timestamp
            case SHeaderMethods.nBitsMethod.name =>
              h.nBits
            case SHeaderMethods.heightMethod.name =>
              h.height
            case SHeaderMethods.extensionRootMethod.name =>
              h.extensionRoot
            case SHeaderMethods.minerPkMethod.name =>
              h.minerPk
            case SHeaderMethods.powOnetimePkMethod.name =>
              h.powOnetimePk
            case SHeaderMethods.powNonceMethod.name =>
              h.powNonce
            case SHeaderMethods.powDistanceMethod.name =>
              h.powDistance
            case SHeaderMethods.votesMethod.name =>
              h.votes
            case _ => throwError
          }
          case (g: Ref[SigmaDslBuilder]@unchecked, SGlobalMethods) => method.name match {
            case SGlobalMethods.groupGeneratorMethod.name =>
              g.groupGenerator
            case SGlobalMethods.xorMethod.name =>
              val c1 = asRep[Coll[Byte]](argsV(0))
              val c2 = asRep[Coll[Byte]](argsV(1))
              g.xor(c1, c2)
            case _ => throwError
          }
          case _ => throwError
        }

      case _ =>
        throwError
    }
    val resC = asRep[T#WrappedType](res)
    resC
  }

}<|MERGE_RESOLUTION|>--- conflicted
+++ resolved
@@ -2,16 +2,13 @@
 
 import org.ergoplatform._
 import scalan.MutableLazy
-<<<<<<< HEAD
-import sigma.VersionContext
-=======
 import sigma.{SigmaException, ast}
 import sigma.ast.TypeCodes.LastConstantCode
 import sigma.ast.Value.Typed
 import sigma.ast._
 import sigma.ast.syntax.{SValue, ValueOps}
 import sigma.crypto.EcPointType
->>>>>>> 0216468c
+import sigma.VersionContext
 import sigma.data.ExactIntegral.{ByteIsExactIntegral, IntIsExactIntegral, LongIsExactIntegral, ShortIsExactIntegral}
 import sigma.data.ExactOrdering.{ByteIsExactOrdering, IntIsExactOrdering, LongIsExactOrdering, ShortIsExactOrdering}
 import sigma.data.{CSigmaDslBuilder, ExactIntegral, ExactNumeric, ExactOrdering, Lazy, Nullable}
@@ -500,7 +497,7 @@
         else
           error(s"The type of $obj is expected to be Collection to select 'size' property", obj.sourceContext.toOption)
 
-      case Select(obj, SBoolean.ToByte, _) if obj.tpe.isBoolean && VersionContext.current.isEvolutionActivated =>
+      case Select(obj, SBooleanMethods.ToByte, _) if obj.tpe == SBoolean && VersionContext.current.isV6SoftForkActivated =>
           val bool = eval(obj.asBoolValue)
           bool.toByte
 
