--- conflicted
+++ resolved
@@ -135,12 +135,9 @@
       def xor(l: Ref[Coll[Byte]], r: Ref[Coll[Byte]]): Ref[Coll[Byte]]
       def serialize[T](value: Ref[T]): Ref[Coll[Byte]]
       def fromBigEndianBytes[T](bytes: Ref[Coll[Byte]])(implicit cT: Elem[T]): Ref[T]
-<<<<<<< HEAD
+      def deserializeTo[T](bytes: Ref[Coll[Byte]])(implicit cT: Elem[T]): Ref[T]
       def some[T](value: Ref[T])(implicit cT: Elem[T]): Ref[WOption[T]]
       def none[T]()(implicit cT: Elem[T]): Ref[WOption[T]]
-=======
-      def deserializeTo[T](bytes: Ref[Coll[Byte]])(implicit cT: Elem[T]): Ref[T]
->>>>>>> 904e2096
     };
     trait CostModelCompanion;
     trait BigIntCompanion;
