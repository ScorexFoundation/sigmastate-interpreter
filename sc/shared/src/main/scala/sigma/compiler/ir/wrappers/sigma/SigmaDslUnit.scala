--- conflicted
+++ resolved
@@ -115,11 +115,8 @@
       /** This method will be used in v6.0 to handle CreateAvlTree operation in GraphBuilding */
       def avlTree(operationFlags: Ref[Byte], digest: Ref[Coll[Byte]], keyLength: Ref[Int], valueLengthOpt: Ref[WOption[Int]]): Ref[AvlTree];
       def xor(l: Ref[Coll[Byte]], r: Ref[Coll[Byte]]): Ref[Coll[Byte]]
-<<<<<<< HEAD
+      def serialize[T](value: Ref[T]): Ref[Coll[Byte]]
       def fromBigEndianBytes[T](bytes: Ref[Coll[Byte]])(implicit cT: Elem[T]): Ref[T]
-=======
-      def serialize[T](value: Ref[T]): Ref[Coll[Byte]]
->>>>>>> 43db8df7
     };
     trait CostModelCompanion;
     trait BigIntCompanion;
