package sigma.compiler.ir.wrappers.sigma

import scalan._
  import sigma.compiler.ir.{Base, IRContext}

  /** IR representation of ErgoScript (Sigma) language types and methods. */
  trait SigmaDsl extends Base { self: IRContext =>
    trait BigInt extends Def[BigInt] {
      def add(that: Ref[BigInt]): Ref[BigInt];
      def subtract(that: Ref[BigInt]): Ref[BigInt];
      def multiply(that: Ref[BigInt]): Ref[BigInt];
      def divide(that: Ref[BigInt]): Ref[BigInt];
      def mod(m: Ref[BigInt]): Ref[BigInt];
      def min(that: Ref[BigInt]): Ref[BigInt];
      def max(that: Ref[BigInt]): Ref[BigInt];
    };
    trait GroupElement extends Def[GroupElement] {
      def exp(k: Ref[BigInt]): Ref[GroupElement];
      def multiply(that: Ref[GroupElement]): Ref[GroupElement];
      def negate: Ref[GroupElement];
      def getEncoded: Ref[Coll[Byte]]
    };
    trait SigmaProp extends Def[SigmaProp] {
      def isValid: Ref[Boolean];
      def propBytes: Ref[Coll[Byte]];
      def &&(other: Ref[SigmaProp]): Ref[SigmaProp];
      def ||(other: Ref[SigmaProp]): Ref[SigmaProp];
    };
    trait Box extends Def[Box] {
      def id: Ref[Coll[Byte]];
      def value: Ref[Long];
      def propositionBytes: Ref[Coll[Byte]];
      def bytes: Ref[Coll[Byte]];
      def bytesWithoutRef: Ref[Coll[Byte]];
      def getReg[T](i: Ref[Int])(implicit cT: Elem[T]): Ref[WOption[T]];
      def tokens: Ref[Coll[scala.Tuple2[Coll[Byte], Long]]];
      def creationInfo: Ref[scala.Tuple2[Int, Coll[Byte]]];
    };
    trait AvlTree extends Def[AvlTree] {
      def digest: Ref[Coll[Byte]];
      def enabledOperations: Ref[Byte];
      def keyLength: Ref[Int];
      def valueLengthOpt: Ref[WOption[Int]];
      def isInsertAllowed: Ref[Boolean];
      def isUpdateAllowed: Ref[Boolean];
      def isRemoveAllowed: Ref[Boolean];
      def updateDigest(newDigest: Ref[Coll[Byte]]): Ref[AvlTree];
      def updateOperations(newOperations: Ref[Byte]): Ref[AvlTree];
      def contains(key: Ref[Coll[Byte]], proof: Ref[Coll[Byte]]): Ref[Boolean];
      def get(key: Ref[Coll[Byte]], proof: Ref[Coll[Byte]]): Ref[WOption[Coll[Byte]]];
      def getMany(keys: Ref[Coll[Coll[Byte]]], proof: Ref[Coll[Byte]]): Ref[Coll[WOption[Coll[Byte]]]];
      def insert(operations: Ref[Coll[scala.Tuple2[Coll[Byte], Coll[Byte]]]], proof: Ref[Coll[Byte]]): Ref[WOption[AvlTree]];
      def update(operations: Ref[Coll[scala.Tuple2[Coll[Byte], Coll[Byte]]]], proof: Ref[Coll[Byte]]): Ref[WOption[AvlTree]];
      def remove(operations: Ref[Coll[Coll[Byte]]], proof: Ref[Coll[Byte]]): Ref[WOption[AvlTree]]
    };
    trait PreHeader extends Def[PreHeader] {
      def version: Ref[Byte];
      def parentId: Ref[Coll[Byte]];
      def timestamp: Ref[Long];
      def nBits: Ref[Long];
      def height: Ref[Int];
      def minerPk: Ref[GroupElement];
      def votes: Ref[Coll[Byte]]
    };
    trait Header extends Def[Header] {
      def id: Ref[Coll[Byte]];
      def version: Ref[Byte];
      def parentId: Ref[Coll[Byte]];
      def ADProofsRoot: Ref[Coll[Byte]];
      def stateRoot: Ref[AvlTree];
      def transactionsRoot: Ref[Coll[Byte]];
      def timestamp: Ref[Long];
      def nBits: Ref[Long];
      def height: Ref[Int];
      def extensionRoot: Ref[Coll[Byte]];
      def minerPk: Ref[GroupElement];
      def powOnetimePk: Ref[GroupElement];
      def powNonce: Ref[Coll[Byte]];
      def powDistance: Ref[BigInt];
      def votes: Ref[Coll[Byte]]
      def checkPow: Ref[Boolean]
    };
    trait Context extends Def[Context] {
      def OUTPUTS: Ref[Coll[Box]];
      def INPUTS: Ref[Coll[Box]];
      def dataInputs: Ref[Coll[Box]];
      def HEIGHT: Ref[Int];
      def SELF: Ref[Box];
      def selfBoxIndex: Ref[Int];
      def LastBlockUtxoRootHash: Ref[AvlTree];
      def headers: Ref[Coll[Header]];
      def preHeader: Ref[PreHeader];
      def minerPubKey: Ref[Coll[Byte]];
      def getVar[T](id: Ref[Byte])(implicit cT: Elem[T]): Ref[WOption[T]];
    };
    trait SigmaDslBuilder extends Def[SigmaDslBuilder] {
      def Colls: Ref[CollBuilder];
      def atLeast(bound: Ref[Int], props: Ref[Coll[SigmaProp]]): Ref[SigmaProp];
      def allOf(conditions: Ref[Coll[Boolean]]): Ref[Boolean];
      def allZK(conditions: Ref[Coll[SigmaProp]]): Ref[SigmaProp];
      def anyOf(conditions: Ref[Coll[Boolean]]): Ref[Boolean];
      def anyZK(conditions: Ref[Coll[SigmaProp]]): Ref[SigmaProp];
      def xorOf(conditions: Ref[Coll[Boolean]]): Ref[Boolean];
      def sigmaProp(b: Ref[Boolean]): Ref[SigmaProp];
      def blake2b256(bytes: Ref[Coll[Byte]]): Ref[Coll[Byte]];
      def sha256(bytes: Ref[Coll[Byte]]): Ref[Coll[Byte]];
      def byteArrayToBigInt(bytes: Ref[Coll[Byte]]): Ref[BigInt];
      def longToByteArray(l: Ref[Long]): Ref[Coll[Byte]];
      def byteArrayToLong(bytes: Ref[Coll[Byte]]): Ref[Long];
      def proveDlog(g: Ref[GroupElement]): Ref[SigmaProp];
      def proveDHTuple(g: Ref[GroupElement], h: Ref[GroupElement], u: Ref[GroupElement], v: Ref[GroupElement]): Ref[SigmaProp];
      def groupGenerator: Ref[GroupElement];
      def substConstants[T](scriptBytes: Ref[Coll[Byte]], positions: Ref[Coll[Int]], newValues: Ref[Coll[T]]): Ref[Coll[Byte]];
      def decodePoint(encoded: Ref[Coll[Byte]]): Ref[GroupElement];
      /** This method will be used in v6.0 to handle CreateAvlTree operation in GraphBuilding */
      def avlTree(operationFlags: Ref[Byte], digest: Ref[Coll[Byte]], keyLength: Ref[Int], valueLengthOpt: Ref[WOption[Int]]): Ref[AvlTree];
      def xor(l: Ref[Coll[Byte]], r: Ref[Coll[Byte]]): Ref[Coll[Byte]]
<<<<<<< HEAD
      def encodeNbits(bi: Ref[BigInt]): Ref[Long]
      def decodeNbits(l: Ref[Long]): Ref[BigInt]
=======
      def serialize[T](value: Ref[T]): Ref[Coll[Byte]]
>>>>>>> 43db8df7
    };
    trait CostModelCompanion;
    trait BigIntCompanion;
    trait GroupElementCompanion;
    trait SigmaPropCompanion;
    trait BoxCompanion;
    trait AvlTreeCompanion;
    trait PreHeaderCompanion;
    trait HeaderCompanion;
    trait ContextCompanion;
    trait SigmaContractCompanion;
    trait SigmaDslBuilderCompanion
  }<|MERGE_RESOLUTION|>--- conflicted
+++ resolved
@@ -115,12 +115,9 @@
       /** This method will be used in v6.0 to handle CreateAvlTree operation in GraphBuilding */
       def avlTree(operationFlags: Ref[Byte], digest: Ref[Coll[Byte]], keyLength: Ref[Int], valueLengthOpt: Ref[WOption[Int]]): Ref[AvlTree];
       def xor(l: Ref[Coll[Byte]], r: Ref[Coll[Byte]]): Ref[Coll[Byte]]
-<<<<<<< HEAD
       def encodeNbits(bi: Ref[BigInt]): Ref[Long]
       def decodeNbits(l: Ref[Long]): Ref[BigInt]
-=======
       def serialize[T](value: Ref[T]): Ref[Coll[Byte]]
->>>>>>> 43db8df7
     };
     trait CostModelCompanion;
     trait BigIntCompanion;
