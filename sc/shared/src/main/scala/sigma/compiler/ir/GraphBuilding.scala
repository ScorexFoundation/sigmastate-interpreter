--- conflicted
+++ resolved
@@ -1163,11 +1163,6 @@
               h.votes
             case SHeaderMethods.checkPowMethod.name if VersionContext.current.isV6SoftForkActivated =>
               h.checkPow
-<<<<<<< HEAD
-=======
-            case SHeaderMethods.bytesMethod.name if VersionContext.current.isV6SoftForkActivated =>
-              h.bytes
->>>>>>> d8cc09d3
             case _ => throwError
           }
           case (g: Ref[SigmaDslBuilder]@unchecked, SGlobalMethods) => method.name match {
@@ -1177,16 +1172,13 @@
               val c1 = asRep[Coll[Byte]](argsV(0))
               val c2 = asRep[Coll[Byte]](argsV(1))
               g.xor(c1, c2)
-<<<<<<< HEAD
-            case SGlobalMethods.serializeMethod.name =>
-              val value = asRep[Any](argsV(0))
-              g.serialize(value)
-=======
             case SGlobalMethods.deserializeToMethod.name if VersionContext.current.isV6SoftForkActivated =>
               val c1 = asRep[Coll[Byte]](argsV(0))
               val c2 = stypeToElem(method.stype.tRange.withSubstTypes(typeSubst))
               g.deserializeTo(c1)(c2)
->>>>>>> d8cc09d3
+            case SGlobalMethods.serializeMethod.name =>
+              val value = asRep[Any](argsV(0))
+              g.serialize(value)
             case _ => throwError
           }
           case _ => throwError
