package sigma.compiler.ir

import org.ergoplatform._
import sigma.Evaluation.stypeToRType
import sigma.ast.TypeCodes.LastConstantCode
import sigma.ast.Value.Typed
import sigma.ast.syntax.{SValue, ValueOps}
import sigma.ast._
import sigma.compiler.ir.core.MutableLazy
import sigma.crypto.EcPointType
import sigma.data.ExactIntegral.{ByteIsExactIntegral, IntIsExactIntegral, LongIsExactIntegral, ShortIsExactIntegral}
import sigma.data.ExactOrdering.{ByteIsExactOrdering, IntIsExactOrdering, LongIsExactOrdering, ShortIsExactOrdering}
import sigma.data.{CSigmaDslBuilder, ExactIntegral, ExactNumeric, ExactOrdering, Lazy, Nullable}
import sigma.exceptions.GraphBuildingException
import sigma.serialization.OpCodes
import sigma.util.Extensions.ByteOps
import sigma.{SigmaException, VersionContext, ast}
import sigmastate.interpreter.Interpreter.ScriptEnv

import scala.collection.mutable.ArrayBuffer

/** Perform translation of typed expression given by [[Value]] to a graph in IRContext.
  * Which be than be translated to [[ErgoTree]] by using [[TreeBuilding]].
  *
  * Common Sub-expression Elimination (CSE) optimization is performed which reduces
  * serialized size of the resulting ErgoTree.
  * CSE however means the original structure of source code may not be preserved in the
  * resulting ErgoTree.
  * */
trait GraphBuilding extends Base with DefRewriting { IR: IRContext =>
  import AvlTree._
  import BigInt._
  import Box._
  import Coll._
  import CollBuilder._
  import Context._
  import GroupElement._
  import Header._
  import Liftables._
  import PreHeader._
  import SigmaDslBuilder._
  import SigmaProp._
  import WOption._

  /** Builder used to create ErgoTree nodes. */
  val builder = TransformingSigmaBuilder
  import builder._

  val okMeasureOperationTime: Boolean = false

  this.isInlineThunksOnForce = true  // this required for splitting of cost graph
  this.keepOriginalFunc = false  // original lambda of Lambda node contains invocations of evalNode and we don't want that
  this.useAlphaEquality = false

  /** Whether to save calcF and costF graphs in the file given by ScriptNameProp environment variable */
  var saveGraphsInFile: Boolean = false

  /** Check the tuple type is valid.
    * In v5.x this code is taken from CheckTupleType validation rule which is no longer
    * part of consensus.
    */
  def checkTupleType[Ctx <: IRContext, T](ctx: Ctx)(e: ctx.Elem[_]): Unit = {
    val condition = e match {
      case _: ctx.PairElem[_, _] => true
      case _ => false
    }
    if (!condition) {
      throw new SigmaException(s"Invalid tuple type $e")
    }
  }

  type RColl[T] = Ref[Coll[T]]
  type ROption[T] = Ref[WOption[T]]

  private val CBM      = CollBuilderMethods
  private val SigmaM   = SigmaPropMethods
  private val SDBM     = SigmaDslBuilderMethods

  /** Recognizer of [[SigmaDslBuilder.anyOf]] method call in Graph-IR. This method call
    * represents `anyOf` predefined function.
    */
  object AnyOf {
    def unapply(d: Def[_]): Nullable[(Ref[CollBuilder], Seq[Ref[A]], Elem[A]) forSome {type A}] = d match {
      case SDBM.anyOf(_, xs) =>
        CBM.fromItems.unapply(xs)
      case _ => Nullable.None
    }
  }

  /** Recognizer of [[SigmaDslBuilder.allOf]] method call in Graph-IR. This method call
    * represents `allOf` predefined function.
    */
  object AllOf {
    def unapply(d: Def[_]): Nullable[(Ref[CollBuilder], Seq[Ref[A]], Elem[A]) forSome {type A}] = d match {
      case SDBM.allOf(_, xs) =>
        CBM.fromItems.unapply(xs)
      case _ => Nullable.None
    }
  }

  /** Recognizer of [[SigmaDslBuilder.anyZK]] method call in Graph-IR. This method call
    * represents `anyZK` predefined function.
    */
  object AnyZk {
    def unapply(d: Def[_]): Nullable[(Ref[CollBuilder], Seq[Ref[SigmaProp]], Elem[SigmaProp])] = d match {
      case SDBM.anyZK(_, xs) =>
        CBM.fromItems.unapply(xs).asInstanceOf[Nullable[(Ref[CollBuilder], Seq[Ref[SigmaProp]], Elem[SigmaProp])]]
      case _ => Nullable.None
    }
  }

  /** Recognizer of [[SigmaDslBuilder.allZK]] method call in Graph-IR. This method call
    * represents `allZK` predefined function.
    */
  object AllZk {
    def unapply(d: Def[_]): Nullable[(Ref[CollBuilder], Seq[Ref[SigmaProp]], Elem[SigmaProp])] = d match {
      case SDBM.allZK(_, xs) =>
        CBM.fromItems.unapply(xs).asInstanceOf[Nullable[(Ref[CollBuilder], Seq[Ref[SigmaProp]], Elem[SigmaProp])]]
      case _ => Nullable.None
    }
  }

  /** Pattern match extractor which recognizes `isValid` nodes among items.
    *
    * @param items list of graph nodes which are expected to be of Ref[Boolean] type
    * @return `None` if there is no `isValid` node among items
    *         `Some((bs, ss)) if there are `isValid` nodes where `ss` are `SigmaProp`
    *         arguments of those nodes and `bs` contains all the other nodes.
    */
  object HasSigmas {
    def unapply(items: Seq[Sym]): Option[(Seq[Ref[Boolean]], Seq[Ref[SigmaProp]])] = {
      val bs = ArrayBuffer.empty[Ref[Boolean]]
      val ss = ArrayBuffer.empty[Ref[SigmaProp]]
      for (i <- items) {
        i match {
          case SigmaM.isValid(s) => ss += s
          case b => bs += asRep[Boolean](b)
        }
      }
      assert(items.length == bs.length + ss.length)
      if (ss.isEmpty) None
      else Some((bs.toSeq, ss.toSeq))
    }
  }

  /** For performance reasons the patterns are organized in special (non-declarative) way.
    * Unfortunately, this is less readable, but gives significant performance boost
    * Look at comments to understand the logic of the rules.
    *
    * HOTSPOT: executed for each node of the graph, don't beautify.
    */
  override def rewriteDef[T](d: Def[T]): Ref[_] = {
    // First we match on node type, and then depending on it, we have further branching logic.
    // On each branching level each node type should be matched exactly once,
    // for the rewriting to be sound.
    d match {
      // Rule: ThunkDef(x, Nil).force => x
      case ThunkForce(Def(ThunkDef(root, sch))) if sch.isEmpty => root

      // Rule: l.isValid op Thunk {... root} => (l op TrivialSigma(root)).isValid
      case ApplyBinOpLazy(op, SigmaM.isValid(l), Def(ThunkDef(root, _))) if root.elem == BooleanElement =>
        // don't need new Thunk because sigma logical ops always strict
        val r = asRep[SigmaProp](sigmaDslBuilder.sigmaProp(asRep[Boolean](root)))
        val res = if (op == And)
          l && r
        else
          l || r
        res.isValid

      // Rule: l op Thunk {... prop.isValid} => (TrivialSigma(l) op prop).isValid
      case ApplyBinOpLazy(op, l, Def(ThunkDef(root @ SigmaM.isValid(prop), sch))) if l.elem == BooleanElement =>
        val l1 = asRep[SigmaProp](sigmaDslBuilder.sigmaProp(asRep[Boolean](l)))
        // don't need new Thunk because sigma logical ops always strict
        val res = if (op == And)
          l1 && prop
        else
          l1 || prop
        res.isValid

      case SDBM.Colls(_) => colBuilder
      case SDBM.sigmaProp(_, SigmaM.isValid(p)) => p
      case SigmaM.isValid(SDBM.sigmaProp(_, bool)) => bool

      case AllOf(b, HasSigmas(bools, sigmas), _) =>
        val zkAll = sigmaDslBuilder.allZK(b.fromItems(sigmas:_*))
        if (bools.isEmpty)
          zkAll.isValid
        else
          (sigmaDslBuilder.sigmaProp(sigmaDslBuilder.allOf(b.fromItems(bools:_*))) && zkAll).isValid

      case AnyOf(b, HasSigmas(bs, ss), _) =>
        val zkAny = sigmaDslBuilder.anyZK(b.fromItems(ss:_*))
        if (bs.isEmpty)
          zkAny.isValid
        else
          (sigmaDslBuilder.sigmaProp(sigmaDslBuilder.anyOf(b.fromItems(bs:_*))) || zkAny).isValid

      case AllOf(_,items,_) if items.length == 1 => items(0)
      case AnyOf(_,items,_) if items.length == 1 => items(0)
      case AllZk(_,items,_) if items.length == 1 => items(0)
      case AnyZk(_,items,_) if items.length == 1 => items(0)

      case _ =>
        if (currentPass.config.constantPropagation) {
          // additional constant propagation rules (see other similar cases)
          d match {
            case AnyOf(_,items,_) if (items.forall(_.isConst)) =>
              val bs = items.map { case Def(Const(b: Boolean)) => b }
              toRep(bs.exists(_ == true))
            case AllOf(_,items,_) if (items.forall(_.isConst)) =>
              val bs = items.map { case Def(Const(b: Boolean)) => b }
              toRep(bs.forall(_ == true))
            case _ =>
              super.rewriteDef(d)
          }
        }
        else
          super.rewriteDef(d)
    }
  }

  /** Lazy values, which are immutable, but can be reset, so that the next time they are accessed
    * the expression is re-evaluated. Each value should be reset in onReset() method. */
  private val _sigmaDslBuilder: LazyRep[SigmaDslBuilder] = MutableLazy(variable[SigmaDslBuilder])
  @inline def sigmaDslBuilder: Ref[SigmaDslBuilder] = _sigmaDslBuilder.value

  private val _colBuilder: LazyRep[CollBuilder] = MutableLazy(variable[CollBuilder])
  @inline def colBuilder: Ref[CollBuilder] = _colBuilder.value

  protected override def onReset(): Unit = {
    super.onReset()
    // WARNING: every lazy value should be listed here, otherwise bevavior after resetContext is undefined and may throw.
    Array(_sigmaDslBuilder, _colBuilder)
      .foreach(_.reset())
  }

  /** If `f` returns `isValid` graph node, then it is filtered out. */
  def removeIsProven[T,R](f: Ref[T] => Ref[R]): Ref[T] => Ref[R] = { x: Ref[T] =>
    val y = f(x);
    val res = y match {
      case SigmaPropMethods.isValid(p) => p
      case v => v
    }
    asRep[R](res)
  }

  /** Translates SType descriptor to Elem descriptor used in graph IR.
    * Should be inverse to `elemToSType`. */
  def stypeToElem[T <: SType](t: T): Elem[T#WrappedType] = (t match {
    case SBoolean => BooleanElement
    case SByte => ByteElement
    case SShort => ShortElement
    case SInt => IntElement
    case SLong => LongElement
    case SString => StringElement
    case SAny => AnyElement
    case SBigInt => bigIntElement
    case SBox => boxElement
    case SContext => contextElement
    case SGlobal => sigmaDslBuilderElement
    case SHeader => headerElement
    case SPreHeader => preHeaderElement
    case SGroupElement => groupElementElement
    case SAvlTree => avlTreeElement
    case SSigmaProp => sigmaPropElement
    case STuple(Seq(a, b)) => pairElement(stypeToElem(a), stypeToElem(b))
    case c: SCollectionType[a] => collElement(stypeToElem(c.elemType))
    case o: SOption[a] => wOptionElement(stypeToElem(o.elemType))
    case SFunc(Seq(tpeArg), tpeRange, Nil) => funcElement(stypeToElem(tpeArg), stypeToElem(tpeRange))
    case _ => error(s"Don't know how to convert SType $t to Elem")
  }).asInstanceOf[Elem[T#WrappedType]]

  /** Translates Elem descriptor to SType descriptor used in ErgoTree.
    * Should be inverse to `stypeToElem`. */
  def elemToSType[T](e: Elem[T]): SType = e match {
    case BooleanElement => SBoolean
    case ByteElement => SByte
    case ShortElement => SShort
    case IntElement => SInt
    case LongElement => SLong
    case StringElement => SString
    case AnyElement => SAny
    case _: BigIntElem[_] => SBigInt
    case _: GroupElementElem[_] => SGroupElement
    case _: AvlTreeElem[_] => SAvlTree
    case oe: WOptionElem[_, _] => SOption(elemToSType(oe.eItem))
    case _: BoxElem[_] => SBox
    case _: ContextElem[_] => SContext
    case _: SigmaDslBuilderElem[_] => SGlobal
    case _: HeaderElem[_] => SHeader
    case _: PreHeaderElem[_] => SPreHeader
    case _: SigmaPropElem[_] => SSigmaProp
    case ce: CollElem[_, _] => SCollection(elemToSType(ce.eItem))
    case fe: FuncElem[_, _] => SFunc(elemToSType(fe.eDom), elemToSType(fe.eRange))
    case pe: PairElem[_, _] => STuple(elemToSType(pe.eFst), elemToSType(pe.eSnd))
    case _ => error(s"Don't know how to convert Elem $e to SType")
  }

  /** Translates Elem to the corresponding Liftable instance.
    * @param eWT type descriptor
    */
  def liftableFromElem[WT](eWT: Elem[WT]): Liftable[_,WT] = (eWT match {
    case BooleanElement => BooleanIsLiftable
    case ByteElement => ByteIsLiftable
    case ShortElement => ShortIsLiftable
    case IntElement => IntIsLiftable
    case LongElement => LongIsLiftable
    case StringElement => StringIsLiftable
    case UnitElement => UnitIsLiftable
    case _: BigIntElem[_] => LiftableBigInt
    case _: GroupElementElem[_] => LiftableGroupElement
    case ce: CollElem[t,_] =>
      implicit val lt = liftableFromElem[t](ce.eItem)
      liftableColl(lt)
    case pe: PairElem[a,b] =>
      implicit val la = liftableFromElem[a](pe.eFst)
      implicit val lb = liftableFromElem[b](pe.eSnd)
      PairIsLiftable(la, lb)
    case pe: FuncElem[a,b] =>
      implicit val la = liftableFromElem[a](pe.eDom)
      implicit val lb = liftableFromElem[b](pe.eRange)
      FuncIsLiftable(la, lb)
  }).asInstanceOf[Liftable[_,WT]]

  import sigma.data.NumericOps._
  private lazy val elemToExactNumericMap = Map[Elem[_], ExactNumeric[_]](
    (ByteElement, ByteIsExactIntegral),
    (ShortElement, ShortIsExactIntegral),
    (IntElement, IntIsExactIntegral),
    (LongElement, LongIsExactIntegral),
    (bigIntElement, BigIntIsExactIntegral)
  )
  private lazy val elemToExactIntegralMap = Map[Elem[_], ExactIntegral[_]](
    (ByteElement,   ByteIsExactIntegral),
    (ShortElement,  ShortIsExactIntegral),
    (IntElement,    IntIsExactIntegral),
    (LongElement,   LongIsExactIntegral)
  )
  protected lazy val elemToExactOrderingMap = Map[Elem[_], ExactOrdering[_]](
    (ByteElement,   ByteIsExactOrdering),
    (ShortElement,  ShortIsExactOrdering),
    (IntElement,    IntIsExactOrdering),
    (LongElement,   LongIsExactOrdering),
    (bigIntElement, BigIntIsExactOrdering)
  )

  /** @return [[ExactNumeric]] instance for the given type */
  def elemToExactNumeric [T](e: Elem[T]): ExactNumeric[T]  = elemToExactNumericMap(e).asInstanceOf[ExactNumeric[T]]

  /** @return [[ExactIntegral]] instance for the given type */
  def elemToExactIntegral[T](e: Elem[T]): ExactIntegral[T] = elemToExactIntegralMap(e).asInstanceOf[ExactIntegral[T]]

  /** @return [[ExactOrdering]] instance for the given type */
  def elemToExactOrdering[T](e: Elem[T]): ExactOrdering[T] = elemToExactOrderingMap(e).asInstanceOf[ExactOrdering[T]]

  /** @return binary operation for the given opCode and type */
  def opcodeToEndoBinOp[T](opCode: Byte, eT: Elem[T]): EndoBinOp[T] = opCode match {
    case OpCodes.PlusCode => NumericPlus(elemToExactNumeric(eT))(eT)
    case OpCodes.MinusCode => NumericMinus(elemToExactNumeric(eT))(eT)
    case OpCodes.MultiplyCode => NumericTimes(elemToExactNumeric(eT))(eT)
    case OpCodes.DivisionCode => IntegralDivide(elemToExactIntegral(eT))(eT)
    case OpCodes.ModuloCode => IntegralMod(elemToExactIntegral(eT))(eT)
    case OpCodes.MinCode => OrderingMin(elemToExactOrdering(eT))(eT)
    case OpCodes.MaxCode => OrderingMax(elemToExactOrdering(eT))(eT)
    case _ => error(s"Cannot find EndoBinOp for opcode $opCode")
  }

  /** @return binary operation for the given opCode and type */
  def opcodeToBinOp[A](opCode: Byte, eA: Elem[A]): BinOp[A,_] = opCode match {
    case OpCodes.EqCode  => Equals[A]()(eA)
    case OpCodes.NeqCode => NotEquals[A]()(eA)
    case OpCodes.GtCode  => OrderingGT[A](elemToExactOrdering(eA))
    case OpCodes.LtCode  => OrderingLT[A](elemToExactOrdering(eA))
    case OpCodes.GeCode  => OrderingGTEQ[A](elemToExactOrdering(eA))
    case OpCodes.LeCode  => OrderingLTEQ[A](elemToExactOrdering(eA))
    case _ => error(s"Cannot find BinOp for opcode newOpCode(${opCode.toUByte - LastConstantCode}) and type $eA")
  }

  protected implicit def groupElementToECPoint(g: sigma.GroupElement): EcPointType = CSigmaDslBuilder.toECPoint(g).asInstanceOf[EcPointType]

  def error(msg: String) = throw new GraphBuildingException(msg, None)
  def error(msg: String, srcCtx: Option[SourceContext]) = throw new GraphBuildingException(msg, srcCtx)

  /** Graph node to represent a placeholder of a constant in ErgoTree.
    * @param id Zero based index in ErgoTree.constants array.
    * @param resultType type descriptor of the constant value.
    */
  case class ConstantPlaceholder[T](id: Int, resultType: Elem[T]) extends Def[T]

  /** Smart constructor method for [[ConstantPlaceholder]], should be used instead of the
    * class constructor.
    */
  @inline def constantPlaceholder[T](id: Int, eT: Elem[T]): Ref[T] = ConstantPlaceholder(id, eT)


  /** Translates the given typed expression to IR graph representing a function from
    * Context to some type T.
    * @param env contains values for each named constant used
    */
  def buildGraph[T](env: ScriptEnv, typed: SValue): Ref[Context => T] = {
    val envVals = env.map { case (name, v) => (name: Any, builder.liftAny(v).get) }
    fun(removeIsProven({ ctxC: Ref[Context] =>
      val env = envVals.map { case (k, v) => k -> buildNode(ctxC, Map.empty, v) }.toMap
      val res = asRep[T](buildNode(ctxC, env, typed))
      res
    }))
  }

  /** Type of the mapping between variable names (see Ident) or definition ids (see
    * ValDef) and graph nodes. Thus, the key is either String or Int.
    * Used in `buildNode` method.
    */
  protected type CompilingEnv = Map[Any, Ref[_]]

  /** Builds IR graph for the given ErgoTree expression `node`.
    *
    * @param ctx  reference to a graph node that represents Context value passed to script interpreter
    * @param env  compilation environment which resolves variables to graph nodes
    * @param node ErgoTree expression to be translated to graph
    * @return reference to the graph node which represents `node` expression as part of in
    *         the IR graph data structure
    */
  protected def buildNode[T <: SType](ctx: Ref[Context], env: CompilingEnv, node: Value[T]): Ref[T#WrappedType] = {
    def eval[T <: SType](node: Value[T]): Ref[T#WrappedType] = buildNode(ctx, env, node)
    object In { def unapply(v: SValue): Nullable[Ref[Any]] = Nullable(asRep[Any](buildNode(ctx, env, v))) }
    class InColl[T: Elem] {
      def unapply(v: SValue): Nullable[Ref[Coll[T]]] = {
        val res = asRep[Coll[T]](buildNode(ctx, env, v))
        Nullable(res)
      }
    }
    val InCollByte = new InColl[Byte]; val InCollAny = new InColl[Any]()(AnyElement); val InCollInt = new InColl[Int]

    object InSeq { def unapply(items: Seq[SValue]): Nullable[Seq[Ref[Any]]] = {
      val res = items.map { x: SValue =>
        val r = eval(x)
        asRep[Any](r)
      }
      Nullable(res)
    }}
    def throwError(clue: String = "") =
      error((if (clue.nonEmpty) clue + ": " else "") + s"Don't know how to buildNode($node)", node.sourceContext.toOption)

    val res: Ref[Any] = node match {
      case Constant(v, tpe) => v match {
        case p: SSigmaProp =>
          assert(tpe == SSigmaProp)
          val resV = liftConst(p)
          resV
        case bi: SBigInt =>
          assert(tpe == SBigInt)
          val resV = liftConst(bi)
          resV
        case p: SGroupElement =>
          assert(tpe == SGroupElement)
          val resV = liftConst(p)
          resV
        case coll: SColl[a] =>
          val tpeA = tpe.asCollection[SType].elemType
          stypeToElem(tpeA) match {
            case eWA: Elem[wa] =>
              implicit val l = liftableFromElem[wa](eWA).asInstanceOf[Liftable[a, wa]]
              val resVals = liftConst[SColl[a], Coll[wa]](coll)
              resVals
          }
        case box: SBox =>
          val boxV = liftConst(box)
          boxV
        case tree: sigma.AvlTree =>
          val treeV = liftConst(tree)
          treeV
        case s: String =>
          val resV = toRep(s)(stypeToElem(tpe).asInstanceOf[Elem[String]])
          resV
        case _ =>
          val e = stypeToElem(tpe)
          val resV = toRep(v)(e)
          resV
      }
      case sigma.ast.ConstantPlaceholder(id, tpe) =>
        constantPlaceholder(id, stypeToElem(tpe))
      case sigma.ast.Context => ctx
      case Global => sigmaDslBuilder
      case Height => ctx.HEIGHT
      case Inputs => ctx.INPUTS
      case Outputs => ctx.OUTPUTS
      case Self => ctx.SELF
      case LastBlockUtxoRootHash => ctx.LastBlockUtxoRootHash
      case MinerPubkey => ctx.minerPubKey

      case Ident(n, _) =>
        env.getOrElse(n, !!!(s"Variable $n not found in environment $env"))

      case ast.Upcast(Constant(value, _), toTpe: SNumericType) =>
        eval(mkConstant(toTpe.upcast(value.asInstanceOf[AnyVal]), toTpe))

      case ast.Downcast(Constant(value, _), toTpe: SNumericType) =>
        eval(mkConstant(toTpe.downcast(value.asInstanceOf[AnyVal]), toTpe))

      // Rule: col.size --> SizeOf(col)
      case Select(obj, "size", _) =>
        if (obj.tpe.isCollectionLike)
          eval(mkSizeOf(obj.asValue[SCollection[SType]]))
        else
          error(s"The type of $obj is expected to be Collection to select 'size' property", obj.sourceContext.toOption)

      // Rule: proof.isProven --> IsValid(proof)
      case Select(p, SSigmaPropMethods.IsProven, _) if p.tpe == SSigmaProp =>
        eval(SigmaPropIsProven(p.asSigmaProp))

      // Rule: prop.propBytes --> SigmaProofBytes(prop)
      case Select(p, SSigmaPropMethods.PropBytes, _) if p.tpe == SSigmaProp =>
        eval(SigmaPropBytes(p.asSigmaProp))

      // box.R$i[valType] =>
      case sel @ Select(Typed(box, SBox), regName, Some(SOption(valType))) if regName.startsWith("R") =>
        val reg = ErgoBox.registerByName.getOrElse(regName,
          error(s"Invalid register name $regName in expression $sel", sel.sourceContext.toOption))
        eval(mkExtractRegisterAs(box.asBox, reg, SOption(valType)).asValue[SOption[valType.type]])

      case sel @ Select(obj, field, _) if obj.tpe == SBox =>
        (obj.asValue[SBox.type], field) match {
          case (box, SBoxMethods.Value) => eval(mkExtractAmount(box))
          case (box, SBoxMethods.PropositionBytes) => eval(mkExtractScriptBytes(box))
          case (box, SBoxMethods.Id) => eval(mkExtractId(box))
          case (box, SBoxMethods.Bytes) => eval(mkExtractBytes(box))
          case (box, SBoxMethods.BytesWithoutRef) => eval(mkExtractBytesWithNoRef(box))
          case (box, SBoxMethods.CreationInfo) => eval(mkExtractCreationInfo(box))
          case _ => error(s"Invalid access to Box property in $sel: field $field is not found", sel.sourceContext.toOption)
        }

      case Select(tuple, fn, _) if tuple.tpe.isTuple && fn.startsWith("_") =>
        val index = fn.substring(1).toByte
        eval(mkSelectField(tuple.asTuple, index))

      case Select(obj, method, Some(tRes: SNumericType))
            if obj.tpe.isNumType && SNumericTypeMethods.isCastMethod(method) =>
        val numValue = obj.asNumValue
        if (numValue.tpe == tRes)
          eval(numValue)
        else if ((numValue.tpe max tRes) == numValue.tpe)
          eval(mkDowncast(numValue, tRes))
        else
          eval(mkUpcast(numValue, tRes))

      case sigma.ast.Apply(col, Seq(index)) if col.tpe.isCollection =>
        eval(mkByIndex(col.asCollection[SType], index.asValue[SInt.type], None))

      case GetVar(id, optTpe) =>
        val e = stypeToElem(optTpe.elemType)
        ctx.getVar(id)(e)

      case ValUse(valId, _) =>
        env.getOrElse(valId, !!!(s"ValUse $valId not found in environment $env"))

      case Block(binds, res) =>
        var curEnv = env
        for (v @ Val(n, _, b) <- binds) {
          if (curEnv.contains(n))
            error(s"Variable $n already defined ($n = ${curEnv(n)}", v.sourceContext.toOption)
          val bV = buildNode(ctx, curEnv, b)
          curEnv = curEnv + (n -> bV)
        }
        val resV = buildNode(ctx, curEnv, res)
        resV

      case BlockValue(binds, res) =>
        var curEnv = env
        for (v @ ValDef(id, _, b) <- binds) {
          if (curEnv.contains(id))
            error(s"Variable $id already defined ($id = ${curEnv(id)}", v.sourceContext.toOption)
          val bV = buildNode(ctx, curEnv, b)
          curEnv = curEnv + (id -> bV)
        }
        val resV = buildNode(ctx, curEnv, res)
        resV

      case CreateProveDlog(In(_v)) =>
        val v = asRep[GroupElement](_v)
        sigmaDslBuilder.proveDlog(v)

      case CreateProveDHTuple(In(_gv), In(_hv), In(_uv), In(_vv)) =>
        val gv = asRep[GroupElement](_gv)
        val hv = asRep[GroupElement](_hv)
        val uv = asRep[GroupElement](_uv)
        val vv = asRep[GroupElement](_vv)
        sigmaDslBuilder.proveDHTuple(gv, hv, uv, vv)

      case Exponentiate(In(l), In(r)) =>
        val lV = asRep[GroupElement](l)
        val rV = asRep[BigInt](r)
        lV.exp(rV)

      case MultiplyGroup(In(_l), In(_r)) =>
        val l = asRep[GroupElement](_l)
        val r = asRep[GroupElement](_r)
        l.multiply(r)

      case GroupGenerator =>
        sigmaDslBuilder.groupGenerator

      case ByteArrayToBigInt(In(arr)) =>
        val arrV = asRep[Coll[Byte]](arr)
        sigmaDslBuilder.byteArrayToBigInt(arrV)

      case LongToByteArray(In(x)) =>
        val xV = asRep[Long](x)
        sigmaDslBuilder.longToByteArray(xV)

      // opt.get
      case OptionGet(In(opt: ROption[_]@unchecked)) =>
        opt.get

      // opt.isDefined
      case OptionIsDefined(In(opt: ROption[_]@unchecked)) =>
        opt.isDefined

      // opt.getOrElse(default)
      case OptionGetOrElse(In(opt: ROption[a]@unchecked), In(default)) =>
        opt.getOrElse(asRep[a](default))

      // tup._1 or tup._2
      case SelectField(In(tup), fieldIndex) =>
        val eTuple = tup.elem.asInstanceOf[Elem[_]]
        checkTupleType(IR)(eTuple)
        eTuple match {
          case pe: PairElem[a,b] =>
            assert(fieldIndex == 1 || fieldIndex == 2, s"Invalid field index $fieldIndex of the pair $tup: $pe")
            val pair = asRep[(a,b)](tup)
            val res = if (fieldIndex == 1) pair._1 else pair._2
            res
        }

      // (x, y)
      case Tuple(InSeq(Seq(x, y))) =>
        Pair(x, y)

      // xs.exists(predicate) or xs.forall(predicate)
      case node: BooleanTransformer[_] =>
        val tpeIn = node.input.tpe.elemType
        val eIn = stypeToElem(tpeIn)
        val xs = asRep[Coll[Any]](eval(node.input))
        val eAny = xs.elem.asInstanceOf[CollElem[Any,_]].eItem
        assert(eIn == eAny, s"Types should be equal: but $eIn != $eAny")
        val predicate = asRep[Any => SType#WrappedType](eval(node.condition))
        val res = predicate.elem.eRange match {
          case BooleanElement =>
            node match {
              case _: ForAll[_] =>
                xs.forall(asRep[Any => Boolean](predicate))
              case _: Exists[_] =>
                xs.exists(asRep[Any => Boolean](predicate))
            }
          case _: SigmaPropElem[_] =>
            val children = xs.map(asRep[Any => SigmaProp](predicate))
            node match {
              case _: ForAll[_] =>
                sigmaDslBuilder.allZK(children)
              case _: Exists[_] =>
                sigmaDslBuilder.anyZK(children)
            }
        }
        res

      // input.map(mapper)
      case MapCollection(InCollAny(inputV), sfunc) =>
        val mapper = asRep[Any => Any](eval(sfunc))
        inputV.map(mapper)

      // input.fold(zero, (acc, x) => op)
      case Fold(input, zero, sfunc) =>
        val eItem = stypeToElem(input.tpe.elemType)
        val eState = stypeToElem(zero.tpe)
        (eState, eItem) match { case (eState: Elem[s], eItem: Elem[a]) =>
          val inputV = asRep[Coll[a]](eval(input))
          implicit val eA: Elem[a] = inputV.elem.asInstanceOf[CollElem[a,_]].eItem
          assert(eItem == eA, s"Types should be equal: but $eItem != $eA")

          val zeroV = asRep[s](eval(zero))
          implicit val eS: Elem[s] = zeroV.elem
          assert(eState == eS, s"Types should be equal: but $eState != $eS")

          val op = asRep[((s,a)) => s](eval(sfunc))
          val res = inputV.foldLeft(zeroV, op)
          res
        }

      case Slice(InCollAny(inputV), In(from), In(until)) =>
        val fromV = asRep[Int](from)
        val untilV = asRep[Int](until)
        inputV.slice(fromV, untilV)

      case Append(InCollAny(col1), InCollAny(col2)) =>
        col1.append(col2)

      case Filter(input, p) =>
        val inputV = asRep[Coll[Any]](eval(input))
        val pV = asRep[Any => Boolean](eval(p))
        inputV.filter(pV)

      case sigma.ast.Apply(f, Seq(x)) if f.tpe.isFunc =>
        val fV = asRep[Any => Coll[Any]](eval(f))
        val xV = asRep[Any](eval(x))
        Apply(fV, xV, mayInline = false)

      case CalcBlake2b256(In(input)) =>
        val inputV = asRep[Coll[Byte]](input)
        val res = sigmaDslBuilder.blake2b256(inputV)
        res

      case CalcSha256(In(input)) =>
        val inputV = asRep[Coll[Byte]](input)
        val res = sigmaDslBuilder.sha256(inputV)
        res

      case ast.SizeOf(In(xs)) =>
        xs.elem.asInstanceOf[Any] match {
          case _: CollElem[a,_] =>
            val xsV = asRep[Coll[a]](xs)
            xsV.length
          case _: PairElem[_,_] =>
            2: Ref[Int]
        }

      case ByIndex(xs, i, defaultOpt) =>
        val xsV = asRep[Coll[Any]](eval(xs))
        val iV = asRep[Int](eval(i))
        val res = defaultOpt match {
          case Some(defaultValue) =>
            val defaultV = asRep[Any](eval(defaultValue))
            xsV.getOrElse(iV, defaultV)
          case None =>
            xsV(iV)
        }
        res

      case SigmaPropIsProven(p) =>
        val pV = asRep[SigmaProp](eval(p))
        pV.isValid

      case SigmaPropBytes(p) =>
        val pV = asRep[SigmaProp](eval(p))
        pV.propBytes

      case ExtractId(In(box: Ref[Box]@unchecked)) =>
        box.id

      case ExtractBytesWithNoRef(In(box: Ref[Box]@unchecked)) =>
        box.bytesWithoutRef

      case ExtractAmount(In(box)) =>
        val boxV = asRep[Box](box)
        boxV.value

      case ExtractScriptBytes(In(box: Ref[Box]@unchecked)) =>
        box.propositionBytes

      case ExtractBytes(In(box: Ref[Box]@unchecked)) =>
        box.bytes

      case ExtractCreationInfo(In(box: Ref[Box]@unchecked)) =>
        box.creationInfo

      case ExtractRegisterAs(In(box: Ref[Box]@unchecked), regId, optTpe) =>
        val elem = stypeToElem(optTpe.elemType).asInstanceOf[Elem[Any]]
        val i: Ref[Int] = regId.number.toInt
        box.getReg(i)(elem)

      case BoolToSigmaProp(bool) =>
        sigmaDslBuilder.sigmaProp(eval(bool))

      case AtLeast(bound, input) =>
        val inputV = asRep[Coll[SigmaProp]](eval(input))
        if (inputV.length.isConst) {
          val inputCount = valueFromRep(inputV.length)
          if (inputCount > AtLeast.MaxChildrenCount)
            error(s"Expected input elements count should not exceed ${AtLeast.MaxChildrenCount}, actual: $inputCount", node.sourceContext.toOption)
        }
        val boundV = eval(bound)
        sigmaDslBuilder.atLeast(boundV, inputV)

      case op: ArithOp[_] if op.tpe == SBigInt =>
        import OpCodes._
        val xV = asRep[BigInt](eval(op.left))
        val yV = asRep[BigInt](eval(op.right))
        op.opCode match {
          case PlusCode     => xV.add(yV)
          case MinusCode    => xV.subtract(yV)
          case MultiplyCode => xV.multiply(yV)
          case DivisionCode => xV.divide(yV)
          case ModuloCode   => xV.mod(yV)
          case MinCode      => xV.min(yV)
          case MaxCode      => xV.max(yV)
          case code         => error(s"Cannot perform buildNode($op): unknown opCode ${code}", op.sourceContext.toOption)
        }

      case op: ArithOp[_] =>
        val tpe = op.left.tpe
        val et = stypeToElem(tpe)
        val binop = opcodeToEndoBinOp(op.opCode, et)
        val x = eval(op.left)
        val y = eval(op.right)
        ApplyBinOp(binop, x, y)

      case LogicalNot(input) =>
        val inputV = eval(input)
        ApplyUnOp(Not, inputV)

      case OR(input) => input match {
        case ConcreteCollection(items, _) =>
          val values = items.map(eval)
          sigmaDslBuilder.anyOf(colBuilder.fromItems(values: _*))
        case _ =>
          val inputV = asRep[Coll[Boolean]](eval(input))
          sigmaDslBuilder.anyOf(inputV)
      }

      case AND(input) => input match {
        case ConcreteCollection(items, _) =>
          val values = items.map(eval)
          sigmaDslBuilder.allOf(colBuilder.fromItems(values: _*))
        case _ =>
          val inputV = asRep[Coll[Boolean]](eval(input))
          sigmaDslBuilder.allOf(inputV)
      }

      case XorOf(input) => input match {
        case ConcreteCollection(items, _) =>
          val values = items.map(eval)
          sigmaDslBuilder.xorOf(colBuilder.fromItems(values: _*))
        case _ =>
          val inputV = asRep[Coll[Boolean]](eval(input))
          sigmaDslBuilder.xorOf(inputV)
      }

      case BinOr(l, r) =>
        val lV = eval(l)
        val rV = Thunk(eval(r))
        Or.applyLazy(lV, rV)

      case BinAnd(l, r) =>
        val lV = eval(l)
        val rV = Thunk(eval(r))
        And.applyLazy(lV, rV)

      case BinXor(l, r) =>
        val lV = eval(l)
        val rV = eval(r)
        BinaryXorOp.apply(lV, rV)

      case neg: Negation[SNumericType]@unchecked =>
        val et = stypeToElem(neg.input.tpe)
        val op = NumericNegate(elemToExactNumeric(et))(et)
        val x = buildNode(ctx, env, neg.input)
        ApplyUnOp(op, x)

      case SigmaAnd(items) =>
        val itemsV = items.map(item => asRep[SigmaProp](eval(item)))
        sigmaDslBuilder.allZK(colBuilder.fromItems(itemsV: _*))

      case SigmaOr(items) =>
        val itemsV = items.map(item => asRep[SigmaProp](eval(item)))
        sigmaDslBuilder.anyZK(colBuilder.fromItems(itemsV: _*))
        
      case If(c, t, e) =>
        val cV = eval(c)
        val resV = IF (cV) THEN {
          eval(t)
        } ELSE {
          eval(e)
        }
        resV

      case rel: Relation[t, _] =>
        val tpe = rel.left.tpe
        val et = stypeToElem(tpe)
        val binop = opcodeToBinOp(rel.opCode, et)
        val x = eval(rel.left)
        val y = eval(rel.right)
        binop.apply(x, asRep[t#WrappedType](y))

      case sigma.ast.Lambda(_, Seq((n, argTpe)), _, Some(body)) =>
        val eArg = stypeToElem(argTpe).asInstanceOf[Elem[Any]]
        val f = fun(removeIsProven({ x: Ref[Any] =>
          buildNode(ctx, env + (n -> x), body)
        }))(Lazy(eArg))
        f

      case sigma.ast.Lambda(_, Seq((accN, accTpe), (n, tpe)), _, Some(body)) =>
        (stypeToElem(accTpe), stypeToElem(tpe)) match { case (eAcc: Elem[s], eA: Elem[a]) =>
          val eArg = pairElement(eAcc, eA)
          val f = fun { x: Ref[(s, a)] =>
            buildNode(ctx, env + (accN -> x._1) + (n -> x._2), body)
          }(Lazy(eArg))
          f
        }

      case FuncValue(Seq((n, argTpe)), body) =>
        val eArg = stypeToElem(argTpe).asInstanceOf[Elem[Any]]
        val f = fun { x: Ref[Any] =>
          buildNode(ctx, env + (n -> x), body)
        }(Lazy(eArg))
        f

      case ConcreteCollection(InSeq(vs), elemType) =>
        val eAny = stypeToElem(elemType).asInstanceOf[Elem[Any]]
        val values = colBuilder.fromItems(vs: _*)(eAny)
        values

      case ast.Upcast(In(input), tpe) =>
        val elem = stypeToElem(tpe.asNumType)
        upcast(input)(elem)

      case ast.Downcast(In(input), tpe) =>
        val elem = stypeToElem(tpe.asNumType)
        downcast(input)(elem)

      case ByteArrayToLong(In(arr)) =>
        val coll = asRep[Coll[Byte]](arr)
        sigmaDslBuilder.byteArrayToLong(coll)

      case Xor(InCollByte(l), InCollByte(r)) =>
        colBuilder.xor(l, r)

      case SubstConstants(InCollByte(bytes), InCollInt(positions), InCollAny(newValues)) =>
        sigmaDslBuilder.substConstants(bytes, positions, newValues)

      case DecodePoint(InCollByte(bytes)) =>
        sigmaDslBuilder.decodePoint(bytes)

      // fallback rule for MethodCall, should be the last case in the list
      case sigma.ast.MethodCall(obj, method, args, _) =>
        val objV = eval(obj)
        val argsV = args.map(eval)
        (objV, method.objType) match {
          case (xs: RColl[t]@unchecked, SCollectionMethods) => method.name match {
            case SCollectionMethods.IndicesMethod.name =>
              xs.indices
            case SCollectionMethods.PatchMethod.name =>
              val from = asRep[Int](argsV(0))
              val patch = asRep[Coll[t]](argsV(1))
              val replaced = asRep[Int](argsV(2))
              xs.patch(from, patch, replaced)
            case SCollectionMethods.UpdatedMethod.name =>
              val index = asRep[Int](argsV(0))
              val value = asRep[t](argsV(1))
              xs.updated(index, value)
            case SCollectionMethods.AppendMethod.name =>
              val ys = asRep[Coll[t]](argsV(0))
              xs.append(ys)
            case SCollectionMethods.SliceMethod.name =>
              val from = asRep[Int](argsV(0))
              val until = asRep[Int](argsV(1))
              xs.slice(from, until)
            case SCollectionMethods.UpdateManyMethod.name =>
              val indexes = asRep[Coll[Int]](argsV(0))
              val values = asRep[Coll[t]](argsV(1))
              xs.updateMany(indexes, values)
            case SCollectionMethods.IndexOfMethod.name =>
              val elem = asRep[t](argsV(0))
              val from = asRep[Int](argsV(1))
              xs.indexOf(elem, from)
            case SCollectionMethods.ZipMethod.name =>
              val ys = asRep[Coll[Any]](argsV(0))
              xs.zip(ys)
            case SCollectionMethods.FlatMapMethod.name =>
              val f = asRep[Any => Coll[Any]](argsV(0))
              xs.flatMap(f)
            case SCollectionMethods.MapMethod.name =>
              val f = asRep[Any => Any](argsV(0))
              xs.map(f)
            case SCollectionMethods.FilterMethod.name =>
              val p = asRep[Any => Boolean](argsV(0))
              xs.filter(p)
            case SCollectionMethods.ForallMethod.name =>
              val p = asRep[Any => Boolean](argsV(0))
              xs.forall(p)
            case SCollectionMethods.ExistsMethod.name =>
              val p = asRep[Any => Boolean](argsV(0))
              xs.exists(p)
            case SCollectionMethods.FoldMethod.name =>
              val zero = asRep[Any](argsV(0))
              val op = asRep[((Any, Any)) => Any](argsV(1))
              xs.foldLeft(zero, op)
            case SCollectionMethods.GetOrElseMethod.name =>
              val i = asRep[Int](argsV(0))
              val d = asRep[t](argsV(1))
              xs.getOrElse(i, d)
            case _ => throwError()
          }
          case (opt: ROption[t]@unchecked, SOptionMethods) => method.name match {
            case SOptionMethods.GetMethod.name =>
              opt.get
            case SOptionMethods.GetOrElseMethod.name =>
              val defaultTh = asRep[t](argsV(0))
              opt.getOrElse(Thunk(defaultTh))
            case SOptionMethods.IsDefinedMethod.name =>
              opt.isDefined
            case SOptionMethods.MapMethod.name =>
              opt.map(asRep[t => Any](argsV(0)))
            case SOptionMethods.FilterMethod.name =>
              opt.filter(asRep[t => Boolean](argsV(0)))
            case _ => throwError()
          }
          case (ge: Ref[GroupElement]@unchecked, SGroupElementMethods) => method.name match {
            case SGroupElementMethods.GetEncodedMethod.name =>
              ge.getEncoded
            case SGroupElementMethods.NegateMethod.name =>
              ge.negate
            case SGroupElementMethods.MultiplyMethod.name =>
              val g2 = asRep[GroupElement](argsV(0))
              ge.multiply(g2)
            case SGroupElementMethods.ExponentiateMethod.name =>
              val k = asRep[BigInt](argsV(0))
              ge.exp(k)
            case _ => throwError()
          }
          case (box: Ref[Box]@unchecked, SBoxMethods) => method.name match {
            case SBoxMethods.tokensMethod.name =>
              box.tokens
            case _ => throwError()
          }
          case (ctx: Ref[Context]@unchecked, SContextMethods) => method.name match {
            case SContextMethods.dataInputsMethod.name =>
              ctx.dataInputs
            case SContextMethods.headersMethod.name =>
              ctx.headers
            case SContextMethods.preHeaderMethod.name =>
              ctx.preHeader
            case SContextMethods.inputsMethod.name =>
              ctx.INPUTS
            case SContextMethods.outputsMethod.name =>
              ctx.OUTPUTS
            case SContextMethods.heightMethod.name =>
              ctx.HEIGHT
            case SContextMethods.selfMethod.name =>
              ctx.SELF
            case SContextMethods.selfBoxIndexMethod.name =>
              ctx.selfBoxIndex
            case SContextMethods.lastBlockUtxoRootHashMethod.name =>
              ctx.LastBlockUtxoRootHash
            case SContextMethods.minerPubKeyMethod.name =>
              ctx.minerPubKey
            case _ => throwError()
          }
          case (tree: Ref[AvlTree]@unchecked, SAvlTreeMethods) => method.name match {
            case SAvlTreeMethods.digestMethod.name =>
              tree.digest
            case SAvlTreeMethods.keyLengthMethod.name =>
              tree.keyLength
            case SAvlTreeMethods.valueLengthOptMethod.name =>
              tree.valueLengthOpt
            case SAvlTreeMethods.enabledOperationsMethod.name =>
              tree.enabledOperations
            case SAvlTreeMethods.isInsertAllowedMethod.name =>
              tree.isInsertAllowed
            case SAvlTreeMethods.isRemoveAllowedMethod.name =>
              tree.isRemoveAllowed
            case SAvlTreeMethods.isUpdateAllowedMethod.name =>
              tree.isUpdateAllowed
            case SAvlTreeMethods.updateDigestMethod.name =>
              val digest = asRep[Coll[Byte]](argsV(0))
              tree.updateDigest(digest)
            case SAvlTreeMethods.updateOperationsMethod.name =>
              val operations = asRep[Byte](argsV(0))
              tree.updateOperations(operations)
            case SAvlTreeMethods.getMethod.name =>
              val key = asRep[Coll[Byte]](argsV(0))
              val proof = asRep[Coll[Byte]](argsV(1))
              tree.get(key, proof)
            case SAvlTreeMethods.getManyMethod.name =>
              val keys = asRep[Coll[Coll[Byte]]](argsV(0))
              val proof = asRep[Coll[Byte]](argsV(1))
              tree.getMany(keys, proof)
            case SAvlTreeMethods.containsMethod.name =>
              val key = asRep[Coll[Byte]](argsV(0))
              val proof = asRep[Coll[Byte]](argsV(1))
              tree.contains(key, proof)
            case SAvlTreeMethods.insertMethod.name =>
              val operations = asRep[Coll[(Coll[Byte], Coll[Byte])]](argsV(0))
              val proof = asRep[Coll[Byte]](argsV(1))
              tree.insert(operations, proof)
            case SAvlTreeMethods.removeMethod.name =>
              val operations = asRep[Coll[Coll[Byte]]](argsV(0))
              val proof = asRep[Coll[Byte]](argsV(1))
              tree.remove(operations, proof)
            case SAvlTreeMethods.updateMethod.name =>
              val operations = asRep[Coll[(Coll[Byte], Coll[Byte])]](argsV(0))
              val proof = asRep[Coll[Byte]](argsV(1))
              tree.update(operations, proof)
            case _ => throwError()
          }
          case (ph: Ref[PreHeader]@unchecked, SPreHeaderMethods) => method.name match {
            case SPreHeaderMethods.versionMethod.name =>
              ph.version
            case SPreHeaderMethods.parentIdMethod.name =>
              ph.parentId
            case SPreHeaderMethods.timestampMethod.name =>
              ph.timestamp
            case SPreHeaderMethods.nBitsMethod.name =>
              ph.nBits
            case SPreHeaderMethods.heightMethod.name =>
              ph.height
            case SPreHeaderMethods.minerPkMethod.name =>
              ph.minerPk
            case SPreHeaderMethods.votesMethod.name =>
              ph.votes
            case _ => throwError()
          }
          case (h: Ref[Header]@unchecked, SHeaderMethods) => method.name match {
            case SHeaderMethods.idMethod.name =>
              h.id
            case SHeaderMethods.versionMethod.name =>
              h.version
            case SHeaderMethods.parentIdMethod.name =>
              h.parentId
            case SHeaderMethods.ADProofsRootMethod.name =>
              h.ADProofsRoot
            case SHeaderMethods.stateRootMethod.name =>
              h.stateRoot
            case SHeaderMethods.transactionsRootMethod.name =>
              h.transactionsRoot
            case SHeaderMethods.timestampMethod.name =>
              h.timestamp
            case SHeaderMethods.nBitsMethod.name =>
              h.nBits
            case SHeaderMethods.heightMethod.name =>
              h.height
            case SHeaderMethods.extensionRootMethod.name =>
              h.extensionRoot
            case SHeaderMethods.minerPkMethod.name =>
              h.minerPk
            case SHeaderMethods.powOnetimePkMethod.name =>
              h.powOnetimePk
            case SHeaderMethods.powNonceMethod.name =>
              h.powNonce
            case SHeaderMethods.powDistanceMethod.name =>
              h.powDistance
            case SHeaderMethods.votesMethod.name =>
              h.votes
<<<<<<< HEAD
            case _ => throwError()
=======
            case SHeaderMethods.checkPowMethod.name if VersionContext.current.isV6SoftForkActivated =>
              h.checkPow
            case _ => throwError
>>>>>>> 2cd57e1c
          }
          case (g: Ref[SigmaDslBuilder]@unchecked, SGlobalMethods) => method.name match {
            case SGlobalMethods.groupGeneratorMethod.name =>
              g.groupGenerator
            case SGlobalMethods.xorMethod.name =>
              val c1 = asRep[Coll[Byte]](argsV(0))
              val c2 = asRep[Coll[Byte]](argsV(1))
              g.xor(c1, c2)
            case _ => throwError()
          }
          case (x: Ref[tNum], _: SNumericTypeMethods) => method.name match {
            case SNumericTypeMethods.ToBytesMethod.name =>
              val op = NumericToBigEndianBytes(elemToExactNumeric(x.elem))
              ApplyUnOp(op, x)
            case SNumericTypeMethods.ToBitsMethod.name =>
              val op = NumericToBits(elemToExactNumeric(x.elem))
              ApplyUnOp(op, x)
            case SNumericTypeMethods.BitwiseInverseMethod.name =>
              val op = NumericBitwiseInverse(elemToExactNumeric(x.elem))(x.elem)
              ApplyUnOp(op, x)
            case SNumericTypeMethods.BitwiseOrMethod.name =>
              val y = asRep[tNum](argsV(0))
              val op = NumericBitwiseOr(elemToExactNumeric(x.elem))(x.elem)
              ApplyBinOp(op, x, y)
            case SNumericTypeMethods.BitwiseAndMethod.name =>
              val y = asRep[tNum](argsV(0))
              val op = NumericBitwiseAnd(elemToExactNumeric(x.elem))(x.elem)
              ApplyBinOp(op, x, y)
            case SNumericTypeMethods.BitwiseXorMethod.name =>
              val y = asRep[tNum](argsV(0))
              val op = NumericBitwiseXor(elemToExactNumeric(x.elem))(x.elem)
              ApplyBinOp(op, x, y)
            case SNumericTypeMethods.ShiftLeftMethod.name =>
              val y = asRep[Int](argsV(0))
              val op = NumericShiftLeft(elemToExactNumeric(x.elem))(x.elem)
              ApplyBinOpDiffArgs(op, x, y)
            case SNumericTypeMethods.ShiftRightMethod.name =>
              val y = asRep[Int](argsV(0))
              val op = NumericShiftRight(elemToExactNumeric(x.elem))(x.elem)
              ApplyBinOpDiffArgs(op, x, y)
            case _ => throwError()
          }
          case _ => throwError(s"Type ${stypeToRType(obj.tpe).name} doesn't have methods")
        }

      case _ =>
        throwError()
    }
    val resC = asRep[T#WrappedType](res)
    resC
  }

}<|MERGE_RESOLUTION|>--- conflicted
+++ resolved
@@ -1138,13 +1138,9 @@
               h.powDistance
             case SHeaderMethods.votesMethod.name =>
               h.votes
-<<<<<<< HEAD
-            case _ => throwError()
-=======
             case SHeaderMethods.checkPowMethod.name if VersionContext.current.isV6SoftForkActivated =>
               h.checkPow
-            case _ => throwError
->>>>>>> 2cd57e1c
+            case _ => throwError()
           }
           case (g: Ref[SigmaDslBuilder]@unchecked, SGlobalMethods) => method.name match {
             case SGlobalMethods.groupGeneratorMethod.name =>
