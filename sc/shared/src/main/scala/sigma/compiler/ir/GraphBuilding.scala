--- conflicted
+++ resolved
@@ -1,12 +1,9 @@
 package sigma.compiler.ir
 
 import org.ergoplatform._
-<<<<<<< HEAD
 import sigma.ast.SCollection.SByteArray
 import sigma.{SigmaException, VersionContext, ast}
-=======
 import sigma.Evaluation.stypeToRType
->>>>>>> cb51ba8b
 import sigma.ast.SType.tT
 import sigma.ast.TypeCodes.LastConstantCode
 import sigma.ast.Value.Typed
@@ -1221,7 +1218,6 @@
               val c1 = asRep[Coll[Byte]](argsV(0))
               val c2 = asRep[Coll[Byte]](argsV(1))
               g.xor(c1, c2)
-<<<<<<< HEAD
             case SGlobalMethods.deserializeToMethod.name if VersionContext.current.isV6SoftForkActivated =>
               val c1 = asRep[Coll[Byte]](argsV(0))
               val c2 = stypeToElem(method.stype.tRange.withSubstTypes(typeSubst))
@@ -1235,8 +1231,6 @@
             case SGlobalMethods.decodeNBitsMethod.name if VersionContext.current.isV6SoftForkActivated =>
               val c1 = asRep[Long](argsV(0))
               g.decodeNbits(c1)
-            case _ => throwError
-=======
             case _ => throwError()
           }
           case (x: Ref[tNum], _: SNumericTypeMethods) => method.name match {
@@ -1277,7 +1271,6 @@
               val m = asRep[UnsignedBigInt](argsV(0))
               bi.toUnsignedMod(m)
             case _ => throwError()
->>>>>>> cb51ba8b
           }
           case _ => throwError(s"Type ${stypeToRType(obj.tpe).name} doesn't have methods")
         }
