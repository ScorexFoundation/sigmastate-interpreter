package sigma.compiler.ir.wrappers.sigma

import scala.language.{existentials, implicitConversions}
import scalan._
import sigma.compiler.ir.IRContext
import sigma.compiler.ir.wrappers.sigma.impl.SigmaDslDefs

import scala.collection.compat.immutable.ArraySeq

package impl {
  import sigma.Evaluation
  import sigma.ast.SType.tT
  import sigma.compiler.ir.meta.ModuleInfo
  import sigma.compiler.ir.wrappers.sigma.SigmaDsl
  import sigma.compiler.ir.{Base, GraphIRReflection, IRContext}
  import sigma.data.{Nullable, RType}
  import sigma.reflection.{RClass, RMethod}

/** Implementation part of IR represenation related to Sigma types and methods. */
  // Abs -----------------------------------
trait SigmaDslDefs extends Base with SigmaDsl {
  self: IRContext =>

  registerModule(SigmaDslModule)

import AvlTree._
import BigInt._
import Box._
import Coll._
import CollBuilder._
import GroupElement._
import Header._
import PreHeader._
import SigmaProp._
import WOption._


object BigInt extends EntityObject("BigInt") {
  // entityConst: single const for each entity
  import Liftables._
  type SBigInt = sigma.BigInt
  case class BigIntConst(
        constValue: SBigInt
      ) extends LiftedConst[SBigInt, BigInt] with BigInt
        with Def[BigInt] with BigIntConstMethods {
    val liftable: Liftable[SBigInt, BigInt] = LiftableBigInt
    val resultType: Elem[BigInt] = liftable.eW
  }

  trait BigIntConstMethods extends BigInt  { thisConst: Def[_] =>

    private val BigIntClass = RClass(classOf[BigInt])

    override def add(that: Ref[BigInt]): Ref[BigInt] = {
      asRep[BigInt](mkMethodCall(self,
        BigIntClass.getMethod("add", classOf[Sym]),
        Array[AnyRef](that),
        true, false, element[BigInt]))
    }

    override def subtract(that: Ref[BigInt]): Ref[BigInt] = {
      asRep[BigInt](mkMethodCall(self,
        BigIntClass.getMethod("subtract", classOf[Sym]),
        Array[AnyRef](that),
        true, false, element[BigInt]))
    }

    override def multiply(that: Ref[BigInt]): Ref[BigInt] = {
      asRep[BigInt](mkMethodCall(self,
        BigIntClass.getMethod("multiply", classOf[Sym]),
        Array[AnyRef](that),
        true, false, element[BigInt]))
    }

    override def divide(that: Ref[BigInt]): Ref[BigInt] = {
      asRep[BigInt](mkMethodCall(self,
        BigIntClass.getMethod("divide", classOf[Sym]),
        Array[AnyRef](that),
        true, false, element[BigInt]))
    }

    override def mod(m: Ref[BigInt]): Ref[BigInt] = {
      asRep[BigInt](mkMethodCall(self,
        BigIntClass.getMethod("mod", classOf[Sym]),
        Array[AnyRef](m),
        true, false, element[BigInt]))
    }

    override def min(that: Ref[BigInt]): Ref[BigInt] = {
      asRep[BigInt](mkMethodCall(self,
        BigIntClass.getMethod("min", classOf[Sym]),
        Array[AnyRef](that),
        true, false, element[BigInt]))
    }

    override def max(that: Ref[BigInt]): Ref[BigInt] = {
      asRep[BigInt](mkMethodCall(self,
        BigIntClass.getMethod("max", classOf[Sym]),
        Array[AnyRef](that),
        true, false, element[BigInt]))
    }
  }

  implicit object LiftableBigInt
    extends Liftable[SBigInt, BigInt] {
    lazy val eW: Elem[BigInt] = bigIntElement
    lazy val sourceType: RType[SBigInt] = {
      RType[SBigInt]
    }
    def lift(x: SBigInt): Ref[BigInt] = BigIntConst(x)
  }

  private val BigIntClass = RClass(classOf[BigInt])

  // entityAdapter for BigInt trait
  case class BigIntAdapter(source: Ref[BigInt])
      extends Node with BigInt
      with Def[BigInt] {
    val resultType: Elem[BigInt] = element[BigInt]
    override def transform(t: Transformer) = BigIntAdapter(t(source))

    def add(that: Ref[BigInt]): Ref[BigInt] = {
      asRep[BigInt](mkMethodCall(source,
        BigIntClass.getMethod("add", classOf[Sym]),
        Array[AnyRef](that),
        true, true, element[BigInt]))
    }

    def subtract(that: Ref[BigInt]): Ref[BigInt] = {
      asRep[BigInt](mkMethodCall(source,
        BigIntClass.getMethod("subtract", classOf[Sym]),
        Array[AnyRef](that),
        true, true, element[BigInt]))
    }

    def multiply(that: Ref[BigInt]): Ref[BigInt] = {
      asRep[BigInt](mkMethodCall(source,
        BigIntClass.getMethod("multiply", classOf[Sym]),
        Array[AnyRef](that),
        true, true, element[BigInt]))
    }

    def divide(that: Ref[BigInt]): Ref[BigInt] = {
      asRep[BigInt](mkMethodCall(source,
        BigIntClass.getMethod("divide", classOf[Sym]),
        Array[AnyRef](that),
        true, true, element[BigInt]))
    }

    def mod(m: Ref[BigInt]): Ref[BigInt] = {
      asRep[BigInt](mkMethodCall(source,
        BigIntClass.getMethod("mod", classOf[Sym]),
        Array[AnyRef](m),
        true, true, element[BigInt]))
    }

    def min(that: Ref[BigInt]): Ref[BigInt] = {
      asRep[BigInt](mkMethodCall(source,
        BigIntClass.getMethod("min", classOf[Sym]),
        Array[AnyRef](that),
        true, true, element[BigInt]))
    }

    def max(that: Ref[BigInt]): Ref[BigInt] = {
      asRep[BigInt](mkMethodCall(source,
        BigIntClass.getMethod("max", classOf[Sym]),
        Array[AnyRef](that),
        true, true, element[BigInt]))
    }
  }

  // entityUnref: single unref method for each type family
  implicit final def unrefBigInt(p: Ref[BigInt]): BigInt = {
    if (p.node.isInstanceOf[BigInt]) p.node.asInstanceOf[BigInt]
    else
      BigIntAdapter(p)
  }

  // familyElem
  class BigIntElem[To <: BigInt]
    extends EntityElem[To] {
    override val liftable: Liftables.Liftable[_, To] = asLiftable[SBigInt, To](LiftableBigInt)

    override protected def collectMethods: Map[RMethod, MethodDesc] = {
      super.collectMethods ++
        Elem.declaredMethods(RClass(classOf[BigInt]), RClass(classOf[SBigInt]), Set(
        "add", "subtract", "multiply", "divide", "mod", "min", "max"
        ))
    }
  }

  implicit lazy val bigIntElement: Elem[BigInt] =
    new BigIntElem[BigInt]

  object BigIntMethods {

    object add {
      def unapply(d: Def[_]): Nullable[(Ref[BigInt], Ref[BigInt])] = d match {
        case MethodCall(receiver, method, args, _) if method.getName == "add" && receiver.elem.isInstanceOf[BigIntElem[_]] =>
          val res = (receiver, args(0))
          Nullable(res).asInstanceOf[Nullable[(Ref[BigInt], Ref[BigInt])]]
        case _ => Nullable.None
      }
      def unapply(exp: Sym): Nullable[(Ref[BigInt], Ref[BigInt])] = unapply(exp.node)
    }

    object subtract {
      def unapply(d: Def[_]): Nullable[(Ref[BigInt], Ref[BigInt])] = d match {
        case MethodCall(receiver, method, args, _) if method.getName == "subtract" && receiver.elem.isInstanceOf[BigIntElem[_]] =>
          val res = (receiver, args(0))
          Nullable(res).asInstanceOf[Nullable[(Ref[BigInt], Ref[BigInt])]]
        case _ => Nullable.None
      }
      def unapply(exp: Sym): Nullable[(Ref[BigInt], Ref[BigInt])] = unapply(exp.node)
    }

    object multiply {
      def unapply(d: Def[_]): Nullable[(Ref[BigInt], Ref[BigInt])] = d match {
        case MethodCall(receiver, method, args, _) if method.getName == "multiply" && receiver.elem.isInstanceOf[BigIntElem[_]] =>
          val res = (receiver, args(0))
          Nullable(res).asInstanceOf[Nullable[(Ref[BigInt], Ref[BigInt])]]
        case _ => Nullable.None
      }
      def unapply(exp: Sym): Nullable[(Ref[BigInt], Ref[BigInt])] = unapply(exp.node)
    }

    object divide {
      def unapply(d: Def[_]): Nullable[(Ref[BigInt], Ref[BigInt])] = d match {
        case MethodCall(receiver, method, args, _) if method.getName == "divide" && receiver.elem.isInstanceOf[BigIntElem[_]] =>
          val res = (receiver, args(0))
          Nullable(res).asInstanceOf[Nullable[(Ref[BigInt], Ref[BigInt])]]
        case _ => Nullable.None
      }
      def unapply(exp: Sym): Nullable[(Ref[BigInt], Ref[BigInt])] = unapply(exp.node)
    }

    object mod {
      def unapply(d: Def[_]): Nullable[(Ref[BigInt], Ref[BigInt])] = d match {
        case MethodCall(receiver, method, args, _) if method.getName == "mod" && receiver.elem.isInstanceOf[BigIntElem[_]] =>
          val res = (receiver, args(0))
          Nullable(res).asInstanceOf[Nullable[(Ref[BigInt], Ref[BigInt])]]
        case _ => Nullable.None
      }
      def unapply(exp: Sym): Nullable[(Ref[BigInt], Ref[BigInt])] = unapply(exp.node)
    }

    object min {
      def unapply(d: Def[_]): Nullable[(Ref[BigInt], Ref[BigInt])] = d match {
        case MethodCall(receiver, method, args, _) if method.getName == "min" && receiver.elem.isInstanceOf[BigIntElem[_]] =>
          val res = (receiver, args(0))
          Nullable(res).asInstanceOf[Nullable[(Ref[BigInt], Ref[BigInt])]]
        case _ => Nullable.None
      }
      def unapply(exp: Sym): Nullable[(Ref[BigInt], Ref[BigInt])] = unapply(exp.node)
    }

    object max {
      def unapply(d: Def[_]): Nullable[(Ref[BigInt], Ref[BigInt])] = d match {
        case MethodCall(receiver, method, args, _) if method.getName == "max" && receiver.elem.isInstanceOf[BigIntElem[_]] =>
          val res = (receiver, args(0))
          Nullable(res).asInstanceOf[Nullable[(Ref[BigInt], Ref[BigInt])]]
        case _ => Nullable.None
      }
      def unapply(exp: Sym): Nullable[(Ref[BigInt], Ref[BigInt])] = unapply(exp.node)
    }

  }

} // of object BigInt
  registerEntityObject("BigInt", BigInt)

object GroupElement extends EntityObject("GroupElement") {
  // entityConst: single const for each entity
  import Liftables._
  import scala.reflect.{ClassTag, classTag}
  type SGroupElement = sigma.GroupElement
  case class GroupElementConst(
        constValue: SGroupElement
      ) extends LiftedConst[SGroupElement, GroupElement] with GroupElement
        with Def[GroupElement] with GroupElementConstMethods {
    val liftable: Liftable[SGroupElement, GroupElement] = LiftableGroupElement
    val resultType: Elem[GroupElement] = liftable.eW
  }

  trait GroupElementConstMethods extends GroupElement  { thisConst: Def[_] =>

    private val GroupElementClass = RClass(classOf[GroupElement])

    override def exp(k: Ref[BigInt]): Ref[GroupElement] = {
      asRep[GroupElement](mkMethodCall(self,
        GroupElementClass.getMethod("exp", classOf[Sym]),
        Array[AnyRef](k),
        true, false, element[GroupElement]))
    }

    override def multiply(that: Ref[GroupElement]): Ref[GroupElement] = {
      asRep[GroupElement](mkMethodCall(self,
        GroupElementClass.getMethod("multiply", classOf[Sym]),
        Array[AnyRef](that),
        true, false, element[GroupElement]))
    }

    override def negate: Ref[GroupElement] = {
      asRep[GroupElement](mkMethodCall(self,
        GroupElementClass.getMethod("negate"),
        ArraySeq.empty,
        true, false, element[GroupElement]))
    }

    override def getEncoded: Ref[Coll[Byte]] = {
      asRep[Coll[Byte]](mkMethodCall(self,
        GroupElementClass.getMethod("getEncoded"),
        ArraySeq.empty,
        true, false, element[Coll[Byte]]))
    }
  }

  implicit object LiftableGroupElement
    extends Liftable[SGroupElement, GroupElement] {
    lazy val eW: Elem[GroupElement] = groupElementElement
    lazy val sourceType: RType[SGroupElement] = {
      RType[SGroupElement]
    }
    def lift(x: SGroupElement): Ref[GroupElement] = GroupElementConst(x)
  }

  private val GroupElementClass = RClass(classOf[GroupElement])

  // entityAdapter for GroupElement trait
  case class GroupElementAdapter(source: Ref[GroupElement])
      extends Node with GroupElement
      with Def[GroupElement] {
    val resultType: Elem[GroupElement] = element[GroupElement]
    override def transform(t: Transformer) = GroupElementAdapter(t(source))

    def exp(k: Ref[BigInt]): Ref[GroupElement] = {
      asRep[GroupElement](mkMethodCall(source,
        GroupElementClass.getMethod("exp", classOf[Sym]),
        Array[AnyRef](k),
        true, true, element[GroupElement]))
    }

    def multiply(that: Ref[GroupElement]): Ref[GroupElement] = {
      asRep[GroupElement](mkMethodCall(source,
        GroupElementClass.getMethod("multiply", classOf[Sym]),
        Array[AnyRef](that),
        true, true, element[GroupElement]))
    }

    def negate: Ref[GroupElement] = {
      asRep[GroupElement](mkMethodCall(source,
        GroupElementClass.getMethod("negate"),
        ArraySeq.empty,
        true, true, element[GroupElement]))
    }

    def getEncoded: Ref[Coll[Byte]] = {
      asRep[Coll[Byte]](mkMethodCall(source,
        GroupElementClass.getMethod("getEncoded"),
        ArraySeq.empty,
        true, true, element[Coll[Byte]]))
    }
  }

  // entityUnref: single unref method for each type family
  implicit final def unrefGroupElement(p: Ref[GroupElement]): GroupElement = {
    if (p.node.isInstanceOf[GroupElement]) p.node.asInstanceOf[GroupElement]
    else
      GroupElementAdapter(p)
  }

  // familyElem
  class GroupElementElem[To <: GroupElement]
    extends EntityElem[To] {
    override val liftable: Liftables.Liftable[_, To] = asLiftable[SGroupElement, To](LiftableGroupElement)

    override protected def collectMethods: Map[RMethod, MethodDesc] = {
      super.collectMethods ++
        Elem.declaredMethods(RClass(classOf[GroupElement]), RClass(classOf[SGroupElement]), Set(
        "exp", "multiply", "negate", "getEncoded"
        ))
    }
  }

  implicit lazy val groupElementElement: Elem[GroupElement] =
    new GroupElementElem[GroupElement]

  object GroupElementMethods {
    object exp {
      def unapply(d: Def[_]): Nullable[(Ref[GroupElement], Ref[BigInt])] = d match {
        case MethodCall(receiver, method, args, _) if method.getName == "exp" && receiver.elem.isInstanceOf[GroupElementElem[_]] =>
          val res = (receiver, args(0))
          Nullable(res).asInstanceOf[Nullable[(Ref[GroupElement], Ref[BigInt])]]
        case _ => Nullable.None
      }
      def unapply(exp: Sym): Nullable[(Ref[GroupElement], Ref[BigInt])] = unapply(exp.node)
    }

    object multiply {
      def unapply(d: Def[_]): Nullable[(Ref[GroupElement], Ref[GroupElement])] = d match {
        case MethodCall(receiver, method, args, _) if method.getName == "multiply" && receiver.elem.isInstanceOf[GroupElementElem[_]] =>
          val res = (receiver, args(0))
          Nullable(res).asInstanceOf[Nullable[(Ref[GroupElement], Ref[GroupElement])]]
        case _ => Nullable.None
      }
      def unapply(exp: Sym): Nullable[(Ref[GroupElement], Ref[GroupElement])] = unapply(exp.node)
    }
  }
} // of object GroupElement
  registerEntityObject("GroupElement", GroupElement)

object SigmaProp extends EntityObject("SigmaProp") {
  // entityConst: single const for each entity
  import Liftables._
  import scala.reflect.{ClassTag, classTag}
  type SSigmaProp = sigma.SigmaProp
  case class SigmaPropConst(
        constValue: SSigmaProp
      ) extends LiftedConst[SSigmaProp, SigmaProp] with SigmaProp
        with Def[SigmaProp] with SigmaPropConstMethods {
    val liftable: Liftable[SSigmaProp, SigmaProp] = LiftableSigmaProp
    val resultType: Elem[SigmaProp] = liftable.eW
  }

  trait SigmaPropConstMethods extends SigmaProp  { thisConst: Def[_] =>

    private val SigmaPropClass = RClass(classOf[SigmaProp])

    override def isValid: Ref[Boolean] = {
      asRep[Boolean](mkMethodCall(self,
        SigmaPropClass.getMethod("isValid"),
        ArraySeq.empty,
        true, false, element[Boolean]))
    }

    override def propBytes: Ref[Coll[Byte]] = {
      asRep[Coll[Byte]](mkMethodCall(self,
        SigmaPropClass.getMethod("propBytes"),
        ArraySeq.empty,
        true, false, element[Coll[Byte]]))
    }

    override def &&(other: Ref[SigmaProp]): Ref[SigmaProp] = {
      asRep[SigmaProp](mkMethodCall(self,
        SigmaPropClass.getMethod("$amp$amp", classOf[Sym]),
        Array[AnyRef](other),
        true, false, element[SigmaProp]))
    }

    override def ||(other: Ref[SigmaProp]): Ref[SigmaProp] = {
      asRep[SigmaProp](mkMethodCall(self,
        SigmaPropClass.getMethod("$bar$bar", classOf[Sym]),
        Array[AnyRef](other),
        true, false, element[SigmaProp]))
    }
  }

  implicit object LiftableSigmaProp
    extends Liftable[SSigmaProp, SigmaProp] {
    lazy val eW: Elem[SigmaProp] = sigmaPropElement
    lazy val sourceType: RType[SSigmaProp] = {
      RType[SSigmaProp]
    }
    def lift(x: SSigmaProp): Ref[SigmaProp] = SigmaPropConst(x)
  }

  private val SigmaPropClass = RClass(classOf[SigmaProp])

  // entityAdapter for SigmaProp trait
  case class SigmaPropAdapter(source: Ref[SigmaProp])
      extends Node with SigmaProp
      with Def[SigmaProp] {
    val resultType: Elem[SigmaProp] = element[SigmaProp]
    override def transform(t: Transformer) = SigmaPropAdapter(t(source))

    def isValid: Ref[Boolean] = {
      asRep[Boolean](mkMethodCall(source,
        SigmaPropClass.getMethod("isValid"),
        ArraySeq.empty,
        true, true, element[Boolean]))
    }

    def propBytes: Ref[Coll[Byte]] = {
      asRep[Coll[Byte]](mkMethodCall(source,
        SigmaPropClass.getMethod("propBytes"),
        ArraySeq.empty,
        true, true, element[Coll[Byte]]))
    }

    def &&(other: Ref[SigmaProp]): Ref[SigmaProp] = {
      asRep[SigmaProp](mkMethodCall(source,
        SigmaPropClass.getMethod("$amp$amp", classOf[Sym]),
        Array[AnyRef](other),
        true, true, element[SigmaProp]))
    }

    def ||(other: Ref[SigmaProp]): Ref[SigmaProp] = {
      asRep[SigmaProp](mkMethodCall(source,
        SigmaPropClass.getMethod("$bar$bar", classOf[Sym]),
        Array[AnyRef](other),
        true, true, element[SigmaProp]))
    }
  }

  // entityUnref: single unref method for each type family
  implicit final def unrefSigmaProp(p: Ref[SigmaProp]): SigmaProp = {
    if (p.node.isInstanceOf[SigmaProp]) p.node.asInstanceOf[SigmaProp]
    else
      SigmaPropAdapter(p)
  }

  // familyElem
  class SigmaPropElem[To <: SigmaProp]
    extends EntityElem[To] {
    override val liftable: Liftables.Liftable[_, To] = asLiftable[SSigmaProp, To](LiftableSigmaProp)

    override protected def collectMethods: Map[RMethod, MethodDesc] = {
      super.collectMethods ++
        Elem.declaredMethods(RClass(classOf[SigmaProp]), RClass(classOf[SSigmaProp]), Set(
        "isValid", "propBytes", "$amp$amp", "$bar$bar"
        ))
    }
  }

  implicit lazy val sigmaPropElement: Elem[SigmaProp] =
    new SigmaPropElem[SigmaProp]

  object SigmaPropMethods {
    object isValid {
      def unapply(d: Def[_]): Nullable[Ref[SigmaProp]] = d match {
        case MethodCall(receiver, method, _, _) if method.getName == "isValid" && receiver.elem.isInstanceOf[SigmaPropElem[_]] =>
          val res = receiver
          Nullable(res).asInstanceOf[Nullable[Ref[SigmaProp]]]
        case _ => Nullable.None
      }
      def unapply(exp: Sym): Nullable[Ref[SigmaProp]] = unapply(exp.node)
    }

    object propBytes {
      def unapply(d: Def[_]): Nullable[Ref[SigmaProp]] = d match {
        case MethodCall(receiver, method, _, _) if method.getName == "propBytes" && receiver.elem.isInstanceOf[SigmaPropElem[_]] =>
          val res = receiver
          Nullable(res).asInstanceOf[Nullable[Ref[SigmaProp]]]
        case _ => Nullable.None
      }
      def unapply(exp: Sym): Nullable[Ref[SigmaProp]] = unapply(exp.node)
    }

    object and_sigma_&& {
      def unapply(d: Def[_]): Nullable[(Ref[SigmaProp], Ref[SigmaProp])] = d match {
        case MethodCall(receiver, method, args, _) if method.getName == "$amp$amp" && receiver.elem.isInstanceOf[SigmaPropElem[_]] =>
          val res = (receiver, args(0))
          Nullable(res).asInstanceOf[Nullable[(Ref[SigmaProp], Ref[SigmaProp])]]
        case _ => Nullable.None
      }
      def unapply(exp: Sym): Nullable[(Ref[SigmaProp], Ref[SigmaProp])] = unapply(exp.node)
    }

    object or_sigma_|| {
      def unapply(d: Def[_]): Nullable[(Ref[SigmaProp], Ref[SigmaProp])] = d match {
        case MethodCall(receiver, method, args, _) if method.getName == "$bar$bar" && receiver.elem.isInstanceOf[SigmaPropElem[_]] =>
          val res = (receiver, args(0))
          Nullable(res).asInstanceOf[Nullable[(Ref[SigmaProp], Ref[SigmaProp])]]
        case _ => Nullable.None
      }
      def unapply(exp: Sym): Nullable[(Ref[SigmaProp], Ref[SigmaProp])] = unapply(exp.node)
    }
  }
} // of object SigmaProp
  registerEntityObject("SigmaProp", SigmaProp)

object Box extends EntityObject("Box") {
  // entityConst: single const for each entity
  import Liftables._
  import scala.reflect.{ClassTag, classTag}
  type SBox = sigma.Box
  case class BoxConst(
        constValue: SBox
      ) extends LiftedConst[SBox, Box] with Box
        with Def[Box] with BoxConstMethods {
    val liftable: Liftable[SBox, Box] = LiftableBox
    val resultType: Elem[Box] = liftable.eW
  }

  trait BoxConstMethods extends Box  { thisConst: Def[_] =>

    private val BoxClass = RClass(classOf[Box])

    override def id: Ref[Coll[Byte]] = {
      asRep[Coll[Byte]](mkMethodCall(self,
        BoxClass.getMethod("id"),
        ArraySeq.empty,
        true, false, element[Coll[Byte]]))
    }

    override def value: Ref[Long] = {
      asRep[Long](mkMethodCall(self,
        BoxClass.getMethod("value"),
        ArraySeq.empty,
        true, false, element[Long]))
    }

    override def propositionBytes: Ref[Coll[Byte]] = {
      asRep[Coll[Byte]](mkMethodCall(self,
        BoxClass.getMethod("propositionBytes"),
        ArraySeq.empty,
        true, false, element[Coll[Byte]]))
    }

    override def bytes: Ref[Coll[Byte]] = {
      asRep[Coll[Byte]](mkMethodCall(self,
        BoxClass.getMethod("bytes"),
        ArraySeq.empty,
        true, false, element[Coll[Byte]]))
    }

    override def bytesWithoutRef: Ref[Coll[Byte]] = {
      asRep[Coll[Byte]](mkMethodCall(self,
        BoxClass.getMethod("bytesWithoutRef"),
        ArraySeq.empty,
        true, false, element[Coll[Byte]]))
    }

    override def getReg[T](i: Ref[Int])(implicit cT: Elem[T]): Ref[WOption[T]] = {
      val st = Evaluation.rtypeToSType(cT.sourceType)
      asRep[WOption[T]](mkMethodCall(self,
        BoxClass.getMethod("getReg", classOf[Sym], classOf[Elem[_]]),
        Array[AnyRef](i, cT),
        true, false, element[WOption[T]], Map(tT -> st) ))
    }

    override def tokens: Ref[Coll[(Coll[Byte], Long)]] = {
      asRep[Coll[(Coll[Byte], Long)]](mkMethodCall(self,
        BoxClass.getMethod("tokens"),
        ArraySeq.empty,
        true, false, element[Coll[(Coll[Byte], Long)]]))
    }

    override def creationInfo: Ref[(Int, Coll[Byte])] = {
      asRep[(Int, Coll[Byte])](mkMethodCall(self,
        BoxClass.getMethod("creationInfo"),
        ArraySeq.empty,
        true, false, element[(Int, Coll[Byte])]))
    }
  }

  implicit object LiftableBox
    extends Liftable[SBox, Box] {
    lazy val eW: Elem[Box] = boxElement
    lazy val sourceType: RType[SBox] = {
      RType[SBox]
    }
    def lift(x: SBox): Ref[Box] = BoxConst(x)
  }

  private val BoxClass = RClass(classOf[Box])

  // entityAdapter for Box trait
  case class BoxAdapter(source: Ref[Box])
      extends Node with Box
      with Def[Box] {
    val resultType: Elem[Box] = element[Box]
    override def transform(t: Transformer) = BoxAdapter(t(source))

    def id: Ref[Coll[Byte]] = {
      asRep[Coll[Byte]](mkMethodCall(source,
        BoxClass.getMethod("id"),
        ArraySeq.empty,
        true, true, element[Coll[Byte]]))
    }

    def value: Ref[Long] = {
      asRep[Long](mkMethodCall(source,
        BoxClass.getMethod("value"),
        ArraySeq.empty,
        true, true, element[Long]))
    }

    def propositionBytes: Ref[Coll[Byte]] = {
      asRep[Coll[Byte]](mkMethodCall(source,
        BoxClass.getMethod("propositionBytes"),
        ArraySeq.empty,
        true, true, element[Coll[Byte]]))
    }

    def bytes: Ref[Coll[Byte]] = {
      asRep[Coll[Byte]](mkMethodCall(source,
        BoxClass.getMethod("bytes"),
        ArraySeq.empty,
        true, true, element[Coll[Byte]]))
    }

    def bytesWithoutRef: Ref[Coll[Byte]] = {
      asRep[Coll[Byte]](mkMethodCall(source,
        BoxClass.getMethod("bytesWithoutRef"),
        ArraySeq.empty,
        true, true, element[Coll[Byte]]))
    }

    def getReg[T](i: Ref[Int])(implicit cT: Elem[T]): Ref[WOption[T]] = {
      val st = Evaluation.rtypeToSType(cT.sourceType)
      asRep[WOption[T]](mkMethodCall(source,
        BoxClass.getMethod("getReg", classOf[Sym], classOf[Elem[_]]),
        Array[AnyRef](i, cT),
        true, true, element[WOption[T]], Map(tT -> st)))
    }

    def tokens: Ref[Coll[(Coll[Byte], Long)]] = {
      asRep[Coll[(Coll[Byte], Long)]](mkMethodCall(source,
        BoxClass.getMethod("tokens"),
        ArraySeq.empty,
        true, true, element[Coll[(Coll[Byte], Long)]]))
    }

    def creationInfo: Ref[(Int, Coll[Byte])] = {
      asRep[(Int, Coll[Byte])](mkMethodCall(source,
        BoxClass.getMethod("creationInfo"),
        ArraySeq.empty,
        true, true, element[(Int, Coll[Byte])]))
    }
  }

  // entityUnref: single unref method for each type family
  implicit final def unrefBox(p: Ref[Box]): Box = {
    if (p.node.isInstanceOf[Box]) p.node.asInstanceOf[Box]
    else
      BoxAdapter(p)
  }

  // familyElem
  class BoxElem[To <: Box]
    extends EntityElem[To] {
    override val liftable: Liftables.Liftable[_, To] = asLiftable[SBox, To](LiftableBox)

    override protected def collectMethods: Map[RMethod, MethodDesc] = {
      super.collectMethods ++
        Elem.declaredMethods(RClass(classOf[Box]), RClass(classOf[SBox]), Set(
        "id", "value", "propositionBytes", "bytes", "bytesWithoutRef", "registers", "getReg", "R0", "R1", "R2", "R3", "R4", "R5", "R6", "R7", "R8", "R9", "tokens", "creationInfo"
        ))
    }
  }

  implicit lazy val boxElement: Elem[Box] =
    new BoxElem[Box]

  object BoxMethods {
    object id {
      def unapply(d: Def[_]): Nullable[Ref[Box]] = d match {
        case MethodCall(receiver, method, _, _) if method.getName == "id" && receiver.elem.isInstanceOf[BoxElem[_]] =>
          val res = receiver
          Nullable(res).asInstanceOf[Nullable[Ref[Box]]]
        case _ => Nullable.None
      }
      def unapply(exp: Sym): Nullable[Ref[Box]] = unapply(exp.node)
    }

    object value {
      def unapply(d: Def[_]): Nullable[Ref[Box]] = d match {
        case MethodCall(receiver, method, _, _) if method.getName == "value" && receiver.elem.isInstanceOf[BoxElem[_]] =>
          val res = receiver
          Nullable(res).asInstanceOf[Nullable[Ref[Box]]]
        case _ => Nullable.None
      }
      def unapply(exp: Sym): Nullable[Ref[Box]] = unapply(exp.node)
    }

    object propositionBytes {
      def unapply(d: Def[_]): Nullable[Ref[Box]] = d match {
        case MethodCall(receiver, method, _, _) if method.getName == "propositionBytes" && receiver.elem.isInstanceOf[BoxElem[_]] =>
          val res = receiver
          Nullable(res).asInstanceOf[Nullable[Ref[Box]]]
        case _ => Nullable.None
      }
      def unapply(exp: Sym): Nullable[Ref[Box]] = unapply(exp.node)
    }

    object bytes {
      def unapply(d: Def[_]): Nullable[Ref[Box]] = d match {
        case MethodCall(receiver, method, _, _) if method.getName == "bytes" && receiver.elem.isInstanceOf[BoxElem[_]] =>
          val res = receiver
          Nullable(res).asInstanceOf[Nullable[Ref[Box]]]
        case _ => Nullable.None
      }
      def unapply(exp: Sym): Nullable[Ref[Box]] = unapply(exp.node)
    }

    object bytesWithoutRef {
      def unapply(d: Def[_]): Nullable[Ref[Box]] = d match {
        case MethodCall(receiver, method, _, _) if method.getName == "bytesWithoutRef" && receiver.elem.isInstanceOf[BoxElem[_]] =>
          val res = receiver
          Nullable(res).asInstanceOf[Nullable[Ref[Box]]]
        case _ => Nullable.None
      }
      def unapply(exp: Sym): Nullable[Ref[Box]] = unapply(exp.node)
    }

    object getReg {
      def unapply(d: Def[_]): Nullable[(Ref[Box], Ref[Int], Elem[T]) forSome {type T}] = d match {
        case MethodCall(receiver, method, args, _) if method.getName == "getReg" && receiver.elem.isInstanceOf[BoxElem[_]] =>
          val res = (receiver, args(0), args(1))
          Nullable(res).asInstanceOf[Nullable[(Ref[Box], Ref[Int], Elem[T]) forSome {type T}]]
        case _ => Nullable.None
      }
      def unapply(exp: Sym): Nullable[(Ref[Box], Ref[Int], Elem[T]) forSome {type T}] = unapply(exp.node)
    }

    object creationInfo {
      def unapply(d: Def[_]): Nullable[Ref[Box]] = d match {
        case MethodCall(receiver, method, _, _) if method.getName == "creationInfo" && receiver.elem.isInstanceOf[BoxElem[_]] =>
          val res = receiver
          Nullable(res).asInstanceOf[Nullable[Ref[Box]]]
        case _ => Nullable.None
      }
      def unapply(exp: Sym): Nullable[Ref[Box]] = unapply(exp.node)
    }
  }
} // of object Box
  registerEntityObject("Box", Box)

object AvlTree extends EntityObject("AvlTree") {
  // entityConst: single const for each entity
  import Liftables._
  import scala.reflect.{ClassTag, classTag}
  type SAvlTree = sigma.AvlTree
  case class AvlTreeConst(
        constValue: SAvlTree
      ) extends LiftedConst[SAvlTree, AvlTree] with AvlTree
        with Def[AvlTree] with AvlTreeConstMethods {
    val liftable: Liftable[SAvlTree, AvlTree] = LiftableAvlTree
    val resultType: Elem[AvlTree] = liftable.eW
  }

  trait AvlTreeConstMethods extends AvlTree  { thisConst: Def[_] =>

    private val AvlTreeClass = RClass(classOf[AvlTree])

    override def digest: Ref[Coll[Byte]] = {
      asRep[Coll[Byte]](mkMethodCall(self,
        AvlTreeClass.getMethod("digest"),
        ArraySeq.empty,
        true, false, element[Coll[Byte]]))
    }

    override def enabledOperations: Ref[Byte] = {
      asRep[Byte](mkMethodCall(self,
        AvlTreeClass.getMethod("enabledOperations"),
        ArraySeq.empty,
        true, false, element[Byte]))
    }

    override def keyLength: Ref[Int] = {
      asRep[Int](mkMethodCall(self,
        AvlTreeClass.getMethod("keyLength"),
        ArraySeq.empty,
        true, false, element[Int]))
    }

    override def valueLengthOpt: Ref[WOption[Int]] = {
      asRep[WOption[Int]](mkMethodCall(self,
        AvlTreeClass.getMethod("valueLengthOpt"),
        ArraySeq.empty,
        true, false, element[WOption[Int]]))
    }

    override def isInsertAllowed: Ref[Boolean] = {
      asRep[Boolean](mkMethodCall(self,
        AvlTreeClass.getMethod("isInsertAllowed"),
        ArraySeq.empty,
        true, false, element[Boolean]))
    }

    override def isUpdateAllowed: Ref[Boolean] = {
      asRep[Boolean](mkMethodCall(self,
        AvlTreeClass.getMethod("isUpdateAllowed"),
        ArraySeq.empty,
        true, false, element[Boolean]))
    }

    override def isRemoveAllowed: Ref[Boolean] = {
      asRep[Boolean](mkMethodCall(self,
        AvlTreeClass.getMethod("isRemoveAllowed"),
        ArraySeq.empty,
        true, false, element[Boolean]))
    }

    override def updateDigest(newDigest: Ref[Coll[Byte]]): Ref[AvlTree] = {
      asRep[AvlTree](mkMethodCall(self,
        AvlTreeClass.getMethod("updateDigest", classOf[Sym]),
        Array[AnyRef](newDigest),
        true, false, element[AvlTree]))
    }

    override def updateOperations(newOperations: Ref[Byte]): Ref[AvlTree] = {
      asRep[AvlTree](mkMethodCall(self,
        AvlTreeClass.getMethod("updateOperations", classOf[Sym]),
        Array[AnyRef](newOperations),
        true, false, element[AvlTree]))
    }

    override def contains(key: Ref[Coll[Byte]], proof: Ref[Coll[Byte]]): Ref[Boolean] = {
      asRep[Boolean](mkMethodCall(self,
        AvlTreeClass.getMethod("contains", classOf[Sym], classOf[Sym]),
        Array[AnyRef](key, proof),
        true, false, element[Boolean]))
    }

    override def get(key: Ref[Coll[Byte]], proof: Ref[Coll[Byte]]): Ref[WOption[Coll[Byte]]] = {
      asRep[WOption[Coll[Byte]]](mkMethodCall(self,
        AvlTreeClass.getMethod("get", classOf[Sym], classOf[Sym]),
        Array[AnyRef](key, proof),
        true, false, element[WOption[Coll[Byte]]]))
    }

    override def getMany(keys: Ref[Coll[Coll[Byte]]], proof: Ref[Coll[Byte]]): Ref[Coll[WOption[Coll[Byte]]]] = {
      asRep[Coll[WOption[Coll[Byte]]]](mkMethodCall(self,
        AvlTreeClass.getMethod("getMany", classOf[Sym], classOf[Sym]),
        Array[AnyRef](keys, proof),
        true, false, element[Coll[WOption[Coll[Byte]]]]))
    }

    override def insert(operations: Ref[Coll[(Coll[Byte], Coll[Byte])]], proof: Ref[Coll[Byte]]): Ref[WOption[AvlTree]] = {
      asRep[WOption[AvlTree]](mkMethodCall(self,
        AvlTreeClass.getMethod("insert", classOf[Sym], classOf[Sym]),
        Array[AnyRef](operations, proof),
        true, false, element[WOption[AvlTree]]))
    }

    override def update(operations: Ref[Coll[(Coll[Byte], Coll[Byte])]], proof: Ref[Coll[Byte]]): Ref[WOption[AvlTree]] = {
      asRep[WOption[AvlTree]](mkMethodCall(self,
        AvlTreeClass.getMethod("update", classOf[Sym], classOf[Sym]),
        Array[AnyRef](operations, proof),
        true, false, element[WOption[AvlTree]]))
    }

    override def remove(operations: Ref[Coll[Coll[Byte]]], proof: Ref[Coll[Byte]]): Ref[WOption[AvlTree]] = {
      asRep[WOption[AvlTree]](mkMethodCall(self,
        AvlTreeClass.getMethod("remove", classOf[Sym], classOf[Sym]),
        Array[AnyRef](operations, proof),
        true, false, element[WOption[AvlTree]]))
    }
  }

  implicit object LiftableAvlTree
    extends Liftable[SAvlTree, AvlTree] {
    lazy val eW: Elem[AvlTree] = avlTreeElement
    lazy val sourceType: RType[SAvlTree] = {
      RType[SAvlTree]
    }
    def lift(x: SAvlTree): Ref[AvlTree] = AvlTreeConst(x)
  }

  private val AvlTreeClass = RClass(classOf[AvlTree])

  // entityAdapter for AvlTree trait
  case class AvlTreeAdapter(source: Ref[AvlTree])
      extends Node with AvlTree
      with Def[AvlTree] {
    val resultType: Elem[AvlTree] = element[AvlTree]
    override def transform(t: Transformer) = AvlTreeAdapter(t(source))

    def digest: Ref[Coll[Byte]] = {
      asRep[Coll[Byte]](mkMethodCall(source,
        AvlTreeClass.getMethod("digest"),
        ArraySeq.empty,
        true, true, element[Coll[Byte]]))
    }

    def enabledOperations: Ref[Byte] = {
      asRep[Byte](mkMethodCall(source,
        AvlTreeClass.getMethod("enabledOperations"),
        ArraySeq.empty,
        true, true, element[Byte]))
    }

    def keyLength: Ref[Int] = {
      asRep[Int](mkMethodCall(source,
        AvlTreeClass.getMethod("keyLength"),
        ArraySeq.empty,
        true, true, element[Int]))
    }

    def valueLengthOpt: Ref[WOption[Int]] = {
      asRep[WOption[Int]](mkMethodCall(source,
        AvlTreeClass.getMethod("valueLengthOpt"),
        ArraySeq.empty,
        true, true, element[WOption[Int]]))
    }

    def isInsertAllowed: Ref[Boolean] = {
      asRep[Boolean](mkMethodCall(source,
        AvlTreeClass.getMethod("isInsertAllowed"),
        ArraySeq.empty,
        true, true, element[Boolean]))
    }

    def isUpdateAllowed: Ref[Boolean] = {
      asRep[Boolean](mkMethodCall(source,
        AvlTreeClass.getMethod("isUpdateAllowed"),
        ArraySeq.empty,
        true, true, element[Boolean]))
    }

    def isRemoveAllowed: Ref[Boolean] = {
      asRep[Boolean](mkMethodCall(source,
        AvlTreeClass.getMethod("isRemoveAllowed"),
        ArraySeq.empty,
        true, true, element[Boolean]))
    }

    def updateDigest(newDigest: Ref[Coll[Byte]]): Ref[AvlTree] = {
      asRep[AvlTree](mkMethodCall(source,
        AvlTreeClass.getMethod("updateDigest", classOf[Sym]),
        Array[AnyRef](newDigest),
        true, true, element[AvlTree]))
    }

    def updateOperations(newOperations: Ref[Byte]): Ref[AvlTree] = {
      asRep[AvlTree](mkMethodCall(source,
        AvlTreeClass.getMethod("updateOperations", classOf[Sym]),
        Array[AnyRef](newOperations),
        true, true, element[AvlTree]))
    }

    def contains(key: Ref[Coll[Byte]], proof: Ref[Coll[Byte]]): Ref[Boolean] = {
      asRep[Boolean](mkMethodCall(source,
        AvlTreeClass.getMethod("contains", classOf[Sym], classOf[Sym]),
        Array[AnyRef](key, proof),
        true, true, element[Boolean]))
    }

    def get(key: Ref[Coll[Byte]], proof: Ref[Coll[Byte]]): Ref[WOption[Coll[Byte]]] = {
      asRep[WOption[Coll[Byte]]](mkMethodCall(source,
        AvlTreeClass.getMethod("get", classOf[Sym], classOf[Sym]),
        Array[AnyRef](key, proof),
        true, true, element[WOption[Coll[Byte]]]))
    }

    def getMany(keys: Ref[Coll[Coll[Byte]]], proof: Ref[Coll[Byte]]): Ref[Coll[WOption[Coll[Byte]]]] = {
      asRep[Coll[WOption[Coll[Byte]]]](mkMethodCall(source,
        AvlTreeClass.getMethod("getMany", classOf[Sym], classOf[Sym]),
        Array[AnyRef](keys, proof),
        true, true, element[Coll[WOption[Coll[Byte]]]]))
    }

    def insert(operations: Ref[Coll[(Coll[Byte], Coll[Byte])]], proof: Ref[Coll[Byte]]): Ref[WOption[AvlTree]] = {
      asRep[WOption[AvlTree]](mkMethodCall(source,
        AvlTreeClass.getMethod("insert", classOf[Sym], classOf[Sym]),
        Array[AnyRef](operations, proof),
        true, true, element[WOption[AvlTree]]))
    }

    def update(operations: Ref[Coll[(Coll[Byte], Coll[Byte])]], proof: Ref[Coll[Byte]]): Ref[WOption[AvlTree]] = {
      asRep[WOption[AvlTree]](mkMethodCall(source,
        AvlTreeClass.getMethod("update", classOf[Sym], classOf[Sym]),
        Array[AnyRef](operations, proof),
        true, true, element[WOption[AvlTree]]))
    }

    def remove(operations: Ref[Coll[Coll[Byte]]], proof: Ref[Coll[Byte]]): Ref[WOption[AvlTree]] = {
      asRep[WOption[AvlTree]](mkMethodCall(source,
        AvlTreeClass.getMethod("remove", classOf[Sym], classOf[Sym]),
        Array[AnyRef](operations, proof),
        true, true, element[WOption[AvlTree]]))
    }
  }

  // entityUnref: single unref method for each type family
  implicit final def unrefAvlTree(p: Ref[AvlTree]): AvlTree = {
    if (p.node.isInstanceOf[AvlTree]) p.node.asInstanceOf[AvlTree]
    else
      AvlTreeAdapter(p)
  }

  // familyElem
  class AvlTreeElem[To <: AvlTree]
    extends EntityElem[To] {
    override val liftable: Liftables.Liftable[_, To] = asLiftable[SAvlTree, To](LiftableAvlTree)

    override protected def collectMethods: Map[RMethod, MethodDesc] = {
      super.collectMethods ++
        Elem.declaredMethods(RClass(classOf[AvlTree]), RClass(classOf[SAvlTree]), Set(
        "digest", "enabledOperations", "keyLength", "valueLengthOpt", "isInsertAllowed", "isUpdateAllowed", "isRemoveAllowed", "updateDigest", "updateOperations", "contains", "get", "getMany", "insert", "update", "remove"
        ))
    }
  }

  implicit lazy val avlTreeElement: Elem[AvlTree] =
    new AvlTreeElem[AvlTree]

} // of object AvlTree
  registerEntityObject("AvlTree", AvlTree)

object PreHeader extends EntityObject("PreHeader") {
  // entityConst: single const for each entity
  import Liftables._
  import scala.reflect.{ClassTag, classTag}
  type SPreHeader = sigma.PreHeader
  case class PreHeaderConst(
        constValue: SPreHeader
      ) extends LiftedConst[SPreHeader, PreHeader] with PreHeader
        with Def[PreHeader] with PreHeaderConstMethods {
    val liftable: Liftable[SPreHeader, PreHeader] = LiftablePreHeader
    val resultType: Elem[PreHeader] = liftable.eW
  }

  trait PreHeaderConstMethods extends PreHeader  { thisConst: Def[_] =>

    private val PreHeaderClass = RClass(classOf[PreHeader])

    override def version: Ref[Byte] = {
      asRep[Byte](mkMethodCall(self,
        PreHeaderClass.getMethod("version"),
        ArraySeq.empty,
        true, false, element[Byte]))
    }

    override def parentId: Ref[Coll[Byte]] = {
      asRep[Coll[Byte]](mkMethodCall(self,
        PreHeaderClass.getMethod("parentId"),
        ArraySeq.empty,
        true, false, element[Coll[Byte]]))
    }

    override def timestamp: Ref[Long] = {
      asRep[Long](mkMethodCall(self,
        PreHeaderClass.getMethod("timestamp"),
        ArraySeq.empty,
        true, false, element[Long]))
    }

    override def nBits: Ref[Long] = {
      asRep[Long](mkMethodCall(self,
        PreHeaderClass.getMethod("nBits"),
        ArraySeq.empty,
        true, false, element[Long]))
    }

    override def height: Ref[Int] = {
      asRep[Int](mkMethodCall(self,
        PreHeaderClass.getMethod("height"),
        ArraySeq.empty,
        true, false, element[Int]))
    }

    override def minerPk: Ref[GroupElement] = {
      asRep[GroupElement](mkMethodCall(self,
        PreHeaderClass.getMethod("minerPk"),
        ArraySeq.empty,
        true, false, element[GroupElement]))
    }

    override def votes: Ref[Coll[Byte]] = {
      asRep[Coll[Byte]](mkMethodCall(self,
        PreHeaderClass.getMethod("votes"),
        ArraySeq.empty,
        true, false, element[Coll[Byte]]))
    }
  }

  implicit object LiftablePreHeader
    extends Liftable[SPreHeader, PreHeader] {
    lazy val eW: Elem[PreHeader] = preHeaderElement
    lazy val sourceType: RType[SPreHeader] = {
      RType[SPreHeader]
    }
    def lift(x: SPreHeader): Ref[PreHeader] = PreHeaderConst(x)
  }

  private val PreHeaderClass = RClass(classOf[PreHeader])

  // entityAdapter for PreHeader trait
  case class PreHeaderAdapter(source: Ref[PreHeader])
      extends Node with PreHeader
      with Def[PreHeader] {
    val resultType: Elem[PreHeader] = element[PreHeader]
    override def transform(t: Transformer) = PreHeaderAdapter(t(source))

    def version: Ref[Byte] = {
      asRep[Byte](mkMethodCall(source,
        PreHeaderClass.getMethod("version"),
        ArraySeq.empty,
        true, true, element[Byte]))
    }

    def parentId: Ref[Coll[Byte]] = {
      asRep[Coll[Byte]](mkMethodCall(source,
        PreHeaderClass.getMethod("parentId"),
        ArraySeq.empty,
        true, true, element[Coll[Byte]]))
    }

    def timestamp: Ref[Long] = {
      asRep[Long](mkMethodCall(source,
        PreHeaderClass.getMethod("timestamp"),
        ArraySeq.empty,
        true, true, element[Long]))
    }

    def nBits: Ref[Long] = {
      asRep[Long](mkMethodCall(source,
        PreHeaderClass.getMethod("nBits"),
        ArraySeq.empty,
        true, true, element[Long]))
    }

    def height: Ref[Int] = {
      asRep[Int](mkMethodCall(source,
        PreHeaderClass.getMethod("height"),
        ArraySeq.empty,
        true, true, element[Int]))
    }

    def minerPk: Ref[GroupElement] = {
      asRep[GroupElement](mkMethodCall(source,
        PreHeaderClass.getMethod("minerPk"),
        ArraySeq.empty,
        true, true, element[GroupElement]))
    }

    def votes: Ref[Coll[Byte]] = {
      asRep[Coll[Byte]](mkMethodCall(source,
        PreHeaderClass.getMethod("votes"),
        ArraySeq.empty,
        true, true, element[Coll[Byte]]))
    }
  }

  // entityUnref: single unref method for each type family
  implicit final def unrefPreHeader(p: Ref[PreHeader]): PreHeader = {
    if (p.node.isInstanceOf[PreHeader]) p.node.asInstanceOf[PreHeader]
    else
      PreHeaderAdapter(p)
  }

  // familyElem
  class PreHeaderElem[To <: PreHeader]
    extends EntityElem[To] {
    override val liftable: Liftables.Liftable[_, To] = asLiftable[SPreHeader, To](LiftablePreHeader)

    override protected def collectMethods: Map[RMethod, MethodDesc] = {
      super.collectMethods ++
        Elem.declaredMethods(RClass(classOf[PreHeader]), RClass(classOf[SPreHeader]), Set(
        "version", "parentId", "timestamp", "nBits", "height", "minerPk", "votes"
        ))
    }
  }

  implicit lazy val preHeaderElement: Elem[PreHeader] =
    new PreHeaderElem[PreHeader]

} // of object PreHeader
  registerEntityObject("PreHeader", PreHeader)

object Header extends EntityObject("Header") {
  // entityConst: single const for each entity
  import Liftables._
  import scala.reflect.{ClassTag, classTag}
  type SHeader = sigma.Header
  case class HeaderConst(
        constValue: SHeader
      ) extends LiftedConst[SHeader, Header] with Header
        with Def[Header] with HeaderConstMethods {
    val liftable: Liftable[SHeader, Header] = LiftableHeader
    val resultType: Elem[Header] = liftable.eW
  }

  trait HeaderConstMethods extends Header  { thisConst: Def[_] =>

    private val HeaderClass = RClass(classOf[Header])

    override def id: Ref[Coll[Byte]] = {
      asRep[Coll[Byte]](mkMethodCall(self,
        HeaderClass.getMethod("id"),
        ArraySeq.empty,
        true, false, element[Coll[Byte]]))
    }

    override def version: Ref[Byte] = {
      asRep[Byte](mkMethodCall(self,
        HeaderClass.getMethod("version"),
        ArraySeq.empty,
        true, false, element[Byte]))
    }

    override def parentId: Ref[Coll[Byte]] = {
      asRep[Coll[Byte]](mkMethodCall(self,
        HeaderClass.getMethod("parentId"),
        ArraySeq.empty,
        true, false, element[Coll[Byte]]))
    }

    override def ADProofsRoot: Ref[Coll[Byte]] = {
      asRep[Coll[Byte]](mkMethodCall(self,
        HeaderClass.getMethod("ADProofsRoot"),
        ArraySeq.empty,
        true, false, element[Coll[Byte]]))
    }

    override def stateRoot: Ref[AvlTree] = {
      asRep[AvlTree](mkMethodCall(self,
        HeaderClass.getMethod("stateRoot"),
        ArraySeq.empty,
        true, false, element[AvlTree]))
    }

    override def transactionsRoot: Ref[Coll[Byte]] = {
      asRep[Coll[Byte]](mkMethodCall(self,
        HeaderClass.getMethod("transactionsRoot"),
        ArraySeq.empty,
        true, false, element[Coll[Byte]]))
    }

    override def timestamp: Ref[Long] = {
      asRep[Long](mkMethodCall(self,
        HeaderClass.getMethod("timestamp"),
        ArraySeq.empty,
        true, false, element[Long]))
    }

    override def nBits: Ref[Long] = {
      asRep[Long](mkMethodCall(self,
        HeaderClass.getMethod("nBits"),
        ArraySeq.empty,
        true, false, element[Long]))
    }

    override def height: Ref[Int] = {
      asRep[Int](mkMethodCall(self,
        HeaderClass.getMethod("height"),
        ArraySeq.empty,
        true, false, element[Int]))
    }

    override def extensionRoot: Ref[Coll[Byte]] = {
      asRep[Coll[Byte]](mkMethodCall(self,
        HeaderClass.getMethod("extensionRoot"),
        ArraySeq.empty,
        true, false, element[Coll[Byte]]))
    }

    override def minerPk: Ref[GroupElement] = {
      asRep[GroupElement](mkMethodCall(self,
        HeaderClass.getMethod("minerPk"),
        ArraySeq.empty,
        true, false, element[GroupElement]))
    }

    override def powOnetimePk: Ref[GroupElement] = {
      asRep[GroupElement](mkMethodCall(self,
        HeaderClass.getMethod("powOnetimePk"),
        ArraySeq.empty,
        true, false, element[GroupElement]))
    }

    override def powNonce: Ref[Coll[Byte]] = {
      asRep[Coll[Byte]](mkMethodCall(self,
        HeaderClass.getMethod("powNonce"),
        ArraySeq.empty,
        true, false, element[Coll[Byte]]))
    }

    override def powDistance: Ref[BigInt] = {
      asRep[BigInt](mkMethodCall(self,
        HeaderClass.getMethod("powDistance"),
        ArraySeq.empty,
        true, false, element[BigInt]))
    }

    override def votes: Ref[Coll[Byte]] = {
      asRep[Coll[Byte]](mkMethodCall(self,
        HeaderClass.getMethod("votes"),
        ArraySeq.empty,
        true, false, element[Coll[Byte]]))
    }

    override def checkPow: Ref[Boolean] = {
      asRep[Boolean](mkMethodCall(self,
        HeaderClass.getMethod("checkPow"),
        ArraySeq.empty,
        true, false, element[Boolean]))
    }

  }

  implicit object LiftableHeader
    extends Liftable[SHeader, Header] {
    lazy val eW: Elem[Header] = headerElement
    lazy val sourceType: RType[SHeader] = {
      RType[SHeader]
    }
    def lift(x: SHeader): Ref[Header] = HeaderConst(x)
  }

  private val HeaderClass = RClass(classOf[Header])

  // entityAdapter for Header trait
  case class HeaderAdapter(source: Ref[Header])
      extends Node with Header
      with Def[Header] {
    val resultType: Elem[Header] = element[Header]
    override def transform(t: Transformer) = HeaderAdapter(t(source))

    def id: Ref[Coll[Byte]] = {
      asRep[Coll[Byte]](mkMethodCall(source,
        HeaderClass.getMethod("id"),
        ArraySeq.empty,
        true, true, element[Coll[Byte]]))
    }

    def version: Ref[Byte] = {
      asRep[Byte](mkMethodCall(source,
        HeaderClass.getMethod("version"),
        ArraySeq.empty,
        true, true, element[Byte]))
    }

    def parentId: Ref[Coll[Byte]] = {
      asRep[Coll[Byte]](mkMethodCall(source,
        HeaderClass.getMethod("parentId"),
        ArraySeq.empty,
        true, true, element[Coll[Byte]]))
    }

    def ADProofsRoot: Ref[Coll[Byte]] = {
      asRep[Coll[Byte]](mkMethodCall(source,
        HeaderClass.getMethod("ADProofsRoot"),
        ArraySeq.empty,
        true, true, element[Coll[Byte]]))
    }

    def stateRoot: Ref[AvlTree] = {
      asRep[AvlTree](mkMethodCall(source,
        HeaderClass.getMethod("stateRoot"),
        ArraySeq.empty,
        true, true, element[AvlTree]))
    }

    def transactionsRoot: Ref[Coll[Byte]] = {
      asRep[Coll[Byte]](mkMethodCall(source,
        HeaderClass.getMethod("transactionsRoot"),
        ArraySeq.empty,
        true, true, element[Coll[Byte]]))
    }

    def timestamp: Ref[Long] = {
      asRep[Long](mkMethodCall(source,
        HeaderClass.getMethod("timestamp"),
        ArraySeq.empty,
        true, true, element[Long]))
    }

    def nBits: Ref[Long] = {
      asRep[Long](mkMethodCall(source,
        HeaderClass.getMethod("nBits"),
        ArraySeq.empty,
        true, true, element[Long]))
    }

    def height: Ref[Int] = {
      asRep[Int](mkMethodCall(source,
        HeaderClass.getMethod("height"),
        ArraySeq.empty,
        true, true, element[Int]))
    }

    def extensionRoot: Ref[Coll[Byte]] = {
      asRep[Coll[Byte]](mkMethodCall(source,
        HeaderClass.getMethod("extensionRoot"),
        ArraySeq.empty,
        true, true, element[Coll[Byte]]))
    }

    def minerPk: Ref[GroupElement] = {
      asRep[GroupElement](mkMethodCall(source,
        HeaderClass.getMethod("minerPk"),
        ArraySeq.empty,
        true, true, element[GroupElement]))
    }

    def powOnetimePk: Ref[GroupElement] = {
      asRep[GroupElement](mkMethodCall(source,
        HeaderClass.getMethod("powOnetimePk"),
        ArraySeq.empty,
        true, true, element[GroupElement]))
    }

    def powNonce: Ref[Coll[Byte]] = {
      asRep[Coll[Byte]](mkMethodCall(source,
        HeaderClass.getMethod("powNonce"),
        ArraySeq.empty,
        true, true, element[Coll[Byte]]))
    }

    def powDistance: Ref[BigInt] = {
      asRep[BigInt](mkMethodCall(source,
        HeaderClass.getMethod("powDistance"),
        ArraySeq.empty,
        true, true, element[BigInt]))
    }

    def votes: Ref[Coll[Byte]] = {
      asRep[Coll[Byte]](mkMethodCall(source,
        HeaderClass.getMethod("votes"),
        ArraySeq.empty,
        true, true, element[Coll[Byte]]))
    }

    def checkPow: Ref[Boolean] = {
      asRep[Boolean](mkMethodCall(source,
        HeaderClass.getMethod("checkPow"),
        ArraySeq.empty,
        true, true, element[Boolean]))
    }
  }

  // entityUnref: single unref method for each type family
  implicit final def unrefHeader(p: Ref[Header]): Header = {
    if (p.node.isInstanceOf[Header]) p.node.asInstanceOf[Header]
    else
      HeaderAdapter(p)
  }

  // familyElem
  class HeaderElem[To <: Header]
    extends EntityElem[To] {
    override val liftable: Liftables.Liftable[_, To] = asLiftable[SHeader, To](LiftableHeader)

    override protected def collectMethods: Map[RMethod, MethodDesc] = {
      super.collectMethods ++
        Elem.declaredMethods(RClass(classOf[Header]), RClass(classOf[SHeader]), Set(
        "id", "version", "parentId", "ADProofsRoot", "stateRoot", "transactionsRoot", "timestamp", "nBits", "height", "extensionRoot", "minerPk", "powOnetimePk", "powNonce", "powDistance", "votes", "checkPow"
        ))
    }
  }

  implicit lazy val headerElement: Elem[Header] =
    new HeaderElem[Header]

} // of object Header
  registerEntityObject("Header", Header)

object Context extends EntityObject("Context") {
  // entityConst: single const for each entity
  import Liftables._
  import scala.reflect.{ClassTag, classTag}
  type SContext = sigma.Context
  case class ContextConst(
        constValue: SContext
      ) extends LiftedConst[SContext, Context] with Context
        with Def[Context] with ContextConstMethods {
    val liftable: Liftable[SContext, Context] = LiftableContext
    val resultType: Elem[Context] = liftable.eW
  }

  trait ContextConstMethods extends Context  { thisConst: Def[_] =>

    private val ContextClass = RClass(classOf[Context])

    override def OUTPUTS: Ref[Coll[Box]] = {
      asRep[Coll[Box]](mkMethodCall(self,
        ContextClass.getMethod("OUTPUTS"),
        ArraySeq.empty,
        true, false, element[Coll[Box]]))
    }

    override def INPUTS: Ref[Coll[Box]] = {
      asRep[Coll[Box]](mkMethodCall(self,
        ContextClass.getMethod("INPUTS"),
        ArraySeq.empty,
        true, false, element[Coll[Box]]))
    }

    override def dataInputs: Ref[Coll[Box]] = {
      asRep[Coll[Box]](mkMethodCall(self,
        ContextClass.getMethod("dataInputs"),
        ArraySeq.empty,
        true, false, element[Coll[Box]]))
    }

    override def HEIGHT: Ref[Int] = {
      asRep[Int](mkMethodCall(self,
        ContextClass.getMethod("HEIGHT"),
        ArraySeq.empty,
        true, false, element[Int]))
    }

    override def SELF: Ref[Box] = {
      asRep[Box](mkMethodCall(self,
        ContextClass.getMethod("SELF"),
        ArraySeq.empty,
        true, false, element[Box]))
    }

    override def selfBoxIndex: Ref[Int] = {
      asRep[Int](mkMethodCall(self,
        ContextClass.getMethod("selfBoxIndex"),
        ArraySeq.empty,
        true, false, element[Int]))
    }

    override def LastBlockUtxoRootHash: Ref[AvlTree] = {
      asRep[AvlTree](mkMethodCall(self,
        ContextClass.getMethod("LastBlockUtxoRootHash"),
        ArraySeq.empty,
        true, false, element[AvlTree]))
    }

    override def headers: Ref[Coll[Header]] = {
      asRep[Coll[Header]](mkMethodCall(self,
        ContextClass.getMethod("headers"),
        ArraySeq.empty,
        true, false, element[Coll[Header]]))
    }

    override def preHeader: Ref[PreHeader] = {
      asRep[PreHeader](mkMethodCall(self,
        ContextClass.getMethod("preHeader"),
        ArraySeq.empty,
        true, false, element[PreHeader]))
    }

    override def minerPubKey: Ref[Coll[Byte]] = {
      asRep[Coll[Byte]](mkMethodCall(self,
        ContextClass.getMethod("minerPubKey"),
        ArraySeq.empty,
        true, false, element[Coll[Byte]]))
    }

    override def getVar[T](id: Ref[Byte])(implicit cT: Elem[T]): Ref[WOption[T]] = {
      asRep[WOption[T]](mkMethodCall(self,
        ContextClass.getMethod("getVar", classOf[Sym], classOf[Elem[_]]),
        Array[AnyRef](id, cT),
        true, false, element[WOption[T]]))
    }

  }

  implicit object LiftableContext
    extends Liftable[SContext, Context] {
    lazy val eW: Elem[Context] = contextElement
    lazy val sourceType: RType[SContext] = {
      RType[SContext]
    }
    def lift(x: SContext): Ref[Context] = ContextConst(x)
  }

  private val ContextClass = RClass(classOf[Context])

  // entityAdapter for Context trait
  case class ContextAdapter(source: Ref[Context])
      extends Node with Context
      with Def[Context] {
    val resultType: Elem[Context] = element[Context]
    override def transform(t: Transformer) = ContextAdapter(t(source))

    def OUTPUTS: Ref[Coll[Box]] = {
      asRep[Coll[Box]](mkMethodCall(source,
        ContextClass.getMethod("OUTPUTS"),
        ArraySeq.empty,
        true, true, element[Coll[Box]]))
    }

    def INPUTS: Ref[Coll[Box]] = {
      asRep[Coll[Box]](mkMethodCall(source,
        ContextClass.getMethod("INPUTS"),
        ArraySeq.empty,
        true, true, element[Coll[Box]]))
    }

    def dataInputs: Ref[Coll[Box]] = {
      asRep[Coll[Box]](mkMethodCall(source,
        ContextClass.getMethod("dataInputs"),
        ArraySeq.empty,
        true, true, element[Coll[Box]]))
    }

    def HEIGHT: Ref[Int] = {
      asRep[Int](mkMethodCall(source,
        ContextClass.getMethod("HEIGHT"),
        ArraySeq.empty,
        true, true, element[Int]))
    }

    def SELF: Ref[Box] = {
      asRep[Box](mkMethodCall(source,
        ContextClass.getMethod("SELF"),
        ArraySeq.empty,
        true, true, element[Box]))
    }

    def selfBoxIndex: Ref[Int] = {
      asRep[Int](mkMethodCall(source,
        ContextClass.getMethod("selfBoxIndex"),
        ArraySeq.empty,
        true, true, element[Int]))
    }

    def LastBlockUtxoRootHash: Ref[AvlTree] = {
      asRep[AvlTree](mkMethodCall(source,
        ContextClass.getMethod("LastBlockUtxoRootHash"),
        ArraySeq.empty,
        true, true, element[AvlTree]))
    }

    def headers: Ref[Coll[Header]] = {
      asRep[Coll[Header]](mkMethodCall(source,
        ContextClass.getMethod("headers"),
        ArraySeq.empty,
        true, true, element[Coll[Header]]))
    }

    def preHeader: Ref[PreHeader] = {
      asRep[PreHeader](mkMethodCall(source,
        ContextClass.getMethod("preHeader"),
        ArraySeq.empty,
        true, true, element[PreHeader]))
    }

    def minerPubKey: Ref[Coll[Byte]] = {
      asRep[Coll[Byte]](mkMethodCall(source,
        ContextClass.getMethod("minerPubKey"),
        ArraySeq.empty,
        true, true, element[Coll[Byte]]))
    }

    def getVar[T](id: Ref[Byte])(implicit cT: Elem[T]): Ref[WOption[T]] = {
      asRep[WOption[T]](mkMethodCall(source,
        ContextClass.getMethod("getVar", classOf[Sym], classOf[Elem[_]]),
        Array[AnyRef](id, cT),
        true, true, element[WOption[T]]))
    }
  }

  // entityUnref: single unref method for each type family
  implicit final def unrefContext(p: Ref[Context]): Context = {
    if (p.node.isInstanceOf[Context]) p.node.asInstanceOf[Context]
    else
      ContextAdapter(p)
  }

  // familyElem
  class ContextElem[To <: Context]
    extends EntityElem[To] {
    override val liftable: Liftables.Liftable[_, To] = asLiftable[SContext, To](LiftableContext)

    override protected def collectMethods: Map[RMethod, MethodDesc] = {
      super.collectMethods ++
        Elem.declaredMethods(RClass(classOf[Context]), RClass(classOf[SContext]), Set(
        "OUTPUTS", "INPUTS", "dataInputs", "HEIGHT", "SELF", "selfBoxIndex", "LastBlockUtxoRootHash", "headers", "preHeader", "minerPubKey", "getVar", "vars"
        ))
    }
  }

  implicit lazy val contextElement: Elem[Context] =
    new ContextElem[Context]

  object ContextMethods {
    object OUTPUTS {
      def unapply(d: Def[_]): Nullable[Ref[Context]] = d match {
        case MethodCall(receiver, method, _, _) if method.getName == "OUTPUTS" && receiver.elem.isInstanceOf[ContextElem[_]] =>
          val res = receiver
          Nullable(res).asInstanceOf[Nullable[Ref[Context]]]
        case _ => Nullable.None
      }
      def unapply(exp: Sym): Nullable[Ref[Context]] = unapply(exp.node)
    }

    object INPUTS {
      def unapply(d: Def[_]): Nullable[Ref[Context]] = d match {
        case MethodCall(receiver, method, _, _) if method.getName == "INPUTS" && receiver.elem.isInstanceOf[ContextElem[_]] =>
          val res = receiver
          Nullable(res).asInstanceOf[Nullable[Ref[Context]]]
        case _ => Nullable.None
      }
      def unapply(exp: Sym): Nullable[Ref[Context]] = unapply(exp.node)
    }

    object HEIGHT {
      def unapply(d: Def[_]): Nullable[Ref[Context]] = d match {
        case MethodCall(receiver, method, _, _) if method.getName == "HEIGHT" && receiver.elem.isInstanceOf[ContextElem[_]] =>
          val res = receiver
          Nullable(res).asInstanceOf[Nullable[Ref[Context]]]
        case _ => Nullable.None
      }
      def unapply(exp: Sym): Nullable[Ref[Context]] = unapply(exp.node)
    }

    object SELF {
      def unapply(d: Def[_]): Nullable[Ref[Context]] = d match {
        case MethodCall(receiver, method, _, _) if method.getName == "SELF" && receiver.elem.isInstanceOf[ContextElem[_]] =>
          val res = receiver
          Nullable(res).asInstanceOf[Nullable[Ref[Context]]]
        case _ => Nullable.None
      }
      def unapply(exp: Sym): Nullable[Ref[Context]] = unapply(exp.node)
    }

    object getVar {
      def unapply(d: Def[_]): Nullable[(Ref[Context], Ref[Byte], Elem[T]) forSome {type T}] = d match {
        case MethodCall(receiver, method, args, _) if method.getName == "getVar" && receiver.elem.isInstanceOf[ContextElem[_]] =>
          val res = (receiver, args(0), args(1))
          Nullable(res).asInstanceOf[Nullable[(Ref[Context], Ref[Byte], Elem[T]) forSome {type T}]]
        case _ => Nullable.None
      }
      def unapply(exp: Sym): Nullable[(Ref[Context], Ref[Byte], Elem[T]) forSome {type T}] = unapply(exp.node)
    }
  }
} // of object Context
  registerEntityObject("Context", Context)

object SigmaDslBuilder extends EntityObject("SigmaDslBuilder") {
  // entityConst: single const for each entity
  import Liftables._
  import scala.reflect.{ClassTag, classTag}
  type SSigmaDslBuilder = sigma.SigmaDslBuilder
  case class SigmaDslBuilderConst(
        constValue: SSigmaDslBuilder
      ) extends LiftedConst[SSigmaDslBuilder, SigmaDslBuilder] with SigmaDslBuilder
        with Def[SigmaDslBuilder] with SigmaDslBuilderConstMethods {
    val liftable: Liftable[SSigmaDslBuilder, SigmaDslBuilder] = LiftableSigmaDslBuilder
    val resultType: Elem[SigmaDslBuilder] = liftable.eW
  }

  trait SigmaDslBuilderConstMethods extends SigmaDslBuilder  { thisConst: Def[_] =>

    private val SigmaDslBuilderClass = RClass(classOf[SigmaDslBuilder])

    override def Colls: Ref[CollBuilder] = {
      asRep[CollBuilder](mkMethodCall(self,
        SigmaDslBuilderClass.getMethod("Colls"),
        ArraySeq.empty,
        true, false, element[CollBuilder]))
    }

    override def atLeast(bound: Ref[Int], props: Ref[Coll[SigmaProp]]): Ref[SigmaProp] = {
      asRep[SigmaProp](mkMethodCall(self,
        SigmaDslBuilderClass.getMethod("atLeast", classOf[Sym], classOf[Sym]),
        Array[AnyRef](bound, props),
        true, false, element[SigmaProp]))
    }

    override def allOf(conditions: Ref[Coll[Boolean]]): Ref[Boolean] = {
      asRep[Boolean](mkMethodCall(self,
        SigmaDslBuilderClass.getMethod("allOf", classOf[Sym]),
        Array[AnyRef](conditions),
        true, false, element[Boolean]))
    }

    override def allZK(conditions: Ref[Coll[SigmaProp]]): Ref[SigmaProp] = {
      asRep[SigmaProp](mkMethodCall(self,
        SigmaDslBuilderClass.getMethod("allZK", classOf[Sym]),
        Array[AnyRef](conditions),
        true, false, element[SigmaProp]))
    }

    override def anyOf(conditions: Ref[Coll[Boolean]]): Ref[Boolean] = {
      asRep[Boolean](mkMethodCall(self,
        SigmaDslBuilderClass.getMethod("anyOf", classOf[Sym]),
        Array[AnyRef](conditions),
        true, false, element[Boolean]))
    }

    override def anyZK(conditions: Ref[Coll[SigmaProp]]): Ref[SigmaProp] = {
      asRep[SigmaProp](mkMethodCall(self,
        SigmaDslBuilderClass.getMethod("anyZK", classOf[Sym]),
        Array[AnyRef](conditions),
        true, false, element[SigmaProp]))
    }

    override def xorOf(conditions: Ref[Coll[Boolean]]): Ref[Boolean] = {
      asRep[Boolean](mkMethodCall(self,
        SigmaDslBuilderClass.getMethod("xorOf", classOf[Sym]),
        Array[AnyRef](conditions),
        true, false, element[Boolean]))
    }

    override def sigmaProp(b: Ref[Boolean]): Ref[SigmaProp] = {
      asRep[SigmaProp](mkMethodCall(self,
        SigmaDslBuilderClass.getMethod("sigmaProp", classOf[Sym]),
        Array[AnyRef](b),
        true, false, element[SigmaProp]))
    }

    override def blake2b256(bytes: Ref[Coll[Byte]]): Ref[Coll[Byte]] = {
      asRep[Coll[Byte]](mkMethodCall(self,
        SigmaDslBuilderClass.getMethod("blake2b256", classOf[Sym]),
        Array[AnyRef](bytes),
        true, false, element[Coll[Byte]]))
    }

    override def sha256(bytes: Ref[Coll[Byte]]): Ref[Coll[Byte]] = {
      asRep[Coll[Byte]](mkMethodCall(self,
        SigmaDslBuilderClass.getMethod("sha256", classOf[Sym]),
        Array[AnyRef](bytes),
        true, false, element[Coll[Byte]]))
    }

    override def byteArrayToBigInt(bytes: Ref[Coll[Byte]]): Ref[BigInt] = {
      asRep[BigInt](mkMethodCall(self,
        SigmaDslBuilderClass.getMethod("byteArrayToBigInt", classOf[Sym]),
        Array[AnyRef](bytes),
        true, false, element[BigInt]))
    }

    override def longToByteArray(l: Ref[Long]): Ref[Coll[Byte]] = {
      asRep[Coll[Byte]](mkMethodCall(self,
        SigmaDslBuilderClass.getMethod("longToByteArray", classOf[Sym]),
        Array[AnyRef](l),
        true, false, element[Coll[Byte]]))
    }

    override def byteArrayToLong(bytes: Ref[Coll[Byte]]): Ref[Long] = {
      asRep[Long](mkMethodCall(self,
        SigmaDslBuilderClass.getMethod("byteArrayToLong", classOf[Sym]),
        Array[AnyRef](bytes),
        true, false, element[Long]))
    }

    override def proveDlog(g: Ref[GroupElement]): Ref[SigmaProp] = {
      asRep[SigmaProp](mkMethodCall(self,
        SigmaDslBuilderClass.getMethod("proveDlog", classOf[Sym]),
        Array[AnyRef](g),
        true, false, element[SigmaProp]))
    }

    override def proveDHTuple(g: Ref[GroupElement], h: Ref[GroupElement], u: Ref[GroupElement], v: Ref[GroupElement]): Ref[SigmaProp] = {
      asRep[SigmaProp](mkMethodCall(self,
        SigmaDslBuilderClass.getMethod("proveDHTuple", classOf[Sym], classOf[Sym], classOf[Sym], classOf[Sym]),
        Array[AnyRef](g, h, u, v),
        true, false, element[SigmaProp]))
    }

    override def groupGenerator: Ref[GroupElement] = {
      asRep[GroupElement](mkMethodCall(self,
        SigmaDslBuilderClass.getMethod("groupGenerator"),
        ArraySeq.empty,
        true, false, element[GroupElement]))
    }

    override def substConstants[T](scriptBytes: Ref[Coll[Byte]], positions: Ref[Coll[Int]], newValues: Ref[Coll[T]]): Ref[Coll[Byte]] = {
      asRep[Coll[Byte]](mkMethodCall(self,
        SigmaDslBuilderClass.getMethod("substConstants", classOf[Sym], classOf[Sym], classOf[Sym]),
        Array[AnyRef](scriptBytes, positions, newValues),
        true, false, element[Coll[Byte]]))
    }

    override def decodePoint(encoded: Ref[Coll[Byte]]): Ref[GroupElement] = {
      asRep[GroupElement](mkMethodCall(self,
        SigmaDslBuilderClass.getMethod("decodePoint", classOf[Sym]),
        Array[AnyRef](encoded),
        true, false, element[GroupElement]))
    }

    override def avlTree(operationFlags: Ref[Byte], digest: Ref[Coll[Byte]], keyLength: Ref[Int], valueLengthOpt: Ref[WOption[Int]]): Ref[AvlTree] = {
      asRep[AvlTree](mkMethodCall(self,
        SigmaDslBuilderClass.getMethod("avlTree", classOf[Sym], classOf[Sym], classOf[Sym], classOf[Sym]),
        Array[AnyRef](operationFlags, digest, keyLength, valueLengthOpt),
        true, false, element[AvlTree]))
    }

    override def xor(l: Ref[Coll[Byte]], r: Ref[Coll[Byte]]): Ref[Coll[Byte]] = {
      asRep[Coll[Byte]](mkMethodCall(self,
        SigmaDslBuilderClass.getMethod("xor", classOf[Sym], classOf[Sym]),
        Array[AnyRef](l, r),
        true, false, element[Coll[Byte]]))
    }

    def serialize[T](value: Ref[T]): Ref[Coll[Byte]] = {
      asRep[Coll[Byte]](mkMethodCall(self,
        SigmaDslBuilderClass.getMethod("serialize", classOf[Sym]),
        Array[AnyRef](value),
        true, false, element[Coll[Byte]]))
    }

<<<<<<< HEAD
    override def deserializeTo[T](l: Ref[Coll[Byte]])(implicit cT: Elem[T]): Ref[T] = {
      asRep[T](mkMethodCall(self,
        SigmaDslBuilderClass.getMethod("deserializeTo", classOf[Sym], classOf[Elem[T]]),
        Array[AnyRef](l, cT),
        true, false, element[T](cT), Map(tT -> Evaluation.rtypeToSType(cT.sourceType))))
    }
=======
    override def fromBigEndianBytes[T](bytes: Ref[Coll[Byte]])(implicit cT: Elem[T]): Ref[T] = {
      asRep[T](mkMethodCall(self,
        SigmaDslBuilderClass.getMethod("fromBigEndianBytes", classOf[Sym], classOf[Elem[T]]),
        Array[AnyRef](bytes, cT, Map(tT -> Evaluation.rtypeToSType(cT.sourceType))),
        true, false, cT))
    }

>>>>>>> 83ba4a44
  }

  implicit object LiftableSigmaDslBuilder
    extends Liftable[SSigmaDslBuilder, SigmaDslBuilder] {
    lazy val eW: Elem[SigmaDslBuilder] = sigmaDslBuilderElement
    lazy val sourceType: RType[SSigmaDslBuilder] = {
      RType[SSigmaDslBuilder]
    }
    def lift(x: SSigmaDslBuilder): Ref[SigmaDslBuilder] = SigmaDslBuilderConst(x)
  }

  private val SigmaDslBuilderClass = RClass(classOf[SigmaDslBuilder])

  // entityAdapter for SigmaDslBuilder trait
  case class SigmaDslBuilderAdapter(source: Ref[SigmaDslBuilder])
      extends Node with SigmaDslBuilder
      with Def[SigmaDslBuilder] {
    val resultType: Elem[SigmaDslBuilder] = element[SigmaDslBuilder]
    override def transform(t: Transformer) = SigmaDslBuilderAdapter(t(source))

    def Colls: Ref[CollBuilder] = {
      asRep[CollBuilder](mkMethodCall(source,
        SigmaDslBuilderClass.getMethod("Colls"),
        ArraySeq.empty,
        true, true, element[CollBuilder]))
    }

    def atLeast(bound: Ref[Int], props: Ref[Coll[SigmaProp]]): Ref[SigmaProp] = {
      asRep[SigmaProp](mkMethodCall(source,
        SigmaDslBuilderClass.getMethod("atLeast", classOf[Sym], classOf[Sym]),
        Array[AnyRef](bound, props),
        true, true, element[SigmaProp]))
    }

    def allOf(conditions: Ref[Coll[Boolean]]): Ref[Boolean] = {
      asRep[Boolean](mkMethodCall(source,
        SigmaDslBuilderClass.getMethod("allOf", classOf[Sym]),
        Array[AnyRef](conditions),
        true, true, element[Boolean]))
    }

    def allZK(conditions: Ref[Coll[SigmaProp]]): Ref[SigmaProp] = {
      asRep[SigmaProp](mkMethodCall(source,
        SigmaDslBuilderClass.getMethod("allZK", classOf[Sym]),
        Array[AnyRef](conditions),
        true, true, element[SigmaProp]))
    }

    def anyOf(conditions: Ref[Coll[Boolean]]): Ref[Boolean] = {
      asRep[Boolean](mkMethodCall(source,
        SigmaDslBuilderClass.getMethod("anyOf", classOf[Sym]),
        Array[AnyRef](conditions),
        true, true, element[Boolean]))
    }

    def anyZK(conditions: Ref[Coll[SigmaProp]]): Ref[SigmaProp] = {
      asRep[SigmaProp](mkMethodCall(source,
        SigmaDslBuilderClass.getMethod("anyZK", classOf[Sym]),
        Array[AnyRef](conditions),
        true, true, element[SigmaProp]))
    }

    def xorOf(conditions: Ref[Coll[Boolean]]): Ref[Boolean] = {
      asRep[Boolean](mkMethodCall(source,
        SigmaDslBuilderClass.getMethod("xorOf", classOf[Sym]),
        Array[AnyRef](conditions),
        true, true, element[Boolean]))
    }

    def sigmaProp(b: Ref[Boolean]): Ref[SigmaProp] = {
      asRep[SigmaProp](mkMethodCall(source,
        SigmaDslBuilderClass.getMethod("sigmaProp", classOf[Sym]),
        Array[AnyRef](b),
        true, true, element[SigmaProp]))
    }

    def blake2b256(bytes: Ref[Coll[Byte]]): Ref[Coll[Byte]] = {
      asRep[Coll[Byte]](mkMethodCall(source,
        SigmaDslBuilderClass.getMethod("blake2b256", classOf[Sym]),
        Array[AnyRef](bytes),
        true, true, element[Coll[Byte]]))
    }

    def sha256(bytes: Ref[Coll[Byte]]): Ref[Coll[Byte]] = {
      asRep[Coll[Byte]](mkMethodCall(source,
        SigmaDslBuilderClass.getMethod("sha256", classOf[Sym]),
        Array[AnyRef](bytes),
        true, true, element[Coll[Byte]]))
    }

    def byteArrayToBigInt(bytes: Ref[Coll[Byte]]): Ref[BigInt] = {
      asRep[BigInt](mkMethodCall(source,
        SigmaDslBuilderClass.getMethod("byteArrayToBigInt", classOf[Sym]),
        Array[AnyRef](bytes),
        true, true, element[BigInt]))
    }

    def longToByteArray(l: Ref[Long]): Ref[Coll[Byte]] = {
      asRep[Coll[Byte]](mkMethodCall(source,
        SigmaDslBuilderClass.getMethod("longToByteArray", classOf[Sym]),
        Array[AnyRef](l),
        true, true, element[Coll[Byte]]))
    }

    def byteArrayToLong(bytes: Ref[Coll[Byte]]): Ref[Long] = {
      asRep[Long](mkMethodCall(source,
        SigmaDslBuilderClass.getMethod("byteArrayToLong", classOf[Sym]),
        Array[AnyRef](bytes),
        true, true, element[Long]))
    }

    def proveDlog(g: Ref[GroupElement]): Ref[SigmaProp] = {
      asRep[SigmaProp](mkMethodCall(source,
        SigmaDslBuilderClass.getMethod("proveDlog", classOf[Sym]),
        Array[AnyRef](g),
        true, true, element[SigmaProp]))
    }

    def proveDHTuple(g: Ref[GroupElement], h: Ref[GroupElement], u: Ref[GroupElement], v: Ref[GroupElement]): Ref[SigmaProp] = {
      asRep[SigmaProp](mkMethodCall(source,
        SigmaDslBuilderClass.getMethod("proveDHTuple", classOf[Sym], classOf[Sym], classOf[Sym], classOf[Sym]),
        Array[AnyRef](g, h, u, v),
        true, true, element[SigmaProp]))
    }

    def groupGenerator: Ref[GroupElement] = {
      asRep[GroupElement](mkMethodCall(source,
        SigmaDslBuilderClass.getMethod("groupGenerator"),
        ArraySeq.empty,
        true, true, element[GroupElement]))
    }

    def substConstants[T](scriptBytes: Ref[Coll[Byte]], positions: Ref[Coll[Int]], newValues: Ref[Coll[T]]): Ref[Coll[Byte]] = {
      asRep[Coll[Byte]](mkMethodCall(source,
        SigmaDslBuilderClass.getMethod("substConstants", classOf[Sym], classOf[Sym], classOf[Sym]),
        Array[AnyRef](scriptBytes, positions, newValues),
        true, true, element[Coll[Byte]]))
    }

    def decodePoint(encoded: Ref[Coll[Byte]]): Ref[GroupElement] = {
      asRep[GroupElement](mkMethodCall(source,
        SigmaDslBuilderClass.getMethod("decodePoint", classOf[Sym]),
        Array[AnyRef](encoded),
        true, true, element[GroupElement]))
    }

    def avlTree(operationFlags: Ref[Byte], digest: Ref[Coll[Byte]], keyLength: Ref[Int], valueLengthOpt: Ref[WOption[Int]]): Ref[AvlTree] = {
      asRep[AvlTree](mkMethodCall(source,
        SigmaDslBuilderClass.getMethod("avlTree", classOf[Sym], classOf[Sym], classOf[Sym], classOf[Sym]),
        Array[AnyRef](operationFlags, digest, keyLength, valueLengthOpt),
        true, true, element[AvlTree]))
    }

    def xor(l: Ref[Coll[Byte]], r: Ref[Coll[Byte]]): Ref[Coll[Byte]] = {
      asRep[Coll[Byte]](mkMethodCall(source,
        SigmaDslBuilderClass.getMethod("xor", classOf[Sym], classOf[Sym]),
        Array[AnyRef](l, r),
        true, true, element[Coll[Byte]]))
    }

    def serialize[T](value: Ref[T]): Ref[Coll[Byte]] = {
      asRep[Coll[Byte]](mkMethodCall(source,
        SigmaDslBuilderClass.getMethod("serialize", classOf[Sym]),
        Array[AnyRef](value),
        true, true, element[Coll[Byte]]))
    }

<<<<<<< HEAD
    def deserializeTo[T](bytes: Ref[Coll[Byte]])(implicit cT: Elem[T]): Ref[T] = {
      asRep[T](mkMethodCall(source,
        SigmaDslBuilderClass.getMethod("deserializeTo", classOf[Sym], classOf[Elem[_]]),
        Array[AnyRef](bytes, cT),
        true, true, element[T](cT), Map(tT -> Evaluation.rtypeToSType(cT.sourceType))))
=======
    def fromBigEndianBytes[T](bytes: Ref[Coll[Byte]])(implicit cT: Elem[T]): Ref[T] = {
      asRep[T](mkMethodCall(source,
        SigmaDslBuilderClass.getMethod("fromBigEndianBytes", classOf[Sym], classOf[Elem[T]]),
        Array[AnyRef](bytes, cT),
        true, true, cT, Map(tT -> Evaluation.rtypeToSType(cT.sourceType))))
>>>>>>> 83ba4a44
    }
  }

  // entityUnref: single unref method for each type family
  implicit final def unrefSigmaDslBuilder(p: Ref[SigmaDslBuilder]): SigmaDslBuilder = {
    if (p.node.isInstanceOf[SigmaDslBuilder]) p.node.asInstanceOf[SigmaDslBuilder]
    else
      SigmaDslBuilderAdapter(p)
  }

  // familyElem
  class SigmaDslBuilderElem[To <: SigmaDslBuilder]
    extends EntityElem[To] {
    override val liftable: Liftables.Liftable[_, To] = asLiftable[SSigmaDslBuilder, To](LiftableSigmaDslBuilder)

    override protected def collectMethods: Map[RMethod, MethodDesc] = {
      super.collectMethods ++
        Elem.declaredMethods(RClass(classOf[SigmaDslBuilder]), RClass(classOf[SSigmaDslBuilder]), Set(
        "Colls", "verifyZK", "atLeast", "allOf", "allZK", "anyOf", "anyZK", "xorOf", "sigmaProp", "blake2b256", "sha256",
          "byteArrayToBigInt", "longToByteArray", "byteArrayToLong", "proveDlog", "proveDHTuple", "groupGenerator", "substConstants",
<<<<<<< HEAD
          "decodePoint", "avlTree", "xor", "serialize", "deserializeTo"
=======
          "decodePoint", "avlTree", "xor", "serialize", "fromBigEndianBytes"
>>>>>>> 83ba4a44
        ))
    }
  }

  implicit lazy val sigmaDslBuilderElement: Elem[SigmaDslBuilder] =
    new SigmaDslBuilderElem[SigmaDslBuilder]

  object SigmaDslBuilderMethods {
    object Colls {
      def unapply(d: Def[_]): Nullable[Ref[SigmaDslBuilder]] = d match {
        case MethodCall(receiver, method, _, _) if method.getName == "Colls" && receiver.elem.isInstanceOf[SigmaDslBuilderElem[_]] =>
          val res = receiver
          Nullable(res).asInstanceOf[Nullable[Ref[SigmaDslBuilder]]]
        case _ => Nullable.None
      }
      def unapply(exp: Sym): Nullable[Ref[SigmaDslBuilder]] = unapply(exp.node)
    }

    object atLeast {
      def unapply(d: Def[_]): Nullable[(Ref[SigmaDslBuilder], Ref[Int], Ref[Coll[SigmaProp]])] = d match {
        case MethodCall(receiver, method, args, _) if method.getName == "atLeast" && receiver.elem.isInstanceOf[SigmaDslBuilderElem[_]] =>
          val res = (receiver, args(0), args(1))
          Nullable(res).asInstanceOf[Nullable[(Ref[SigmaDslBuilder], Ref[Int], Ref[Coll[SigmaProp]])]]
        case _ => Nullable.None
      }
      def unapply(exp: Sym): Nullable[(Ref[SigmaDslBuilder], Ref[Int], Ref[Coll[SigmaProp]])] = unapply(exp.node)
    }

    object allOf {
      def unapply(d: Def[_]): Nullable[(Ref[SigmaDslBuilder], Ref[Coll[Boolean]])] = d match {
        case MethodCall(receiver, method, args, _) if method.getName == "allOf" && receiver.elem.isInstanceOf[SigmaDslBuilderElem[_]] =>
          val res = (receiver, args(0))
          Nullable(res).asInstanceOf[Nullable[(Ref[SigmaDslBuilder], Ref[Coll[Boolean]])]]
        case _ => Nullable.None
      }
      def unapply(exp: Sym): Nullable[(Ref[SigmaDslBuilder], Ref[Coll[Boolean]])] = unapply(exp.node)
    }

    object allZK {
      def unapply(d: Def[_]): Nullable[(Ref[SigmaDslBuilder], Ref[Coll[SigmaProp]])] = d match {
        case MethodCall(receiver, method, args, _) if method.getName == "allZK" && receiver.elem.isInstanceOf[SigmaDslBuilderElem[_]] =>
          val res = (receiver, args(0))
          Nullable(res).asInstanceOf[Nullable[(Ref[SigmaDslBuilder], Ref[Coll[SigmaProp]])]]
        case _ => Nullable.None
      }
      def unapply(exp: Sym): Nullable[(Ref[SigmaDslBuilder], Ref[Coll[SigmaProp]])] = unapply(exp.node)
    }

    object anyOf {
      def unapply(d: Def[_]): Nullable[(Ref[SigmaDslBuilder], Ref[Coll[Boolean]])] = d match {
        case MethodCall(receiver, method, args, _) if method.getName == "anyOf" && receiver.elem.isInstanceOf[SigmaDslBuilderElem[_]] =>
          val res = (receiver, args(0))
          Nullable(res).asInstanceOf[Nullable[(Ref[SigmaDslBuilder], Ref[Coll[Boolean]])]]
        case _ => Nullable.None
      }
      def unapply(exp: Sym): Nullable[(Ref[SigmaDslBuilder], Ref[Coll[Boolean]])] = unapply(exp.node)
    }

    object anyZK {
      def unapply(d: Def[_]): Nullable[(Ref[SigmaDslBuilder], Ref[Coll[SigmaProp]])] = d match {
        case MethodCall(receiver, method, args, _) if method.getName == "anyZK" && receiver.elem.isInstanceOf[SigmaDslBuilderElem[_]] =>
          val res = (receiver, args(0))
          Nullable(res).asInstanceOf[Nullable[(Ref[SigmaDslBuilder], Ref[Coll[SigmaProp]])]]
        case _ => Nullable.None
      }
      def unapply(exp: Sym): Nullable[(Ref[SigmaDslBuilder], Ref[Coll[SigmaProp]])] = unapply(exp.node)
    }

    object xorOf {
      def unapply(d: Def[_]): Nullable[(Ref[SigmaDslBuilder], Ref[Coll[Boolean]])] = d match {
        case MethodCall(receiver, method, args, _) if method.getName == "xorOf" && receiver.elem.isInstanceOf[SigmaDslBuilderElem[_]] =>
          val res = (receiver, args(0))
          Nullable(res).asInstanceOf[Nullable[(Ref[SigmaDslBuilder], Ref[Coll[Boolean]])]]
        case _ => Nullable.None
      }
      def unapply(exp: Sym): Nullable[(Ref[SigmaDslBuilder], Ref[Coll[Boolean]])] = unapply(exp.node)
    }

    object sigmaProp {
      def unapply(d: Def[_]): Nullable[(Ref[SigmaDslBuilder], Ref[Boolean])] = d match {
        case MethodCall(receiver, method, args, _) if method.getName == "sigmaProp" && receiver.elem.isInstanceOf[SigmaDslBuilderElem[_]] =>
          val res = (receiver, args(0))
          Nullable(res).asInstanceOf[Nullable[(Ref[SigmaDslBuilder], Ref[Boolean])]]
        case _ => Nullable.None
      }
      def unapply(exp: Sym): Nullable[(Ref[SigmaDslBuilder], Ref[Boolean])] = unapply(exp.node)
    }

    object blake2b256 {
      def unapply(d: Def[_]): Nullable[(Ref[SigmaDslBuilder], Ref[Coll[Byte]])] = d match {
        case MethodCall(receiver, method, args, _) if method.getName == "blake2b256" && receiver.elem.isInstanceOf[SigmaDslBuilderElem[_]] =>
          val res = (receiver, args(0))
          Nullable(res).asInstanceOf[Nullable[(Ref[SigmaDslBuilder], Ref[Coll[Byte]])]]
        case _ => Nullable.None
      }
      def unapply(exp: Sym): Nullable[(Ref[SigmaDslBuilder], Ref[Coll[Byte]])] = unapply(exp.node)
    }

    object sha256 {
      def unapply(d: Def[_]): Nullable[(Ref[SigmaDslBuilder], Ref[Coll[Byte]])] = d match {
        case MethodCall(receiver, method, args, _) if method.getName == "sha256" && receiver.elem.isInstanceOf[SigmaDslBuilderElem[_]] =>
          val res = (receiver, args(0))
          Nullable(res).asInstanceOf[Nullable[(Ref[SigmaDslBuilder], Ref[Coll[Byte]])]]
        case _ => Nullable.None
      }
      def unapply(exp: Sym): Nullable[(Ref[SigmaDslBuilder], Ref[Coll[Byte]])] = unapply(exp.node)
    }

    object byteArrayToBigInt {
      def unapply(d: Def[_]): Nullable[(Ref[SigmaDslBuilder], Ref[Coll[Byte]])] = d match {
        case MethodCall(receiver, method, args, _) if method.getName == "byteArrayToBigInt" && receiver.elem.isInstanceOf[SigmaDslBuilderElem[_]] =>
          val res = (receiver, args(0))
          Nullable(res).asInstanceOf[Nullable[(Ref[SigmaDslBuilder], Ref[Coll[Byte]])]]
        case _ => Nullable.None
      }
      def unapply(exp: Sym): Nullable[(Ref[SigmaDslBuilder], Ref[Coll[Byte]])] = unapply(exp.node)
    }

    object longToByteArray {
      def unapply(d: Def[_]): Nullable[(Ref[SigmaDslBuilder], Ref[Long])] = d match {
        case MethodCall(receiver, method, args, _) if method.getName == "longToByteArray" && receiver.elem.isInstanceOf[SigmaDslBuilderElem[_]] =>
          val res = (receiver, args(0))
          Nullable(res).asInstanceOf[Nullable[(Ref[SigmaDslBuilder], Ref[Long])]]
        case _ => Nullable.None
      }
      def unapply(exp: Sym): Nullable[(Ref[SigmaDslBuilder], Ref[Long])] = unapply(exp.node)
    }

    object byteArrayToLong {
      def unapply(d: Def[_]): Nullable[(Ref[SigmaDslBuilder], Ref[Coll[Byte]])] = d match {
        case MethodCall(receiver, method, args, _) if method.getName == "byteArrayToLong" && receiver.elem.isInstanceOf[SigmaDslBuilderElem[_]] =>
          val res = (receiver, args(0))
          Nullable(res).asInstanceOf[Nullable[(Ref[SigmaDslBuilder], Ref[Coll[Byte]])]]
        case _ => Nullable.None
      }
      def unapply(exp: Sym): Nullable[(Ref[SigmaDslBuilder], Ref[Coll[Byte]])] = unapply(exp.node)
    }

    object proveDlog {
      def unapply(d: Def[_]): Nullable[(Ref[SigmaDslBuilder], Ref[GroupElement])] = d match {
        case MethodCall(receiver, method, args, _) if method.getName == "proveDlog" && receiver.elem.isInstanceOf[SigmaDslBuilderElem[_]] =>
          val res = (receiver, args(0))
          Nullable(res).asInstanceOf[Nullable[(Ref[SigmaDslBuilder], Ref[GroupElement])]]
        case _ => Nullable.None
      }
      def unapply(exp: Sym): Nullable[(Ref[SigmaDslBuilder], Ref[GroupElement])] = unapply(exp.node)
    }

    object proveDHTuple {
      def unapply(d: Def[_]): Nullable[(Ref[SigmaDslBuilder], Ref[GroupElement], Ref[GroupElement], Ref[GroupElement], Ref[GroupElement])] = d match {
        case MethodCall(receiver, method, args, _) if method.getName == "proveDHTuple" && receiver.elem.isInstanceOf[SigmaDslBuilderElem[_]] =>
          val res = (receiver, args(0), args(1), args(2), args(3))
          Nullable(res).asInstanceOf[Nullable[(Ref[SigmaDslBuilder], Ref[GroupElement], Ref[GroupElement], Ref[GroupElement], Ref[GroupElement])]]
        case _ => Nullable.None
      }
      def unapply(exp: Sym): Nullable[(Ref[SigmaDslBuilder], Ref[GroupElement], Ref[GroupElement], Ref[GroupElement], Ref[GroupElement])] = unapply(exp.node)
    }

    object substConstants {
      def unapply(d: Def[_]): Nullable[(Ref[SigmaDslBuilder], Ref[Coll[Byte]], Ref[Coll[Int]], Ref[Coll[T]]) forSome {type T}] = d match {
        case MethodCall(receiver, method, args, _) if method.getName == "substConstants" && receiver.elem.isInstanceOf[SigmaDslBuilderElem[_]] =>
          val res = (receiver, args(0), args(1), args(2))
          Nullable(res).asInstanceOf[Nullable[(Ref[SigmaDslBuilder], Ref[Coll[Byte]], Ref[Coll[Int]], Ref[Coll[T]]) forSome {type T}]]
        case _ => Nullable.None
      }
      def unapply(exp: Sym): Nullable[(Ref[SigmaDslBuilder], Ref[Coll[Byte]], Ref[Coll[Int]], Ref[Coll[T]]) forSome {type T}] = unapply(exp.node)
    }

    object decodePoint {
      def unapply(d: Def[_]): Nullable[(Ref[SigmaDslBuilder], Ref[Coll[Byte]])] = d match {
        case MethodCall(receiver, method, args, _) if method.getName == "decodePoint" && receiver.elem.isInstanceOf[SigmaDslBuilderElem[_]] =>
          val res = (receiver, args(0))
          Nullable(res).asInstanceOf[Nullable[(Ref[SigmaDslBuilder], Ref[Coll[Byte]])]]
        case _ => Nullable.None
      }
      def unapply(exp: Sym): Nullable[(Ref[SigmaDslBuilder], Ref[Coll[Byte]])] = unapply(exp.node)
    }

    object deserializeTo {
      def unapply(d: Def[_]): Nullable[(Ref[SigmaDslBuilder], Ref[Coll[Byte]], Elem[T]) forSome {type T}] = d match {
        case MethodCall(receiver, method, args, _) if method.getName == "deserializeTo" && receiver.elem.isInstanceOf[SigmaDslBuilderElem[_]] =>
          val res = (receiver, args(0), args(1))
          Nullable(res).asInstanceOf[Nullable[(Ref[SigmaDslBuilder], Ref[Coll[Byte]], Elem[T]) forSome {type T}]]
        case _ => Nullable.None
      }
      def unapply(exp: Sym): Nullable[(Ref[SigmaDslBuilder], Ref[Coll[Byte]], Elem[T]) forSome {type T}] = unapply(exp.node)
    }

    /** This is necessary to handle CreateAvlTree in GraphBuilding (v6.0) */
    object avlTree {
      def unapply(d: Def[_]): Nullable[(Ref[SigmaDslBuilder], Ref[Byte], Ref[Coll[Byte]], Ref[Int], Ref[WOption[Int]])] = d match {
        case MethodCall(receiver, method, args, _) if method.getName == "avlTree" && receiver.elem.isInstanceOf[SigmaDslBuilderElem[_]] =>
          val res = (receiver, args(0), args(1), args(2), args(3))
          Nullable(res).asInstanceOf[Nullable[(Ref[SigmaDslBuilder], Ref[Byte], Ref[Coll[Byte]], Ref[Int], Ref[WOption[Int]])]]
        case _ => Nullable.None
      }
      def unapply(exp: Sym): Nullable[(Ref[SigmaDslBuilder], Ref[Byte], Ref[Coll[Byte]], Ref[Int], Ref[WOption[Int]])] = unapply(exp.node)
    }

    object xor {
      def unapply(d: Def[_]): Nullable[(Ref[SigmaDslBuilder], Ref[Coll[Byte]], Ref[Coll[Byte]])] = d match {
        case MethodCall(receiver, method, args, _) if method.getName == "xor" && receiver.elem.isInstanceOf[SigmaDslBuilderElem[_]] =>
          val res = (receiver, args(0), args(1))
          Nullable(res).asInstanceOf[Nullable[(Ref[SigmaDslBuilder], Ref[Coll[Byte]], Ref[Coll[Byte]])]]
        case _ => Nullable.None
      }
      def unapply(exp: Sym): Nullable[(Ref[SigmaDslBuilder], Ref[Coll[Byte]], Ref[Coll[Byte]])] = unapply(exp.node)
    }
  }
} // of object SigmaDslBuilder
  registerEntityObject("SigmaDslBuilder", SigmaDslBuilder)
}

object SigmaDslModule extends ModuleInfo("sigma", "SigmaDsl") {
  val reflection = GraphIRReflection
}
}

trait SigmaDslModule extends SigmaDslDefs {self: IRContext =>}<|MERGE_RESOLUTION|>--- conflicted
+++ resolved
@@ -1972,14 +1972,12 @@
         true, false, element[Coll[Byte]]))
     }
 
-<<<<<<< HEAD
     override def deserializeTo[T](l: Ref[Coll[Byte]])(implicit cT: Elem[T]): Ref[T] = {
       asRep[T](mkMethodCall(self,
         SigmaDslBuilderClass.getMethod("deserializeTo", classOf[Sym], classOf[Elem[T]]),
         Array[AnyRef](l, cT),
         true, false, element[T](cT), Map(tT -> Evaluation.rtypeToSType(cT.sourceType))))
     }
-=======
     override def fromBigEndianBytes[T](bytes: Ref[Coll[Byte]])(implicit cT: Elem[T]): Ref[T] = {
       asRep[T](mkMethodCall(self,
         SigmaDslBuilderClass.getMethod("fromBigEndianBytes", classOf[Sym], classOf[Elem[T]]),
@@ -1987,7 +1985,6 @@
         true, false, cT))
     }
 
->>>>>>> 83ba4a44
   }
 
   implicit object LiftableSigmaDslBuilder
@@ -2155,19 +2152,18 @@
         true, true, element[Coll[Byte]]))
     }
 
-<<<<<<< HEAD
     def deserializeTo[T](bytes: Ref[Coll[Byte]])(implicit cT: Elem[T]): Ref[T] = {
       asRep[T](mkMethodCall(source,
         SigmaDslBuilderClass.getMethod("deserializeTo", classOf[Sym], classOf[Elem[_]]),
         Array[AnyRef](bytes, cT),
         true, true, element[T](cT), Map(tT -> Evaluation.rtypeToSType(cT.sourceType))))
-=======
+    }
+
     def fromBigEndianBytes[T](bytes: Ref[Coll[Byte]])(implicit cT: Elem[T]): Ref[T] = {
       asRep[T](mkMethodCall(source,
         SigmaDslBuilderClass.getMethod("fromBigEndianBytes", classOf[Sym], classOf[Elem[T]]),
         Array[AnyRef](bytes, cT),
         true, true, cT, Map(tT -> Evaluation.rtypeToSType(cT.sourceType))))
->>>>>>> 83ba4a44
     }
   }
 
@@ -2188,11 +2184,7 @@
         Elem.declaredMethods(RClass(classOf[SigmaDslBuilder]), RClass(classOf[SSigmaDslBuilder]), Set(
         "Colls", "verifyZK", "atLeast", "allOf", "allZK", "anyOf", "anyZK", "xorOf", "sigmaProp", "blake2b256", "sha256",
           "byteArrayToBigInt", "longToByteArray", "byteArrayToLong", "proveDlog", "proveDHTuple", "groupGenerator", "substConstants",
-<<<<<<< HEAD
-          "decodePoint", "avlTree", "xor", "serialize", "deserializeTo"
-=======
-          "decodePoint", "avlTree", "xor", "serialize", "fromBigEndianBytes"
->>>>>>> 83ba4a44
+          "decodePoint", "avlTree", "xor", "serialize", "deserializeTo", "fromBigEndianBytes"
         ))
     }
   }
