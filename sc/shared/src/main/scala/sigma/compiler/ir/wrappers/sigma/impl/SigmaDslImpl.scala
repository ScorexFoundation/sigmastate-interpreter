--- conflicted
+++ resolved
@@ -1964,7 +1964,13 @@
         true, false, element[Coll[Byte]]))
     }
 
-<<<<<<< HEAD
+    def serialize[T](value: Ref[T]): Ref[Coll[Byte]] = {
+      asRep[Coll[Byte]](mkMethodCall(self,
+        SigmaDslBuilderClass.getMethod("serialize", classOf[Sym]),
+        Array[AnyRef](value),
+        true, false, element[Coll[Byte]]))
+    }
+
     override def encodeNbits(bi: Ref[BigInt]): Ref[Long] = {
       asRep[Long](mkMethodCall(self,
         SigmaDslBuilderClass.getMethod("encodeNbits", classOf[Sym]),
@@ -1978,15 +1984,6 @@
         Array[AnyRef](l),
         true, false, element[BigInt]))
     }
-=======
-    def serialize[T](value: Ref[T]): Ref[Coll[Byte]] = {
-      asRep[Coll[Byte]](mkMethodCall(self,
-        SigmaDslBuilderClass.getMethod("serialize", classOf[Sym]),
-        Array[AnyRef](value),
-        true, false, element[Coll[Byte]]))
-    }
-
->>>>>>> 43db8df7
   }
 
   implicit object LiftableSigmaDslBuilder
@@ -2147,7 +2144,13 @@
         true, true, element[Coll[Byte]]))
     }
 
-<<<<<<< HEAD
+    def serialize[T](value: Ref[T]): Ref[Coll[Byte]] = {
+      asRep[Coll[Byte]](mkMethodCall(source,
+        SigmaDslBuilderClass.getMethod("serialize", classOf[Sym]),
+        Array[AnyRef](value),
+        true, true, element[Coll[Byte]]))
+    }
+
     override def encodeNbits(bi: Ref[BigInt]): Ref[Long] = {
       asRep[Long](mkMethodCall(source,
         SigmaDslBuilderClass.getMethod("encodeNbits", classOf[Sym]),
@@ -2160,13 +2163,6 @@
         SigmaDslBuilderClass.getMethod("decodeNbits", classOf[Sym]),
         Array[AnyRef](l),
         true, true, element[BigInt]))
-=======
-    def serialize[T](value: Ref[T]): Ref[Coll[Byte]] = {
-      asRep[Coll[Byte]](mkMethodCall(source,
-        SigmaDslBuilderClass.getMethod("serialize", classOf[Sym]),
-        Array[AnyRef](value),
-        true, true, element[Coll[Byte]]))
->>>>>>> 43db8df7
     }
   }
 
