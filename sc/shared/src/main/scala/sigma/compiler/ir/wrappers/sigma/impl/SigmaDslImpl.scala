--- conflicted
+++ resolved
@@ -1379,16 +1379,7 @@
         ArraySeq.empty,
         true, false, element[Boolean]))
     }
-<<<<<<< HEAD
-
-    override def bytes: Ref[Coll[Byte]] = {
-      asRep[Coll[Byte]](mkMethodCall(self,
-        HeaderClass.getMethod("bytes"),
-        ArraySeq.empty,
-        true, false, element[Coll[Byte]]))
-    }
-=======
->>>>>>> 43db8df7
+
   }
 
   implicit object LiftableHeader
@@ -1520,16 +1511,6 @@
         ArraySeq.empty,
         true, true, element[Boolean]))
     }
-<<<<<<< HEAD
-
-    def bytes: Ref[Coll[Byte]] = {
-      asRep[Coll[Byte]](mkMethodCall(source,
-        HeaderClass.getMethod("bytes"),
-        ArraySeq.empty,
-        true, true, element[Coll[Byte]]))
-    }
-=======
->>>>>>> 43db8df7
   }
 
   // entityUnref: single unref method for each type family
@@ -1984,22 +1965,19 @@
         true, false, element[Coll[Byte]]))
     }
 
-<<<<<<< HEAD
+    def serialize[T](value: Ref[T]): Ref[Coll[Byte]] = {
+      asRep[Coll[Byte]](mkMethodCall(self,
+        SigmaDslBuilderClass.getMethod("serialize", classOf[Sym]),
+        Array[AnyRef](value),
+        true, false, element[Coll[Byte]]))
+    }
+
     override def deserializeTo[T](l: Ref[Coll[Byte]])(implicit cT: Elem[T]): Ref[T] = {
       asRep[T](mkMethodCall(self,
         SigmaDslBuilderClass.getMethod("deserializeTo", classOf[Sym], classOf[Elem[T]]),
         Array[AnyRef](l, cT),
         true, false, element[T]))
     }
-=======
-    def serialize[T](value: Ref[T]): Ref[Coll[Byte]] = {
-      asRep[Coll[Byte]](mkMethodCall(self,
-        SigmaDslBuilderClass.getMethod("serialize", classOf[Sym]),
-        Array[AnyRef](value),
-        true, false, element[Coll[Byte]]))
-    }
-
->>>>>>> 43db8df7
   }
 
   implicit object LiftableSigmaDslBuilder
@@ -2160,19 +2138,18 @@
         true, true, element[Coll[Byte]]))
     }
 
-<<<<<<< HEAD
+    def serialize[T](value: Ref[T]): Ref[Coll[Byte]] = {
+      asRep[Coll[Byte]](mkMethodCall(source,
+        SigmaDslBuilderClass.getMethod("serialize", classOf[Sym]),
+        Array[AnyRef](value),
+        true, true, element[Coll[Byte]]))
+    }
+
     def deserializeTo[T](bytes: Ref[Coll[Byte]])(implicit cT: Elem[T]): Ref[T] = {
       asRep[T](mkMethodCall(source,
         SigmaDslBuilderClass.getMethod("deserializeTo", classOf[Sym], classOf[Elem[T]]),
         Array[AnyRef](bytes, cT),
         true, true, element[T]))
-=======
-    def serialize[T](value: Ref[T]): Ref[Coll[Byte]] = {
-      asRep[Coll[Byte]](mkMethodCall(source,
-        SigmaDslBuilderClass.getMethod("serialize", classOf[Sym]),
-        Array[AnyRef](value),
-        true, true, element[Coll[Byte]]))
->>>>>>> 43db8df7
     }
   }
 
@@ -2193,7 +2170,7 @@
         Elem.declaredMethods(RClass(classOf[SigmaDslBuilder]), RClass(classOf[SSigmaDslBuilder]), Set(
         "Colls", "verifyZK", "atLeast", "allOf", "allZK", "anyOf", "anyZK", "xorOf", "sigmaProp", "blake2b256", "sha256",
           "byteArrayToBigInt", "longToByteArray", "byteArrayToLong", "proveDlog", "proveDHTuple", "groupGenerator", "substConstants",
-          "decodePoint", "avlTree", "xor", "deserializeTo"
+          "decodePoint", "avlTree", "xor", "serialize", "deserializeTo"
         ))
     }
   }
