package sigmastate

import sigmastate.crypto.DLogProtocol.DLogProverInput
import scorex.crypto.hash.Blake2b256
import sigma.ast._
import sigma.ast.syntax._
import sigmastate.interpreter._
import Interpreter._
<<<<<<< HEAD
import io.circe.parser.parse
=======
>>>>>>> 43db8df7
import org.ergoplatform._
import org.ergoplatform.sdk.JsonCodecs
import org.scalatest.BeforeAndAfterAll
import scorex.util.encode.{Base16, Base58}
import sigma.Colls
import sigma.VersionContext.V6SoftForkVersion
<<<<<<< HEAD
import sigma.data.{CAND, CAvlTree, CHeader, ProveDlog, SigmaBoolean, TrivialProp}
import sigma.interpreter.ContextExtension
import sigma.VersionContext
=======
import sigma.VersionContext
import sigma.data.{CAND, CAvlTree, CHeader, ProveDlog, SigmaBoolean, TrivialProp}
import sigma.interpreter.ContextExtension
>>>>>>> 43db8df7
import sigma.util.Extensions.IntOps
import sigmastate.helpers.{CompilerTestingCommons, ErgoLikeContextTesting, ErgoLikeTestInterpreter, ErgoLikeTestProvingInterpreter}
import sigmastate.helpers.TestingHelpers._
import sigma.serialization.{GroupElementSerializer, SigmaSerializer, ValueSerializer}
import sigmastate.eval.CPreHeader
import sigmastate.helpers.ErgoLikeContextTesting.noBoxes
import sigmastate.interpreter.CErgoTreeEvaluator.DefaultEvalSettings
import sigmastate.utils.Helpers._
import sigma.util.Extensions._

import scala.util.Random

class TestingInterpreterSpecification extends CompilerTestingCommons
  with CompilerCrossVersionProps with BeforeAndAfterAll {

  val IR: TestingIRContext = new TestingIRContext

  lazy val prover = new ErgoLikeTestProvingInterpreter()

  lazy val verifier = new ErgoLikeTestInterpreter
<<<<<<< HEAD

  // valid header from Ergo blockchain
  val headerJson =
    """
      |{
      |  "extensionId" : "00cce45975d87414e8bdd8146bc88815be59cd9fe37a125b5021101e05675a18",
      |  "votes" : "000000",
      |  "timestamp" : 4928911477310178288,
      |  "size" : 223,
      |  "unparsedBytes" : "",
      |  "stateRoot" : {
      |      "digest" : "5c8c00b8403d3701557181c8df800001b6d5009e2201c6ff807d71808c00019780",
      |      "treeFlags" : "0",
      |      "keyLength" : "32"
      |  },
      |  "height" : 614400,
      |  "nBits" : 37748736,
      |  "version" : 2,
      |  "id" : "5603a937ec1988220fc44fb5022fb82d5565b961f005ebb55d85bd5a9e6f801f",
      |  "adProofsRoot" : "5d3f80dcff7f5e7f59007294c180808d0158d1ff6ba10000f901c7f0ef87dcff",
      |  "transactionsRoot" : "f17fffacb6ff7f7f1180d2ff7f1e24ffffe1ff937f807f0797b9ff6ebdae007e",
      |  "extensionRoot" : "1480887f80007f4b01cf7f013ff1ffff564a0000b9a54f00770e807f41ff88c0",
      |  "minerPk" : "03bedaee069ff4829500b3c07c4d5fe6b3ea3d3bf76c5c28c1d4dcdb1bed0ade0c",
      |  "powOnetimePk" : "0279be667ef9dcbbac55a06295ce870b07029bfcdb2dce28d959f2815b16f81798",
      |  "powNonce" : "0000000000003105",
      |  "powDistance" : 0,
      |  "adProofsId" : "dec129290a763f4de41f04e87e2b661dd59758af6bdd00dd51f5d97c3a8cb9b5",
      |  "transactionsId" : "eba1dd82cf51147232e09c1f72b37c554c30f63274d5093bff36849a83472a42",
      |  "parentId" : "ac2101807f0000ca01ff0119db227f202201007f62000177a080005d440896d0"
      |}
      |""".stripMargin

  object JsonCodecs extends JsonCodecs
  val contextHeader = JsonCodecs.headerDecoder.decodeJson(parse(headerJson).toOption.get).toOption.get

  def testingContext(h: Int = 614401) = {
=======
  
  def testingContext(h: Int = 614401) = {
    // bytes of real mainnet block header at height 614,440
    val headerBytes = "02ac2101807f0000ca01ff0119db227f202201007f62000177a080005d440896d05d3f80dcff7f5e7f59007294c180808d0158d1ff6ba10000f901c7f0ef87dcfff17fffacb6ff7f7f1180d2ff7f1e24ffffe1ff937f807f0797b9ff6ebdae007e5c8c00b8403d3701557181c8df800001b6d5009e2201c6ff807d71808c00019780f087adb3fcdbc0b3441480887f80007f4b01cf7f013ff1ffff564a0000b9a54f00770e807f41ff88c00240000080c0250000000003bedaee069ff4829500b3c07c4d5fe6b3ea3d3bf76c5c28c1d4dcdb1bed0ade0c0000000000003105"
    val header1 = new CHeader(ErgoHeader.sigmaSerializer.fromBytes(Base16.decode(headerBytes).get))
>>>>>>> 43db8df7

    val boxesToSpend = IndexedSeq(fakeSelf)

    val preHeader = CPreHeader(activatedVersionInTests,
<<<<<<< HEAD
      parentId = contextHeader.id,
=======
      parentId = header1.id,
>>>>>>> 43db8df7
      timestamp = 3,
      nBits = 0,
      height = h,
      minerPk = GroupElementSerializer.parse(SigmaSerializer.startReader(ErgoLikeContextTesting.dummyPubkey)).toGroupElement,
      votes = Colls.emptyColl[Byte]
    )

    new ErgoLikeContext(
<<<<<<< HEAD
      contextHeader.stateRoot.asInstanceOf[CAvlTree].treeData, Colls.fromArray(Array(contextHeader)),
=======
      header1.stateRoot.asInstanceOf[CAvlTree].treeData, Colls.fromArray(Array(header1)),
>>>>>>> 43db8df7
      preHeader, noBoxes,
      boxesToSpend, ErgoLikeTransaction(IndexedSeq.empty, IndexedSeq.empty),
      boxesToSpend.indexOf(fakeSelf), ContextExtension.empty, vs, DefaultEvalSettings.scriptCostLimitInEvaluator,
      initCost = 0L, activatedVersionInTests).withErgoTreeVersion(ergoTreeVersionInTests)
  }

  property("Reduction to crypto #1") {
    forAll() { i: Int =>
      val h = i.toAbs
      whenever(h > 0 && h < Int.MaxValue - 1) {
        val dk1 = SigmaPropConstant(DLogProverInput.random().publicImage)

        val ctx = testingContext(h)
        testReduce(prover)(ctx, SigmaAnd(GE(Height, IntConstant(h - 1)), dk1)) should(
          matchPattern { case _: SigmaBoolean => })
        testReduce(prover)(ctx, SigmaAnd(GE(Height, IntConstant(h)), dk1)) should (
          matchPattern { case _: SigmaBoolean => })

        {
          val res = testReduce(prover)(ctx, SigmaAnd(GE(Height, IntConstant(h + 1)), dk1))
          res should matchPattern { case TrivialProp.FalseProp => }
        }

        {
          val res = testReduce(prover)(ctx, SigmaOr(GE(Height, IntConstant(h - 1)), dk1))
          res should matchPattern { case TrivialProp.TrueProp => }
        }

        {
          val res = testReduce(prover)(ctx, SigmaOr(GE(Height, IntConstant(h)), dk1))
          res should matchPattern { case TrivialProp.TrueProp => }
        }
        {
          val res = testReduce(prover)(ctx, SigmaOr(GE(Height, IntConstant(h + 1)), dk1))
          res should matchPattern { case _: SigmaBoolean => }
        }
      }
    }
  }

  property("Reduction to crypto #2") {
    forAll() { i: Int =>
      val h = i.toAbs
      whenever(h > 0 && h < Int.MaxValue - 1) {

        val dk1 = DLogProverInput.random().publicImage
        val dk2 = DLogProverInput.random().publicImage

        val ctx = testingContext(h)

        assert(testReduce(prover)(ctx, SigmaOr(
                  SigmaAnd(LE(Height, IntConstant(h + 1)), SigmaAnd(dk1, dk2)),
                  SigmaAnd(GT(Height, IntConstant(h + 1)), dk1)
                )).isInstanceOf[CAND])


        assert(testReduce(prover)(ctx, SigmaOr(
                  SigmaAnd(LE(Height, IntConstant(h - 1)), SigmaAnd(dk1, dk2)),
                  SigmaAnd(GT(Height, IntConstant(h - 1)), dk1)
                )).isInstanceOf[ProveDlog])

        testReduce(prover)(ctx, SigmaOr(
          SigmaAnd(LE(Height, IntConstant(h - 1)), SigmaAnd(dk1, dk2)),
          SigmaAnd(GT(Height, IntConstant(h + 1)), dk1)
        )) shouldBe TrivialProp.FalseProp

        testReduce(prover)(ctx,
          SigmaOr(
            SigmaOr(
              SigmaAnd(LE(Height, IntConstant(h - 1)), SigmaAnd(dk1, dk2)),
              SigmaAnd(GT(Height, IntConstant(h + 1)), dk1)
            ),
            AND(GT(Height, IntConstant(h - 1)), LE(Height, IntConstant(h + 1)))
          )
        ) shouldBe TrivialProp.TrueProp

      }
    }
  }

  def testEval(code: String) = {
    val reg1 = ErgoBox.nonMandatoryRegisters.head
    val reg2 = ErgoBox.nonMandatoryRegisters(1)

    val dk1 = prover.dlogSecrets(0).publicImage
    val dk2 = prover.dlogSecrets(1).publicImage
    val ctx = testingContext()
    val env = Map(
      "dk1" -> dk1,
      "dk2" -> dk2,
      "bytes1" -> Array[Byte](1, 2, 3),
      "bytes2" -> Array[Byte](4, 5, 6),
      "box1" -> testBox(10, TrueTree, 0, Seq(), Map(
          reg1 -> IntArrayConstant(Array[Int](1, 2, 3)),
          reg2 -> BoolArrayConstant(Array[Boolean](true, false, true))
      ))
    )
    val prop = mkTestErgoTree(compile(env, code)(IR).asBoolValue.toSigmaProp)
    val challenge = Array.fill(32)(Random.nextInt(100).toByte)
    val proof1 = prover.prove(prop, ctx, challenge).get.proof
    verifier.verify(Interpreter.emptyEnv, prop, ctx, proof1, challenge)
      .map(_._1)
      .getOrElse(false) shouldBe true
  }

  property("Evaluate array ops") {
    testEval(
      """{
        |  val arr = Coll(1, 2) ++ Coll(3, 4)
        |  arr.size == 4
        |}""".stripMargin)
    testEval(
      """{
        |  val arr = Coll(1, 2, 3)
        |  arr.slice(1, 3) == Coll(2, 3)
        |}""".stripMargin)
    testEval(
      """{
        |  val arr = bytes1 ++ bytes2
        |  arr.size == 6
        |}""".stripMargin)
    testEval(
      """{
        |  val arr = bytes1 ++ Coll[Byte]()
        |  arr.size == 3
        |}""".stripMargin)
    testEval(
      """{
        |  val arr = Coll[Byte]() ++ bytes1
        |  arr.size == 3
        |}""".stripMargin)
    testEval(
      """{
        |  val arr = box1.R4[Coll[Int]].get
        |  arr.size == 3
        |}""".stripMargin)
    testEval(
      """{
        |  val arr = box1.R5[Coll[Boolean]].get
        |  anyOf(arr)
        |}""".stripMargin)
    testEval(
      """{
        |  val arr = box1.R5[Coll[Boolean]].get
        |  allOf(arr) == false
        |}""".stripMargin)
    testEval(
      """{
        |  val arr = Coll(1, 2, 3)
        |  arr.size == 3
        |}""".stripMargin)
    testEval(
      """{
        |  val arr = Coll(true, false)
        |  anyOf(arr)
        |}""".stripMargin)
    testEval(
      """{
        |  val arr = Coll(true, false)
        |  allOf(arr) == false
        |}""".stripMargin)
    testEval(
      """{
        |  val arr = Coll(1, 2, 3)
        |  arr.map {(i: Int) => i + 1} == Coll(2, 3, 4)
        |}""".stripMargin)
    testEval(
      """{
        |  val arr = Coll(1, 2, 3)
        |  arr.filter {(i: Int) => i < 3} == Coll(1, 2)
        |}""".stripMargin)
  }

  property("Evaluate numeric casting ops") {
    def testWithCasting(castSuffix: String): Unit = {
      testEval(s"OUTPUTS.size.toByte.$castSuffix == 0.$castSuffix")
      testEval(s"OUTPUTS.size.toShort.$castSuffix == 0.$castSuffix")
      testEval(s"OUTPUTS.size.toInt.$castSuffix == 0.$castSuffix")
      testEval(s"OUTPUTS.size.toLong.$castSuffix == 0.$castSuffix")
    }
    testWithCasting("toByte")
    testWithCasting("toShort")
    testWithCasting("toInt")
    testWithCasting("toLong")
    testWithCasting("toBigInt")
  }

  property("BigInt downcasting to byte") {
    def test() = testEval("{ sigmaProp(0L.toBigInt.toByte <= CONTEXT.preHeader.version) }")
    if(VersionContext.current.isV6SoftForkActivated) {
      test()
    } else {
      an[Exception] shouldBe thrownBy(test())
    }
  }

  property("BigInt downcasting to short") {
    def test() = testEval("{ sigmaProp(0L.toBigInt.toShort <= CONTEXT.preHeader.version.toShort) }")
    if(VersionContext.current.isV6SoftForkActivated) {
      test()
    } else {
      an[Exception] shouldBe thrownBy(test())
    }
  }

  property("BigInt downcasting to int") {
    def test() = testEval("{ sigmaProp(1L.toBigInt.toInt < CONTEXT.preHeader.timestamp.toInt) }")
    if(VersionContext.current.isV6SoftForkActivated) {
      test()
    } else {
      an[Exception] shouldBe thrownBy(test())
    }
  }

  property("BigInt downcasting to long") {
    def test() = testEval("{ sigmaProp(1L.toBigInt.toLong < CONTEXT.preHeader.timestamp) }")
    if(VersionContext.current.isV6SoftForkActivated) {
      test()
    } else {
      an[Exception] shouldBe thrownBy(test())
    }
  }

  property("upcasting to bigint") {
    testEval("{ sigmaProp(1L.toBigInt < bigInt(\"2\")) }")
  }

  property("Evaluate arithmetic ops") {
    def testWithCasting(castSuffix: String): Unit = {
      testEval(s"1.$castSuffix + 2.$castSuffix == 3.$castSuffix")
      testEval(s"5.$castSuffix - 1.$castSuffix == 4.$castSuffix")
      testEval(s"5.$castSuffix * 2.$castSuffix == 10.$castSuffix")
      testEval(s"5.$castSuffix / 2.$castSuffix == 2.$castSuffix")
      testEval(s"5.$castSuffix % 2.$castSuffix == 1.$castSuffix")
      testEval(s"min(5.$castSuffix, 2.$castSuffix) == 2.$castSuffix")
      testEval(s"max(5.$castSuffix, 2.$castSuffix) == 5.$castSuffix")
    }
    testWithCasting("toByte")
    testWithCasting("toShort")
    testWithCasting("toInt")
    testWithCasting("toLong")
    testWithCasting("toBigInt")
  }

  property("failed numeric downcast (overflow)") {
    assertExceptionThrown(testEval("Coll(999)(0).toByte > 0"),
      rootCause(_).isInstanceOf[ArithmeticException])
    assertExceptionThrown(testEval("Coll(999)(0).toShort.toByte > 0"),
      rootCause(_).isInstanceOf[ArithmeticException])
    assertExceptionThrown(testEval(s"Coll(${Int.MaxValue})(0).toShort > 0"),
      rootCause(_).isInstanceOf[ArithmeticException])
    assertExceptionThrown(testEval(s"Coll(${Long.MaxValue}L)(0).toInt > 0"),
      rootCause(_).isInstanceOf[ArithmeticException])
  }

  property("Coll indexing (out of bounds with const default value)") {
    testEval("Coll(1, 2).getOrElse(3, 0) == 0")
  }

  property("Coll indexing (out of bounds with evaluated default value)") {
    testEval("Coll(1, 1).getOrElse(3, 1 + 1) == 2")
  }

  property("Evaluation example #1") {
    val dk1 = prover.dlogSecrets(0).publicImage
    val dk2 = prover.dlogSecrets(1).publicImage

    val env1 = testingContext(99)
    val env2 = testingContext(101)

    val prop = mkTestErgoTree(SigmaOr(
      SigmaAnd(LE(Height, IntConstant(100)), SigmaAnd(dk1, dk2)),
      SigmaAnd(GT(Height, IntConstant(100)), dk1)
    ))

    val challenge = Array.fill(32)(Random.nextInt(100).toByte)

    val proof1 = prover.prove(prop, env1, challenge).get.proof

    verifier.verify(emptyEnv, prop, env1, proof1, challenge).map(_._1).getOrElse(false) shouldBe true

    verifier.verify(emptyEnv, prop, env2, proof1, challenge).map(_._1).getOrElse(false) shouldBe false
  }

  property("Evaluation - no real proving - true case") {
    val prop1 = TrueTree

    val challenge = Array.fill(32)(Random.nextInt(100).toByte)
    val proof = NoProof
    val env = testingContext(99)

    verifier.verify(prop1, env, proof, challenge).map(_._1).getOrThrow shouldBe true

    val prop2 = mkTestErgoTree(OR(TrueLeaf, FalseLeaf).toSigmaProp)
    verifier.verify(prop2, env, proof, challenge).map(_._1).getOrThrow shouldBe true

    val prop3 = mkTestErgoTree(AND(TrueLeaf, TrueLeaf).toSigmaProp)
    verifier.verify(prop3, env, proof, challenge).map(_._1).getOrThrow shouldBe true

    val prop4 = mkTestErgoTree(GT(Height, IntConstant(90)).toSigmaProp)
    verifier.verify(prop4, env, proof, challenge).map(_._1).getOrThrow shouldBe true
  }

  property("Evaluation - no real proving - false case") {
    val prop1 = FalseTree

    val challenge = Array.fill(32)(Random.nextInt(100).toByte)
    val proof = NoProof
    val env = testingContext(99)

    verifier.verify(prop1, env, proof, challenge).map(_._1).getOrThrow shouldBe false

    val prop2 = mkTestErgoTree(OR(FalseLeaf, FalseLeaf).toSigmaProp)
    verifier.verify(prop2, env, proof, challenge).map(_._1).getOrThrow shouldBe false

    val prop3 = mkTestErgoTree(AND(FalseLeaf, TrueLeaf).toSigmaProp)
    verifier.verify(prop3, env, proof, challenge).map(_._1).getOrThrow shouldBe false

    val prop4 = mkTestErgoTree(GT(Height, IntConstant(100)).toSigmaProp)
    verifier.verify(prop4, env, proof, challenge).map(_._1).getOrThrow shouldBe false
  }

  property("Evaluation - hash function") {
    val bytes = "hello world".getBytes
    val hash = Blake2b256(bytes)

    val prop1 = mkTestErgoTree(EQ(
      CalcBlake2b256(ByteArrayConstant(bytes)),
      ByteArrayConstant(hash)).toSigmaProp)

    val challenge = Array.fill(32)(Random.nextInt(100).toByte)
    val proof = NoProof
    val env = testingContext(99)

    verifier.verify(prop1, env, proof, challenge).map(_._1).getOrElse(false) shouldBe true

    val prop2 = mkTestErgoTree(NEQ(
      CalcBlake2b256(ByteArrayConstant(bytes)),
      ByteArrayConstant(hash)).toSigmaProp)

    verifier.verify(prop2, env, proof, challenge).map(_._1).getOrElse(false) shouldBe false

    val prop3 = mkTestErgoTree(EQ(
      CalcBlake2b256(ByteArrayConstant(bytes)),
      ByteArrayConstant(bytes)).toSigmaProp)

    verifier.verify(prop3, env, proof, challenge).map(_._1).getOrElse(false) shouldBe false
  }

  property("blake2b - test vector") {
    testEval(
      """ {
        |     val input = fromBase16("68656c6c6f20776f726c64")
        |     val output = fromBase16("256c83b297114d201b30179f3f0ef0cace9783622da5974326b436178aeef610")
        |     blake2b256(input) == output
        | }""".stripMargin)
  }

  property("blake2b - test vector #2") {
    testEval(
      """ {
        |     val input = fromBase16("02ac2101807f0000ca01ff0119db227f202201007f62000177a080005d440896d05d3f80dcff7f5e7f59007294c180808d0158d1ff6ba10000f901c7f0ef87dcfff17fffacb6ff7f7f1180d2ff7f1e24ffffe1ff937f807f0797b9ff6ebdae007e5c8c00b8403d3701557181c8df800001b6d5009e2201c6ff807d71808c00019780d085adb3fcdbc0b3441480887f80007f4b01cf7f013ff1ffff564a0000b9a54f00770e807f41ff88c00240000080c02500000000")
        |     val output = fromBase16("bdb84cda5b105c3eb522857b50a0882f88ed5bb3cc8cf3325a1edf7eeb6a0954")
        |     blake2b256(input) == output
        | }""".stripMargin)
  }

  property("passing a lambda argument") {
    // single expression
    testEval(
      """ Coll[Int](1,2,3).map { (a: Int) =>
        |   a + 1
        | } == Coll[Int](2,3,4) """.stripMargin)
    // block
    testEval(
      """ Coll[Int](1,2,3).map { (a: Int) =>
        |   val b = a - 1
        |   b + 2
        | } == Coll[Int](2,3,4) """.stripMargin)
  }

  property("nested lambdas argument") {
    // block with nested lambda
    testEval(
      """ Coll[Int](1,2,3).exists { (a: Int) =>
        |   Coll[Int](1).exists{ (c: Int) => c == 1 }
        | } == true """.stripMargin)

    // block with nested lambda (assigned to a val)
    testEval(
      """ Coll[Int](1,2,3).exists { (a: Int) =>
        |   def g(c: Int) = c == 1
        |   Coll[Int](1).exists(g)
        | } == true """.stripMargin)
  }

  property("deserialize") {
    val str = Base58.encode(ValueSerializer.serialize(ByteArrayConstant(Array[Byte](2))))
    testEval(s"""deserialize[Coll[Byte]]("$str")(0) == 2""")
  }

  property("header.id") {
    testEval(
      """ {
        |     val h = CONTEXT.headers(0)
        |     val id = h.id
        |     id.size == 32
        | }""".stripMargin)
  }

  property("checkPow") {
    val source = """ {
                   |     val h = CONTEXT.headers(0)
                   |      h.checkPow
                   | }
                   | """.stripMargin

    if (activatedVersionInTests < V6SoftForkVersion) {
<<<<<<< HEAD
      an [sigmastate.exceptions.MethodNotFound] should be thrownBy testEval(source)
=======
      an [Exception] should be thrownBy testEval(source)
>>>>>>> 43db8df7
    } else {
      testEval(source)
    }
  }

  override protected def afterAll(): Unit = {
  }

}
<|MERGE_RESOLUTION|>--- conflicted
+++ resolved
@@ -6,25 +6,15 @@
 import sigma.ast.syntax._
 import sigmastate.interpreter._
 import Interpreter._
-<<<<<<< HEAD
-import io.circe.parser.parse
-=======
->>>>>>> 43db8df7
 import org.ergoplatform._
-import org.ergoplatform.sdk.JsonCodecs
 import org.scalatest.BeforeAndAfterAll
 import scorex.util.encode.{Base16, Base58}
 import sigma.Colls
 import sigma.VersionContext.V6SoftForkVersion
-<<<<<<< HEAD
+import sigma.VersionContext
 import sigma.data.{CAND, CAvlTree, CHeader, ProveDlog, SigmaBoolean, TrivialProp}
 import sigma.interpreter.ContextExtension
 import sigma.VersionContext
-=======
-import sigma.VersionContext
-import sigma.data.{CAND, CAvlTree, CHeader, ProveDlog, SigmaBoolean, TrivialProp}
-import sigma.interpreter.ContextExtension
->>>>>>> 43db8df7
 import sigma.util.Extensions.IntOps
 import sigmastate.helpers.{CompilerTestingCommons, ErgoLikeContextTesting, ErgoLikeTestInterpreter, ErgoLikeTestProvingInterpreter}
 import sigmastate.helpers.TestingHelpers._
@@ -45,59 +35,16 @@
   lazy val prover = new ErgoLikeTestProvingInterpreter()
 
   lazy val verifier = new ErgoLikeTestInterpreter
-<<<<<<< HEAD
-
-  // valid header from Ergo blockchain
-  val headerJson =
-    """
-      |{
-      |  "extensionId" : "00cce45975d87414e8bdd8146bc88815be59cd9fe37a125b5021101e05675a18",
-      |  "votes" : "000000",
-      |  "timestamp" : 4928911477310178288,
-      |  "size" : 223,
-      |  "unparsedBytes" : "",
-      |  "stateRoot" : {
-      |      "digest" : "5c8c00b8403d3701557181c8df800001b6d5009e2201c6ff807d71808c00019780",
-      |      "treeFlags" : "0",
-      |      "keyLength" : "32"
-      |  },
-      |  "height" : 614400,
-      |  "nBits" : 37748736,
-      |  "version" : 2,
-      |  "id" : "5603a937ec1988220fc44fb5022fb82d5565b961f005ebb55d85bd5a9e6f801f",
-      |  "adProofsRoot" : "5d3f80dcff7f5e7f59007294c180808d0158d1ff6ba10000f901c7f0ef87dcff",
-      |  "transactionsRoot" : "f17fffacb6ff7f7f1180d2ff7f1e24ffffe1ff937f807f0797b9ff6ebdae007e",
-      |  "extensionRoot" : "1480887f80007f4b01cf7f013ff1ffff564a0000b9a54f00770e807f41ff88c0",
-      |  "minerPk" : "03bedaee069ff4829500b3c07c4d5fe6b3ea3d3bf76c5c28c1d4dcdb1bed0ade0c",
-      |  "powOnetimePk" : "0279be667ef9dcbbac55a06295ce870b07029bfcdb2dce28d959f2815b16f81798",
-      |  "powNonce" : "0000000000003105",
-      |  "powDistance" : 0,
-      |  "adProofsId" : "dec129290a763f4de41f04e87e2b661dd59758af6bdd00dd51f5d97c3a8cb9b5",
-      |  "transactionsId" : "eba1dd82cf51147232e09c1f72b37c554c30f63274d5093bff36849a83472a42",
-      |  "parentId" : "ac2101807f0000ca01ff0119db227f202201007f62000177a080005d440896d0"
-      |}
-      |""".stripMargin
-
-  object JsonCodecs extends JsonCodecs
-  val contextHeader = JsonCodecs.headerDecoder.decodeJson(parse(headerJson).toOption.get).toOption.get
-
-  def testingContext(h: Int = 614401) = {
-=======
   
   def testingContext(h: Int = 614401) = {
     // bytes of real mainnet block header at height 614,440
     val headerBytes = "02ac2101807f0000ca01ff0119db227f202201007f62000177a080005d440896d05d3f80dcff7f5e7f59007294c180808d0158d1ff6ba10000f901c7f0ef87dcfff17fffacb6ff7f7f1180d2ff7f1e24ffffe1ff937f807f0797b9ff6ebdae007e5c8c00b8403d3701557181c8df800001b6d5009e2201c6ff807d71808c00019780f087adb3fcdbc0b3441480887f80007f4b01cf7f013ff1ffff564a0000b9a54f00770e807f41ff88c00240000080c0250000000003bedaee069ff4829500b3c07c4d5fe6b3ea3d3bf76c5c28c1d4dcdb1bed0ade0c0000000000003105"
     val header1 = new CHeader(ErgoHeader.sigmaSerializer.fromBytes(Base16.decode(headerBytes).get))
->>>>>>> 43db8df7
 
     val boxesToSpend = IndexedSeq(fakeSelf)
 
     val preHeader = CPreHeader(activatedVersionInTests,
-<<<<<<< HEAD
-      parentId = contextHeader.id,
-=======
       parentId = header1.id,
->>>>>>> 43db8df7
       timestamp = 3,
       nBits = 0,
       height = h,
@@ -106,11 +53,7 @@
     )
 
     new ErgoLikeContext(
-<<<<<<< HEAD
-      contextHeader.stateRoot.asInstanceOf[CAvlTree].treeData, Colls.fromArray(Array(contextHeader)),
-=======
       header1.stateRoot.asInstanceOf[CAvlTree].treeData, Colls.fromArray(Array(header1)),
->>>>>>> 43db8df7
       preHeader, noBoxes,
       boxesToSpend, ErgoLikeTransaction(IndexedSeq.empty, IndexedSeq.empty),
       boxesToSpend.indexOf(fakeSelf), ContextExtension.empty, vs, DefaultEvalSettings.scriptCostLimitInEvaluator,
@@ -529,11 +472,7 @@
                    | """.stripMargin
 
     if (activatedVersionInTests < V6SoftForkVersion) {
-<<<<<<< HEAD
-      an [sigmastate.exceptions.MethodNotFound] should be thrownBy testEval(source)
-=======
       an [Exception] should be thrownBy testEval(source)
->>>>>>> 43db8df7
     } else {
       testEval(source)
     }
