--- conflicted
+++ resolved
@@ -11,20 +11,14 @@
 import scorex.util.encode.{Base16, Base58}
 import sigma.Colls
 import sigma.VersionContext.V6SoftForkVersion
-<<<<<<< HEAD
 import sigma.VersionContext
 import sigma.data.{CAND, CAvlTree, CHeader, ProveDlog, SigmaBoolean, TrivialProp}
 import sigma.data.{CAND, CAvlTree, ProveDlog, SigmaBoolean, TrivialProp}
-=======
 import sigma.data.{CAND, CAvlTree, CHeader, ProveDlog, SigmaBoolean, TrivialProp}
->>>>>>> 57e39bea
 import sigma.interpreter.ContextExtension
 import sigma.VersionContext
-<<<<<<< HEAD
 import sigma.data.{AvlTreeData, CAND, ProveDlog, SigmaBoolean, TrivialProp}
 import sigma.VersionContext.V6SoftForkVersion
-=======
->>>>>>> 57e39bea
 import sigma.util.Extensions.IntOps
 import sigmastate.helpers.{CompilerTestingCommons, ErgoLikeContextTesting, ErgoLikeTestInterpreter, ErgoLikeTestProvingInterpreter}
 import sigmastate.helpers.TestingHelpers._
@@ -45,7 +39,7 @@
   lazy val prover = new ErgoLikeTestProvingInterpreter()
 
   lazy val verifier = new ErgoLikeTestInterpreter
-  
+
   def testingContext(h: Int = 614401) = {
     // bytes of real mainnet block header at height 614,440
     val headerBytes = "02ac2101807f0000ca01ff0119db227f202201007f62000177a080005d440896d05d3f80dcff7f5e7f59007294c180808d0158d1ff6ba10000f901c7f0ef87dcfff17fffacb6ff7f7f1180d2ff7f1e24ffffe1ff937f807f0797b9ff6ebdae007e5c8c00b8403d3701557181c8df800001b6d5009e2201c6ff807d71808c00019780f087adb3fcdbc0b3441480887f80007f4b01cf7f013ff1ffff564a0000b9a54f00770e807f41ff88c00240000080c0250000000003bedaee069ff4829500b3c07c4d5fe6b3ea3d3bf76c5c28c1d4dcdb1bed0ade0c0000000000003105"
@@ -504,13 +498,7 @@
   }
 
   property("bytes") {
-<<<<<<< HEAD
-    
-=======
-
-    val headerBytes = Base16.encode(contextHeader.asInstanceOf[CHeader].ergoHeader.bytes)
-
->>>>>>> 57e39bea
+
     // checking hash of bytes(id) against known value
     val source = s""" {
                    |     val h = CONTEXT.headers(0)
