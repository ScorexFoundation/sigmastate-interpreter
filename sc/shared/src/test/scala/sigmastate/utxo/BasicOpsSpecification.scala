package sigmastate.utxo

import org.ergoplatform.ErgoBox.{AdditionalRegisters, R6, R8}
import org.ergoplatform._
<<<<<<< HEAD
import scorex.crypto.authds.{ADKey, ADValue}
import scorex.crypto.authds.avltree.batch.{BatchAVLProver, Insert}
import scorex.crypto.hash.{Blake2b256, Digest32}
import scorex.util.ByteArrayBuilder
import scorex.util.encode.Base16
import scorex.util.serialization.{VLQByteBufferReader, VLQByteBufferWriter}
import scorex.utils.{Ints, Longs, Shorts}
import sigma.{BigInt, Colls, SigmaTestingData}
import scorex.util.encode.Base16
import sigma.Extensions.ArrayOps
import sigma.VersionContext.V6SoftForkVersion
import sigma.VersionContext
import sigma.SigmaTestingData
import sigma.VersionContext.V6SoftForkVersion
=======
import scorex.util.encode.Base16
import sigma.Extensions.ArrayOps
import sigma.VersionContext.V6SoftForkVersion
>>>>>>> 6981c34c
import sigma.ast.SCollection.SByteArray
import sigma.ast.SType.AnyOps
import sigma.data.{AvlTreeData, AvlTreeFlags, CAND, CAnyValue, CHeader, CSigmaDslBuilder, CSigmaProp}
import sigma.util.StringUtil._
import sigma.ast._
import sigma.ast.syntax._
import sigma.crypto.{CryptoConstants, SecP256K1Group}
import sigmastate._
import sigmastate.helpers.TestingHelpers._
import sigmastate.helpers.{CompilerTestingCommons, ContextEnrichingTestProvingInterpreter, ErgoLikeContextTesting, ErgoLikeTestInterpreter}
import sigma.interpreter.ContextExtension.VarBinding
import sigmastate.interpreter.CErgoTreeEvaluator.DefaultEvalSettings
import sigmastate.interpreter.Interpreter._
import sigma.ast.Apply
import sigma.eval.EvalSettings
import sigma.exceptions.InvalidType
import sigma.serialization.{ConstantStore, DataSerializer, ErgoTreeSerializer, SigmaByteReader, SigmaByteWriter, ValueSerializer}
import sigma.util.Extensions
import sigmastate.utils.Helpers
import sigma.serialization.ErgoTreeSerializer
import sigmastate.interpreter.CErgoTreeEvaluator
import sigmastate.utils.Helpers._

import java.math.BigInteger

class BasicOpsSpecification extends CompilerTestingCommons
  with CompilerCrossVersionProps {
  override val printVersions: Boolean = false
  implicit lazy val IR = new TestingIRContext {
  }

  private val reg1 = ErgoBox.nonMandatoryRegisters.head
  private val reg2 = ErgoBox.nonMandatoryRegisters.tail.head
  val intVar1 = 1.toByte
  val intVar2 = 2.toByte
  val byteVar1 = 3.toByte
  val byteVar2 = 4.toByte
  val bigIntVar1 = 5.toByte
  val bigIntVar2 = 6.toByte
  val bigIntVar3 = 7.toByte
  val byteVar3 = 8.toByte
  val booleanVar = 9.toByte
  val propVar1 = 10.toByte
  val propVar2 = 11.toByte
  val propVar3 = 12.toByte
  val propBytesVar1 = 13.toByte
  val lastExtVar = propBytesVar1

  val ext: Seq[VarBinding] = Seq(
    (intVar1, IntConstant(1)), (intVar2, IntConstant(2)),
    (byteVar1, ByteConstant(1)), (byteVar2, ByteConstant(2)),
    (bigIntVar1, BigIntConstant(BigInt(10).underlying())), (bigIntVar2, BigIntConstant(BigInt(20).underlying())),
    (booleanVar, TrueLeaf))
  // to support both JVM and JS we need to wrap numeric values into CAnyValue
  val env = Map(
    "intVar1" -> CAnyValue(intVar1), "intVar2" -> CAnyValue(intVar2),
    "byteVar1" -> CAnyValue(byteVar1), "byteVar2" -> CAnyValue(byteVar2), "byteVar3" -> CAnyValue(byteVar3),
    "bigIntVar1" -> CAnyValue(bigIntVar1), "bigIntVar2" -> CAnyValue(bigIntVar2), "bigIntVar3" -> CAnyValue(bigIntVar3),
    "trueVar" -> CAnyValue(booleanVar),
    "proofVar1" -> CAnyValue(propVar1),
    "proofVar2" -> CAnyValue(propVar2)
    )

  def test(name: String,
           env: ScriptEnv,
           ext: Seq[VarBinding],
           script: String,
           propExp: SValue,
           onlyPositive: Boolean = true,
           testExceededCost: Boolean = true,
           additionalRegistersOpt: Option[AdditionalRegisters] = None) = {
    val prover = new ContextEnrichingTestProvingInterpreter() {
      override lazy val contextExtenders: Map[Byte, EvaluatedValue[_ <: SType]] = {
        val p1 = dlogSecrets(0).publicImage
        val p2 = dlogSecrets(1).publicImage
        val d1 = dhSecrets(0).publicImage

        (ext ++ Seq(
          propVar1 -> SigmaPropConstant(p1),
          propVar2 -> SigmaPropConstant(p2),
          propVar3 -> SigmaPropConstant(CSigmaProp(CAND(Seq(p1, d1)))),
          propBytesVar1 -> ByteArrayConstant(CSigmaProp(CAND(Seq(p1, d1))).propBytes)
        )).toMap
      }
      override val evalSettings: EvalSettings = DefaultEvalSettings.copy(
        isMeasureOperationTime = true,
        isDebug = true,
        isTestRun = testExceededCost)
    }

    val prop = if (script.isNullOrEmpty) {
      // for some testcases the script cannot be compiled (i.e. the corresponding syntax
      // is not supported by ErgoScript Compiler)
      // In such cases we use expected property as the property to test
      propExp.asSigmaProp
    } else {
      compile(env, script).asBoolValue.toSigmaProp
    }

    if (propExp != null)
      prop shouldBe propExp

    val tree = ErgoTree.fromProposition(ergoTreeHeaderInTests, prop)
    val p3 = prover.dlogSecrets(2).publicImage
    val boxToSpend = testBox(10, tree,
      additionalRegisters = additionalRegistersOpt.getOrElse(Map(
        reg1 -> SigmaPropConstant(p3),
        reg2 -> IntConstant(1))
      ),
      creationHeight = 5)

    val newBox1 = testBox(10, tree, creationHeight = 0, boxIndex = 0, additionalRegisters = Map(
      reg1 -> IntConstant(1),
      reg2 -> IntConstant(10)))
    val tx = createTransaction(newBox1)

    val ctx = ErgoLikeContextTesting(currentHeight = 0,
      lastBlockUtxoRoot = AvlTreeData.dummy, ErgoLikeContextTesting.dummyPubkey, boxesToSpend = IndexedSeq(boxToSpend),
      spendingTransaction = tx, self = boxToSpend, activatedVersionInTests)

    val pr = prover.prove(env + (ScriptNameProp -> s"${name}_prove"), tree, ctx, fakeMessage).getOrThrow

    val ctxExt = ctx.withExtension(pr.extension)

    val testVerifier = new ErgoLikeTestInterpreter

    if (!onlyPositive) {
      // test negative case
      testVerifier.verify(
          env + (ScriptNameProp -> s"${name}_verify"),
          tree, ctx, pr.proof, fakeMessage)
        .map(_._1)
        .getOrElse(false) shouldBe false //context w/out extensions
    }

    // this is helper verifier which respects the requested parameter testExceededCost for
    // some test cases (when testExceededCost == false) it emit message in the console
    // instead of failing the test and the failing case is tested separately in that case
    val flexVerifier = new ErgoLikeTestInterpreter {
      override val evalSettings: EvalSettings = DefaultEvalSettings.copy(
        isMeasureOperationTime = true,
        isDebug = true,
        isTestRun = testExceededCost)
    }
    val verifyEnv = env + (ScriptNameProp -> s"${name}_verify_ext")
    flexVerifier.verify(verifyEnv, tree, ctxExt, pr.proof, fakeMessage).get._1 shouldBe true
  }

  property("Unit register") {
    // TODO frontend: implement missing Unit support in compiler
    //  https://github.com/ScorexFoundation/sigmastate-interpreter/issues/820
    test("R1", env, ext,
      script = "", /* means cannot be compiled
                     the corresponding script is { SELF.R4[Unit].isDefined } */
      ExtractRegisterAs[SUnit.type](Self, reg1)(SUnit).isDefined.toSigmaProp,
      additionalRegistersOpt = Some(Map(
        reg1 -> UnitConstant.instance
      ))
    )

    test("R2", env, ext,
      script = "", /* means cannot be compiled
                   the corresponding script is "{ SELF.R4[Unit].get == () }" */
      EQ(ExtractRegisterAs[SUnit.type](Self, reg1)(SUnit).get, UnitConstant.instance).toSigmaProp,
      additionalRegistersOpt = Some(Map(
        reg1 -> UnitConstant.instance
      ))
    )
  }

<<<<<<< HEAD
  property("deserializeTo - int") {
    val value = -109253
    val w = new VLQByteBufferWriter(new ByteArrayBuilder()).putInt(value)
    val bytes = Base16.encode(w.toBytes)
    def deserTest() = {test("deserializeTo", env, ext,
      s"""{ val ba = fromBase16("$bytes"); Global.deserializeTo[Int](ba) == $value }""",
      null,
      true
    )}

    if (activatedVersionInTests < V6SoftForkVersion) {
      an [sigma.exceptions.TyperException] should be thrownBy deserTest()
    } else {
      deserTest()
    }
  }

  property("deserializeTo - coll[int]") {
    val writer = new SigmaByteWriter(new VLQByteBufferWriter(new ByteArrayBuilder()), None, None, None)
    DataSerializer.serialize[SCollection[SInt.type]](Colls.fromArray(Array(IntConstant(5).value)), SCollection(SInt), writer)
    val bytes = Base16.encode(writer.toBytes)

    def deserTest() = {
      test("deserializeTo", env, ext,
        s"""{val ba = fromBase16("$bytes"); val coll = Global.deserializeTo[Coll[Int]](ba); coll(0) == 5 }""",
        null,
        true
      )
    }

    if (activatedVersionInTests < V6SoftForkVersion) {
      an [sigma.exceptions.TyperException] should be thrownBy deserTest()
    } else {
      deserTest()
    }
  }

  property("deserializeTo - long") {
    val value = -10009253L

    val w = new VLQByteBufferWriter(new ByteArrayBuilder()).putLong(value)
    val bytes = Base16.encode(w.toBytes)

    def deserTest() = test("deserializeTo", env, ext,
      s"""{
            val ba = fromBase16("$bytes");
            Global.deserializeTo[Long](ba) == ${value}L
          }""",
      null,
      true
    )

    if (activatedVersionInTests < V6SoftForkVersion) {
      an [sigma.exceptions.TyperException] should be thrownBy deserTest()
    } else {
      deserTest()
    }
  }

  property("deserializeTo - box rountrip") {
    def deserTest() = test("deserializeTo", env, ext,
      s"""{
            val b = INPUTS(0);
            val ba = b.bytes;
            Global.deserializeTo[Box](ba) == b
          }""",
      null,
      true
    )

    if (activatedVersionInTests < V6SoftForkVersion) {
      an [sigma.exceptions.TyperException] should be thrownBy deserTest()
    } else {
      deserTest()
    }
  }

  property("deserializeTo - bigint") {

    val bigInt = SecP256K1Group.q.divide(new BigInteger("512"))
    val biBytes = bigInt.toByteArray

    val w = new VLQByteBufferWriter(new ByteArrayBuilder()).putUShort(biBytes.length)
    val lengthBytes = w.toBytes

    val bytes = Base16.encode(lengthBytes ++ biBytes)

    def deserTest() = test("deserializeTo", env, ext,
      s"""{
            val ba = fromBase16("$bytes");
            val b = Global.deserializeTo[BigInt](ba)
            b == bigInt("${bigInt.toString}")
          }""",
      null,
      true
    )

    if (activatedVersionInTests < V6SoftForkVersion) {
      an [sigma.exceptions.TyperException] should be thrownBy deserTest()
    } else {
      deserTest()
    }
  }

  property("deserializeTo - short") {
    val s = (-1925).toShort
    val w = new VLQByteBufferWriter(new ByteArrayBuilder()).putShort(s)
    val bytes = Base16.encode(w.toBytes)
    def deserTest() = test("deserializeTo", env, ext,
      s"""{
            val ba = fromBase16("$bytes");
            Global.deserializeTo[Short](ba) == -1925
          }""",
      null,
      true
    )

    if (activatedVersionInTests < V6SoftForkVersion) {
      an [sigma.exceptions.TyperException] should be thrownBy deserTest()
    } else {
      deserTest()
    }
  }

  property("deserializeTo - group element") {
    val ge = Helpers.decodeGroupElement("026930cb9972e01534918a6f6d6b8e35bc398f57140d13eb3623ea31fbd069939b")
    val ba = Base16.encode(ge.getEncoded.toArray)
    def deserTest() = test("deserializeTo", env, Seq(21.toByte -> GroupElementConstant(ge)),
      s"""{
            val ge = getVar[GroupElement](21).get
            val ba = fromBase16("$ba");
            val ge2 = Global.deserializeTo[GroupElement](ba)
            ba == ge2.getEncoded && ge == ge2
          }""",
      null,
      true
    )

    if (activatedVersionInTests < V6SoftForkVersion) {
       an [sigma.exceptions.TyperException] should be thrownBy deserTest()
    } else {
      deserTest()
    }
  }

  property("deserializeTo - sigmaprop roundtrip") {

    def deserTest() = test("deserializeTo", env, ext,
      s"""{
            val bytes = getVar[Coll[Byte]]($propBytesVar1).get
            val ba = bytes.slice(2, bytes.size)
            val prop = Global.deserializeTo[SigmaProp](ba)
            prop == getVar[SigmaProp]($propVar3).get && prop
          }""",
      null,
      true
    )

    if (activatedVersionInTests < V6SoftForkVersion) {
      an [sigma.exceptions.TyperException] should be thrownBy deserTest()
    } else {
      deserTest()
    }
  }

  property("deserializeTo - .propBytes") {
    def deserTest() = test("deserializeTo", env, ext,
      s"""{
            val p1 = getVar[SigmaProp]($propVar1).get
            val bytes = p1.propBytes
            val ba = bytes.slice(2, bytes.size)
            val prop = Global.deserializeTo[SigmaProp](ba)
            prop == p1 && prop
          }""",
      null,
      true
    )

    if (activatedVersionInTests < V6SoftForkVersion) {
      an [sigma.exceptions.TyperException] should be thrownBy deserTest()
    } else {
      deserTest()
    }
  }

  property("deserializeTo - sigmaprop roundtrip - non evaluated") {

    val script = GT(Height, IntConstant(-1)).toSigmaProp
    val scriptBytes = ErgoTreeSerializer.DefaultSerializer.serializeErgoTree(ErgoTree.fromProposition(script))
    val customExt = Seq(21.toByte -> ByteArrayConstant(scriptBytes))

    def deserTest() = test("deserializeTo", env, customExt,
      s"""{
            val ba = getVar[Coll[Byte]](21).get
            val prop = Global.deserializeTo[SigmaProp](ba)
            prop
          }""",
      null,
      true
    )

    if (activatedVersionInTests < V6SoftForkVersion) {
      an [sigma.exceptions.TyperException] should be thrownBy deserTest()
    } else {
      an [Exception] should be thrownBy deserTest()
    }
  }

  property("deserializeTo - avltree") {
    val elements = Seq(123, 22)
    val treeElements = elements.map(i => Longs.toByteArray(i)).map(s => (ADKey @@@ Blake2b256(s), ADValue @@ s))
    val avlProver = new BatchAVLProver[Digest32, Blake2b256.type](keyLength = 32, None)
    treeElements.foreach(s => avlProver.performOneOperation(Insert(s._1, s._2)))
    avlProver.generateProof()
    val treeData = new AvlTreeData(avlProver.digest.toColl, AvlTreeFlags.ReadOnly, 32, None)
    val treeBytes = AvlTreeData.serializer.toBytes(treeData)

    val customExt = Seq(21.toByte -> ByteArrayConstant(treeBytes))

    def deserTest() = test("deserializeTo", env, customExt,
      s"""{
            val ba = getVar[Coll[Byte]](21).get
            val tree = Global.deserializeTo[AvlTree](ba)
            tree.digest == fromBase16(${Base16.encode(treeData.digest.toArray)})
              && tree.enabledOperations == 0
              && tree.keyLength == 32
              && tree.valueLengthOpt.isEmpty
          }""",
      null,
      true
    )

    an [Exception] should be thrownBy deserTest()
  }

  property("deserializeTo - header") {
    val td = new SigmaTestingData {}
    val h1 = td.TestData.h1.asInstanceOf[CHeader]
    val headerBytes = h1.ergoHeader.bytes

    val headerStateBytes = AvlTreeData.serializer.toBytes(Extensions.CoreAvlTreeOps(h1.stateRoot).toAvlTreeData)
    val customExt = Seq(21.toByte -> ByteArrayConstant(headerBytes), 22.toByte -> ByteArrayConstant(headerStateBytes))

    def deserTest() = test("deserializeTo", env, customExt,
      s"""{
            val ba = getVar[Coll[Byte]](21).get
            val header = Global.deserializeTo[Header](ba)
            val ba2 = getVar[Coll[Byte]](22).get
            val tree = Global.deserializeTo[AvlTree](ba2)
            val id = fromBase16("${Base16.encode(h1.id.toArray)}")
            header.height == ${h1.height} && header.stateRoot == tree && header.id == id
          }""",
      null,
      true
    )

    if (activatedVersionInTests < V6SoftForkVersion) {
      an[sigma.exceptions.TyperException] should be thrownBy deserTest()
    } else {
      deserTest()
    }
  }

  property("deserializeTo - header option") {
    val td = new SigmaTestingData {}
    val h1 = td.TestData.h1.asInstanceOf[CHeader]
    val headerBytes = Colls.fromArray(Array(1.toByte) ++ h1.ergoHeader.bytes)

    val customExt = Seq(21.toByte -> ByteArrayConstant(headerBytes))

    def deserTest() = test("deserializeTo", env, customExt,
      s"""{
            val ba = getVar[Coll[Byte]](21).get
            val headerOpt = Global.deserializeTo[Option[Header]](ba)
            val header = headerOpt.get
            val id = fromBase16("${Base16.encode(h1.id.toArray)}")
            header.height == ${h1.height} && header.id == id
          }""",
      null,
      true
    )

    if (activatedVersionInTests < V6SoftForkVersion) {
      an[sigma.exceptions.TyperException] should be thrownBy deserTest()
    } else {
      deserTest()
    }
  }

  property("Lazy evaluation of default in Option.getOrElse") {
    val customExt = Map (
      1.toByte -> IntConstant(5)
    ).toSeq
    def optTest() = test("getOrElse", env, customExt,
      """{
        |  getVar[Int](1).getOrElse(getVar[Int](44).get) > 0
        |}
        |""".stripMargin,
      null
    )

    if (VersionContext.current.isV6SoftForkActivated) {
      optTest()
    } else {
      assertExceptionThrown(optTest(), _.isInstanceOf[NoSuchElementException])
    }
  }

  property("Lazy evaluation of default in Coll.getOrElse") {
    def optTest() = test("getOrElse", env, ext,
      """{
        |  val c = Coll[Int](1)
        |  c.getOrElse(0, getVar[Int](44).get) > 0 &&
        |   c.getOrElse(1, c.getOrElse(0, getVar[Int](44).get)) > 0
        |}
        |""".stripMargin,
      null
    )

    if(VersionContext.current.isV6SoftForkActivated) {
      optTest()
    } else {
      an[Exception] shouldBe thrownBy(optTest())
    }
  }

  property("serialize - byte array") {
    def deserTest() = test("serialize", env, ext,
      s"""{
            val ba = fromBase16("c0ffee");
            Global.serialize(ba).size > ba.size
          }""",
      null,
      true
    )

    if (activatedVersionInTests < V6SoftForkVersion) {
      an [sigma.exceptions.TyperException] should be thrownBy deserTest()
    } else {
      deserTest()
    }
  }

  property("serialize - collection of boxes") {
    def deserTest() = test("serialize", env, ext,
      s"""{
            val boxes = INPUTS;
            Global.serialize(boxes).size > 0
          }""",
      null,
      true
    )

    if (activatedVersionInTests < V6SoftForkVersion) {
      an [sigma.exceptions.TyperException] should be thrownBy deserTest()
    } else {
      deserTest()
    }
  }

  property("serialize - optional collection") {
    def deserTest() = test("serialize", env, ext,
      s"""{
            val opt = SELF.R1[Coll[Byte]];
            Global.serialize(opt).size > SELF.R1[Coll[Byte]].get.size
          }""",
      null,
      true
    )

    if (activatedVersionInTests < V6SoftForkVersion) {
      an [sigma.exceptions.TyperException] should be thrownBy deserTest()
    } else {
      deserTest()
    }
  }

  property("serialize(long)  is producing different result from longToByteArray()") {
    def deserTest() = test("serialize", env, ext,
      s"""{
            val l = -1000L
            val ba1 = Global.serialize(l);
            val ba2 = longToByteArray(l)
            ba1 != ba2
          }""",
      null,
      true
    )

    if (activatedVersionInTests < V6SoftForkVersion) {
      an [sigma.exceptions.TyperException] should be thrownBy deserTest()
    } else {
      deserTest()
    }
  }

  // the test shows that serialize(groupElement) is the same as groupElement.getEncoded
  property("serialize - group element - equivalence with .getEncoded") {
    val ge = Helpers.decodeGroupElement("026930cb9972e01534918a6f6d6b8e35bc398f57140d13eb3623ea31fbd069939b")
  //  val ba = Base16.encode(ge.getEncoded.toArray)
    def deserTest() = test("serialize", env, Seq(21.toByte -> GroupElementConstant(ge)),
      s"""{
            val ge = getVar[GroupElement](21).get
            val ba = serialize(ge);
            ba == ge.getEncoded
          }""",
      null,
      true
    )

    if (activatedVersionInTests < V6SoftForkVersion) {
      an [Exception] should be thrownBy deserTest()
    } else {
      deserTest()
    }
  }

  // the test shows that serialize(sigmaProp) is the same as sigmaProp.propBytes without first 2 bytes
  property("serialize and .propBytes correspondence") {
    def deserTest() = test("deserializeTo", env, ext,
      s"""{
            val p1 = getVar[SigmaProp]($propVar1).get
            val bytes = p1.propBytes
            val ba = bytes.slice(2, bytes.size)
            val ba2 = serialize(p1)
            ba == ba2
          }""",
      null,
      true
    )

    if (activatedVersionInTests < V6SoftForkVersion) {
      an [Exception] should be thrownBy deserTest()
    } else {
      deserTest()
    }
  }

  // todo: failing, needs for Header (de)serialization support from https://github.com/ScorexFoundation/sigmastate-interpreter/pull/972
  property("serialize - collection of collection of headers") {
    val td = new SigmaTestingData {}
    val h1 = td.TestData.h1

    val customExt = Seq(21.toByte -> HeaderConstant(h1))

    def deserTest() = test("serialize", env, customExt,
      s"""{
            val h1 = getVar[Header](21).get;
            val c = Coll(Coll(h1))
            Global.serialize(c).size > 0
          }""",
      null,
      true
    )

    if (activatedVersionInTests < V6SoftForkVersion) {
      an [sigma.exceptions.TyperException] should be thrownBy deserTest()
    } else {
      deserTest()
    }
  }

  // todo: roundtrip tests with deserializeTo from https://github.com/ScorexFoundation/sigmastate-interpreter/pull/979

  // todo: move spam tests to dedicated test suite?
  property("serialize - not spam") {
    val customExt = Seq(21.toByte -> ShortArrayConstant((1 to Short.MaxValue).map(_.toShort).toArray),
      22.toByte -> ByteArrayConstant(Array.fill(1)(1.toByte)))
    def deserTest() = test("serialize", env, customExt,
      s"""{
            val indices = getVar[Coll[Short]](21).get
            val base = getVar[Coll[Byte]](22).get

             def check(index:Short): Boolean = { serialize(base) != base }
            indices.forall(check)
          }""",
      null,
      true
    )

    if (activatedVersionInTests < V6SoftForkVersion) {
      an[Exception] should be thrownBy deserTest()
    } else {
      deserTest()
    }
  }

  property("serialize - spam attempt") {
    val customExt = Seq(21.toByte -> ShortArrayConstant((1 to Short.MaxValue).map(_.toShort).toArray),
      22.toByte -> ByteArrayConstant(Array.fill(16000)(1.toByte)))
    def deserTest() = test("serialize", env, customExt,
      s"""{
            val indices = getVar[Coll[Short]](21).get
            val base = getVar[Coll[Byte]](22).get

             def check(index:Short): Boolean = { serialize(base) != base }
            indices.forall(check)
          }""",
      null,
      true
    )

    if (activatedVersionInTests < V6SoftForkVersion) {
      an[Exception] should be thrownBy deserTest()
    } else {
      // we have wrapped CostLimitException here
      an[Exception] should be thrownBy deserTest()
=======
  property("checking Bitcoin PoW") {
    val h = "00000020a82ff9c62e69a6cbed277b7f2a9ac9da3c7133a59a6305000000000000000000f6cd5708a6ba38d8501502b5b4e5b93627e8dcc9bd13991894c6e04ade262aa99582815c505b2e17479a751b"
    val customExt = Map(
      1.toByte -> ByteArrayConstant(Base16.decode(h).get)
    ).toSeq

    def powTest() = {
      test("Prop1", env, customExt,
        """{
          |    def reverse4(bytes: Coll[Byte]): Coll[Byte] = {
          |        Coll(bytes(3), bytes(2), bytes(1), bytes(0))
          |    }
          |
          |    def reverse32(bytes: Coll[Byte]): Coll[Byte] = {
          |        Coll(bytes(31), bytes(30), bytes(29), bytes(28), bytes(27), bytes(26), bytes(25), bytes(24),
          |             bytes(23), bytes(22), bytes(21), bytes(20), bytes(19), bytes(18), bytes(17), bytes(16),
          |             bytes(15), bytes(14), bytes(13), bytes(12), bytes(11), bytes(10), bytes(9), bytes(8),
          |             bytes(7), bytes(6), bytes(5), bytes(4), bytes(3), bytes(2), bytes(1), bytes(0))
          |    }
          |
          |   val bitcoinHeader = getVar[Coll[Byte]](1).get
          |   val id = reverse32(sha256(sha256(bitcoinHeader)))
          |   val hit = byteArrayToBigInt(id)
          |
          |   val nBitsBytes = reverse4(bitcoinHeader.slice(72, 76))
          |
          |   val pad = Coll[Byte](0.toByte, 0.toByte, 0.toByte, 0.toByte)
          |
          |   val nbits = byteArrayToLong(pad ++ nBitsBytes)
          |
          |   val difficulty = Global.decodeNbits(nbits)
          |
          |   // <= according to https://bitcoin.stackexchange.com/a/105224
          |   hit <= difficulty
          |}
          |""".stripMargin,
        propExp = null,
        testExceededCost = false
      )
    }
    if (activatedVersionInTests < V6SoftForkVersion) {
      an[sigma.exceptions.TyperException] should be thrownBy powTest()
    } else {
      powTest()
>>>>>>> 6981c34c
    }
  }

  property("Relation operations") {
    test("R1", env, ext,
      "{ allOf(Coll(getVar[Boolean](trueVar).get, true, true)) }",
      AND(GetVarBoolean(booleanVar).get, TrueLeaf, TrueLeaf).toSigmaProp
    )
    test("R2", env, ext,
      "{ anyOf(Coll(getVar[Boolean](trueVar).get, true, false)) }",
      OR(GetVarBoolean(booleanVar).get, TrueLeaf, FalseLeaf).toSigmaProp
    )
    test("R3", env, ext,
      "{ getVar[Int](intVar2).get > getVar[Int](intVar1).get && getVar[Int](intVar1).get < getVar[Int](intVar2).get }",
      BlockValue(
        Vector(ValDef(1, GetVarInt(2).get), ValDef(2, GetVarInt(1).get)),
        BinAnd(GT(ValUse(1, SInt), ValUse(2, SInt)), LT(ValUse(2, SInt), ValUse(1, SInt)))).asBoolValue.toSigmaProp
    )
    test("R4", env, ext,
      "{ getVar[Int](intVar2).get >= getVar[Int](intVar1).get && getVar[Int](intVar1).get <= getVar[Int](intVar2).get }",
      BlockValue(
        Vector(ValDef(1, GetVarInt(2).get), ValDef(2, GetVarInt(1).get)),
        BinAnd(GE(ValUse(1, SInt), ValUse(2, SInt)), LE(ValUse(2, SInt), ValUse(1, SInt)))).asBoolValue.toSigmaProp
    )
    test("R5", env, ext,
      "{ getVar[Byte](byteVar2).get > getVar[Byte](byteVar1).get && getVar[Byte](byteVar1).get < getVar[Byte](byteVar2).get }",
      BlockValue(
        Vector(ValDef(1, GetVarByte(4).get), ValDef(2, GetVarByte(3).get)),
        BinAnd(GT(ValUse(1, SByte), ValUse(2, SByte)), LT(ValUse(2, SByte), ValUse(1, SByte)))).asBoolValue.toSigmaProp
    )
    test("R6", env, ext,
      "{ getVar[Byte](byteVar2).get >= getVar[Byte](byteVar1).get && getVar[Byte](byteVar1).get <= getVar[Byte](byteVar2).get }",
      BlockValue(
        Vector(ValDef(1, GetVarByte(4).get), ValDef(2, List(), GetVarByte(3).get)),
        BinAnd(GE(ValUse(1, SByte), ValUse(2, SByte)), LE(ValUse(2, SByte), ValUse(1, SByte)))).asBoolValue.toSigmaProp
    )
    test("R7", env, ext,
      "{ getVar[BigInt](bigIntVar2).get > getVar[BigInt](bigIntVar1).get && getVar[BigInt](bigIntVar1).get < getVar[BigInt](bigIntVar2).get }",
      BlockValue(
        Vector(ValDef(1, GetVarBigInt(6).get), ValDef(2, List(), GetVarBigInt(5).get)),
        BinAnd(GT(ValUse(1, SBigInt), ValUse(2, SBigInt)), LT(ValUse(2, SBigInt), ValUse(1, SBigInt)))).asBoolValue.toSigmaProp
    )
    test("R8", env, ext,
      "{ getVar[BigInt](bigIntVar2).get >= getVar[BigInt](bigIntVar1).get && getVar[BigInt](bigIntVar1).get <= getVar[BigInt](bigIntVar2).get }",
      BlockValue(
        Vector(ValDef(1, GetVarBigInt(6).get), ValDef(2, List(), GetVarBigInt(5).get)),
        BinAnd(GE(ValUse(1, SBigInt), ValUse(2, SBigInt)), LE(ValUse(2, SBigInt), ValUse(1, SBigInt)))).asBoolValue.toSigmaProp
    )
  }

  property("SigmaProp operations") {
    test("Prop1", env, ext,
      "{ getVar[SigmaProp](proofVar1).get.isProven }",
      GetVarSigmaProp(propVar1).get,
      testExceededCost = false
    )
    test("Prop2", env, ext,
      "{ getVar[SigmaProp](proofVar1).get || getVar[SigmaProp](proofVar2).get }",
      SigmaOr(Seq(GetVarSigmaProp(propVar1).get, GetVarSigmaProp(propVar2).get)),
      testExceededCost = false
    )
    test("Prop3", env, ext,
      "{ getVar[SigmaProp](proofVar1).get && getVar[SigmaProp](proofVar2).get }",
      SigmaAnd(Seq(GetVarSigmaProp(propVar1).get, GetVarSigmaProp(propVar2).get)),
      testExceededCost = false
    )
    test("Prop4", env, ext,
      "{ getVar[SigmaProp](proofVar1).get.isProven && getVar[SigmaProp](proofVar2).get }",
      SigmaAnd(Seq(GetVarSigmaProp(propVar1).get, GetVarSigmaProp(propVar2).get)),
      testExceededCost = false
    )
    test("Prop5", env, ext,
      "{ getVar[SigmaProp](proofVar1).get && getVar[Int](intVar1).get == 1 }",
      SigmaAnd(Seq(GetVarSigmaProp(propVar1).get, BoolToSigmaProp(EQ(GetVarInt(intVar1).get, 1)))),
      testExceededCost = false
    )
    test("Prop6", env, ext,
      "{ getVar[Int](intVar1).get == 1 || getVar[SigmaProp](proofVar1).get }",
      SigmaOr(Seq(BoolToSigmaProp(EQ(GetVarInt(intVar1).get, 1)), GetVarSigmaProp(propVar1).get))
    )
    test("Prop7", env, ext,
      "{ SELF.R4[SigmaProp].get.isProven }",
      ExtractRegisterAs[SSigmaProp.type](Self, reg1).get,
      onlyPositive = true,
      testExceededCost = false
    )
    test("Prop8", env, ext,
      "{ SELF.R4[SigmaProp].get && getVar[SigmaProp](proofVar1).get}",
      SigmaAnd(Seq(ExtractRegisterAs[SSigmaProp.type](Self, reg1).get, GetVarSigmaProp(propVar1).get)),
      onlyPositive = true,
      testExceededCost = false
    )
    test("Prop9", env, ext,
      "{ allOf(Coll(SELF.R4[SigmaProp].get, getVar[SigmaProp](proofVar1).get))}",
      SigmaAnd(Seq(ExtractRegisterAs[SSigmaProp.type](Self, reg1).get, GetVarSigmaProp(propVar1).get)),
      onlyPositive = true,
      testExceededCost = false
    )
    test("Prop10", env, ext,
      "{ anyOf(Coll(SELF.R4[SigmaProp].get, getVar[SigmaProp](proofVar1).get))}",
      SigmaOr(Seq(ExtractRegisterAs[SSigmaProp.type](Self, reg1).get, GetVarSigmaProp(propVar1).get)),
      onlyPositive = true,
      testExceededCost = false
    )
    test("Prop11", env, ext,
      "{ Coll(SELF.R4[SigmaProp].get, getVar[SigmaProp](proofVar1).get).forall({ (p: SigmaProp) => p.isProven }) }",
      SigmaAnd(Seq(ExtractRegisterAs[SSigmaProp.type](Self, reg1).get , GetVarSigmaProp(propVar1).get)),
      onlyPositive = true,
      testExceededCost = false
    )
    test("Prop12", env, ext,
      "{ Coll(SELF.R4[SigmaProp].get, getVar[SigmaProp](proofVar1).get).exists({ (p: SigmaProp) => p.isProven }) }",
      SigmaOr(Seq(ExtractRegisterAs[SSigmaProp.type](Self, reg1).get, GetVarSigmaProp(propVar1).get)),
      onlyPositive = true,
      testExceededCost = false
    )
    test("Prop13", env, ext,
      "{ SELF.R4[SigmaProp].get.propBytes != getVar[SigmaProp](proofVar1).get.propBytes }",
      NEQ(ExtractRegisterAs[SSigmaProp.type](Self, reg1).get.propBytes, GetVarSigmaProp(propVar1).get.propBytes).toSigmaProp,
      true
    )
  }

  property("Arith operations") {
    test("Arith1", env, ext,
      "{ getVar[Int](intVar2).get * 2 + getVar[Int](intVar1).get == 5 }",
      EQ(Plus(Multiply(GetVarInt(intVar2).get, IntConstant(2)), GetVarInt(intVar1).get), IntConstant(5)).toSigmaProp
    )
    test("Arith2", env, ext :+ (bigIntVar3 -> BigIntConstant(50)),
      "{ getVar[BigInt](bigIntVar2).get * 2 + getVar[BigInt](bigIntVar1).get == getVar[BigInt](bigIntVar3).get }",
      EQ(
        Plus(Multiply(GetVarBigInt(bigIntVar2).get, BigIntConstant(2)),
          GetVarBigInt(bigIntVar1).get),
        GetVarBigInt(bigIntVar3).get).toSigmaProp
    )
    test("Arith3", env, ext :+ (byteVar3 -> ByteConstant(5)),
      "{ getVar[Byte](byteVar2).get * 2.toByte + getVar[Byte](byteVar1).get == 5.toByte }",
      EQ(
        Plus(Multiply(GetVarByte(byteVar2).get, ByteConstant(2)),
          GetVarByte(byteVar1).get), ByteConstant(5)).toSigmaProp
    )
    test("Arith4", env, ext,
      "{ getVar[Int](intVar2).get / 2 + getVar[Int](intVar1).get == 2 }",
      EQ(Plus(Divide(GetVarInt(2).get, IntConstant(2)), GetVarInt(1).get),IntConstant(2)).toSigmaProp
    )
    test("Arith5", env, ext,
      "{ getVar[Int](intVar2).get % 2 + getVar[Int](intVar1).get == 1 }",
      EQ(Plus(Modulo(GetVarInt(intVar2).get, IntConstant(2)), GetVarInt(intVar1).get), IntConstant(1)).toSigmaProp
    )
  }

  property("Tuple operations") {
    test("Tup1", env, ext,
      "{ (getVar[Int](intVar1).get, getVar[Int](intVar2).get)._1 == 1 }",
      EQ(GetVarInt(intVar1).get, IntConstant(1)).toSigmaProp
    )
    test("Tup2", env, ext,
      "{ (getVar[Int](intVar1).get, getVar[Int](intVar2).get)._2 == 2 }",
      EQ(GetVarInt(intVar2).get, IntConstant(2)).toSigmaProp
    )
    test("Tup3", env, ext,
      """{ val p = (getVar[Int](intVar1).get, getVar[Int](intVar2).get)
        |  val res = p._1 + p._2
        |  res == 3 }""".stripMargin,
      {
        EQ(Plus(GetVarInt(intVar1).get, GetVarInt(intVar2).get), IntConstant(3)).toSigmaProp
      }
    )
  }

  property("Tuple as Collection operations") {
    test("TupColl1", env, ext,
    """{ val p = (getVar[Int](intVar1).get, getVar[Byte](byteVar2).get)
     |  p.size == 2 }""".stripMargin,
    {
      TrueLeaf.toSigmaProp
    }, true)
    test("TupColl2", env, ext,
    """{ val p = (getVar[Int](intVar1).get, getVar[Byte](byteVar2).get)
     |  p(0) == 1 }""".stripMargin,
    {
      EQ(GetVarInt(intVar1).get, IntConstant(1)).toSigmaProp
    })

    val dataVar = (lastExtVar + 1).toByte
    val Colls = CSigmaDslBuilder.Colls
    implicit val eAny = sigma.AnyType
    val data = Colls.fromItems((Array[Byte](1,2,3).toColl, 10L))
    val env1 = env + ("dataVar" -> CAnyValue(dataVar))
    val dataType = SCollection(STuple(SByteArray, SLong))
    val ext1 = ext :+ ((dataVar, Constant[SType](data.asWrappedType, dataType)))
    test("TupColl3", env1, ext1,
      """{
        |  val data = getVar[Coll[(Coll[Byte], Long)]](dataVar).get
        |  data.size == 1
        |}""".stripMargin,
      {
        val data = GetVar(dataVar, dataType).get
        EQ(SizeOf(data), IntConstant(1)).toSigmaProp
      }
    )
    test("TupColl4", env1, ext1,
      """{
        |  val data = getVar[Coll[(Coll[Byte], Long)]](dataVar).get
        |  data.exists({ (p: (Coll[Byte], Long)) => p._2 == 10L })
        |}""".stripMargin,
      {
        val data = GetVar(dataVar, dataType).get
        Exists(data,
          FuncValue(
            Vector((1, STuple(SByteArray, SLong))),
            EQ(SelectField(ValUse(1, STuple(SByteArray, SLong)), 2), LongConstant(10)))
        ).toSigmaProp
      }
    )
    test("TupColl5", env1, ext1,
      """{
        |  val data = getVar[Coll[(Coll[Byte], Long)]](dataVar).get
        |  data.forall({ (p: (Coll[Byte], Long)) => p._1.size > 0 })
        |}""".stripMargin,
      {
        val data = GetVar(dataVar, dataType).get
        ForAll(data,
          FuncValue(
            Vector((1, STuple(SByteArray, SLong))),
            GT(SizeOf(SelectField(ValUse(1, STuple(SByteArray, SLong)), 1).asCollection[SByte.type]), IntConstant(0)))
        ).toSigmaProp
      }
    )
    test("TupColl6", env1, ext1,
      """{
        |  val data = getVar[Coll[(Coll[Byte], Long)]](dataVar).get
        |  data.map({ (p: (Coll[Byte], Long)) => (p._2, p._1)}).size == 1
        |}""".stripMargin,
      {
        val data = GetVar(dataVar, dataType).get
        EQ(SizeOf(data), IntConstant(1)).toSigmaProp
      }
    )
  }

  property("GetVar") {
    test("GetVar1", env, ext,
      "{ getVar[Int](intVar2).get == 2 }",
      EQ(GetVarInt(intVar2).get, IntConstant(2)).toSigmaProp
    )
    // wrong type
    assertExceptionThrown(
      test("GetVar2", env, ext,
      "{ getVar[Byte](intVar2).isDefined }",
      GetVarByte(intVar2).isDefined.toSigmaProp,
      true
      ),
      rootCause(_).isInstanceOf[InvalidType])
  }

  property("ExtractRegisterAs") {
    test("Extract1", env, ext,
      "{ SELF.R4[SigmaProp].get.isProven }",
      ExtractRegisterAs[SSigmaProp.type](Self, reg1).get,
      onlyPositive = true,
      testExceededCost = false
    )
    // wrong type
    assertExceptionThrown(
      test("Extract2", env, ext,
        "{ SELF.R4[Long].isDefined }",
        ExtractRegisterAs[SLong.type](Self, reg1).isDefined.toSigmaProp,
        true
      ),
      rootCause(_).isInstanceOf[InvalidType])
  }

  property("OptionGet success (SomeValue)") {
    test("Opt1", env, ext,
      "{ getVar[Int](intVar2).get == 2 }",
      EQ(GetVarInt(intVar2).get, IntConstant(2)).toSigmaProp
    )
    test("Opt2", env, ext,
      "{ val v = getVar[Int](intVar2); v.get == 2 }",
      EQ(GetVarInt(intVar2).get, IntConstant(2)).toSigmaProp
    )
  }

  property("OptionGet fail (NoneValue)") {
    assertExceptionThrown(
      test("OptGet1", env, ext,
        "{ getVar[Int](99).get == 2 }",
        EQ(GetVarInt(99).get, IntConstant(2)).toSigmaProp
      ),
      rootCause(_).isInstanceOf[NoSuchElementException])
    assertExceptionThrown(
      test("OptGet2", env, ext,
        "{ SELF.R8[SigmaProp].get.propBytes != getVar[SigmaProp](proofVar1).get.propBytes }",
        NEQ(ExtractRegisterAs[SSigmaProp.type](Self, R8).get.propBytes, GetVarSigmaProp(propVar1).get.propBytes).toSigmaProp,
        true
      ),
      rootCause(_).isInstanceOf[NoSuchElementException])
  }

  property("OptionGetOrElse") {
    test("OptGet1", env, ext,
      "{ SELF.R5[Int].getOrElse(3) == 1 }",
      EQ(ExtractRegisterAs[SInt.type](Self, reg2).getOrElse(IntConstant(3)), IntConstant(1)).toSigmaProp,
      true
    )
    // register should be empty
    test("OptGet2", env, ext,
      "{ SELF.R6[Int].getOrElse(3) == 3 }",
      EQ(ExtractRegisterAs(Self, R6, SOption(SInt)).getOrElse(IntConstant(3)), IntConstant(3)).toSigmaProp,
      true
    )
    test("OptGet3", env, ext,
      "{ getVar[Int](intVar2).getOrElse(3) == 2 }",
      EQ(GetVarInt(intVar2).getOrElse(IntConstant(3)), IntConstant(2)).toSigmaProp,
      true
    )
    // there should be no variable with this id
    test("OptGet4", env, ext,
    "{ getVar[Int](99).getOrElse(3) == 3 }",
      EQ(GetVarInt(99).getOrElse(IntConstant(3)), IntConstant(3)).toSigmaProp,
      true
    )
  }

  property("OptionIsDefined") {
    test("Def1", env, ext,
      "{ SELF.R4[SigmaProp].isDefined }",
      ExtractRegisterAs[SSigmaProp.type](Self, reg1).isDefined.toSigmaProp,
      true
    )
    // no value
    test("Def2", env, ext,
      "{ SELF.R8[Int].isDefined == false }",
      LogicalNot(ExtractRegisterAs[SInt.type](Self, R8).isDefined).toSigmaProp,
      true
    )

    test("Def3", env, ext,
      "{ getVar[Int](intVar2).isDefined }",
      GetVarInt(intVar2).isDefined.toSigmaProp,
      true
    )
    // there should be no variable with this id
    test("Def4", env, ext,
      "{ getVar[Int](99).isDefined == false }",
      LogicalNot(GetVarInt(99).isDefined).toSigmaProp,
      true
    )
  }

  property("OptionIsEmpty") {
    test("Def1", env, ext,
      "{ SELF.R4[SigmaProp].isEmpty == false }",
      ExtractRegisterAs[SSigmaProp.type](Self, reg1).isDefined.toSigmaProp,
      true
    )
    // no value
    test("Def2", env, ext,
      "{ SELF.R8[Int].isEmpty }",
      LogicalNot(ExtractRegisterAs[SInt.type](Self, R8).isDefined).toSigmaProp,
      true
    )

    test("Def3", env, ext,
      "{ getVar[Int](intVar2).isEmpty == false }",
      GetVarInt(intVar2).isDefined.toSigmaProp,
      true
    )
    // there should be no variable with this id
    test("Def4", env, ext,
      "{ getVar[Int](99).isEmpty }",
      LogicalNot(GetVarInt(99).isDefined).toSigmaProp,
      true
    )
  }

  // TODO this is valid for BigIntModQ type (https://github.com/ScorexFoundation/sigmastate-interpreter/issues/554)
  ignore("ByteArrayToBigInt: big int should always be positive") {
    test("BATBI1", env, ext,
      "{ byteArrayToBigInt(Coll[Byte](-1.toByte)) > 0 }",
      GT(ByteArrayToBigInt(ConcreteCollection.fromItems(ByteConstant(-1))), BigIntConstant(0)).toSigmaProp,
      onlyPositive = true
    )
  }

  // TODO this is valid for BigIntModQ type (https://github.com/ScorexFoundation/sigmastate-interpreter/issues/554)
  ignore("ByteArrayToBigInt: big int should not exceed dlog group order q (it is NOT ModQ integer)") {
    val q = CryptoConstants.dlogGroup.q
    val bytes = q.add(BigInteger.valueOf(1L)).toByteArray
    val itemsStr = bytes.map(v => s"$v.toByte").mkString(",")
    assertExceptionThrown(
      test("BATBI1", env, ext,
        s"{ byteArrayToBigInt(Coll[Byte]($itemsStr)) > 0 }",
        GT(ByteArrayToBigInt(ConcreteCollection.fromSeq(bytes.map(ByteConstant(_)))), BigIntConstant(0)).toSigmaProp,
        onlyPositive = true
      ),
      e => rootCause(e).isInstanceOf[ArithmeticException]
    )
  }

  property("ByteArrayToBigInt: range check") {
    def check(b: BigInteger, shouldThrow: Boolean) = {
      val bytes = b.toByteArray
      val itemsStr = bytes.map(v => s"$v.toByte").mkString(",")
      if (shouldThrow)
        assertExceptionThrown(
          test("BATBI1", env, ext,
            s"{ byteArrayToBigInt(Coll[Byte]($itemsStr)) != 0 }",
            NEQ(ByteArrayToBigInt(ConcreteCollection.fromSeq(bytes.map(ByteConstant(_)))), BigIntConstant(0)).toSigmaProp,
            onlyPositive = true
          ),
          e => rootCause(e).isInstanceOf[ArithmeticException])
      else
        test("BATBI1", env, ext,
          s"{ byteArrayToBigInt(Coll[Byte]($itemsStr)) != 0 }",
          NEQ(ByteArrayToBigInt(ConcreteCollection.fromSeq(bytes.map(ByteConstant(_)))), BigIntConstant(0)).toSigmaProp,
          onlyPositive = true
        )
    }

    val two = BigInteger.valueOf(2) // BigInteger.TWO is not exported in JDK 1.8
    check(two.negate().pow(255), false)
    check(two.negate().pow(256).subtract(BigInteger.ONE), true)
    check(two.pow(255).subtract(BigInteger.ONE), false)
    check(two.pow(255), true)
    check(two.pow(255).add(BigInteger.ONE), true)
    check(two.pow(256), true)
    check(two.negate().pow(256).subtract(BigInteger.ONE), true)
  }

  property("ExtractCreationInfo") {
    test("Info1", env, ext,
      "SELF.creationInfo._1 == 5",
      EQ(SelectField(ExtractCreationInfo(Self),1),IntConstant(5)).toSigmaProp,
      true
    )
    // suppose to be tx.id + box index
    test("Info2", env, ext,
      "SELF.creationInfo._2.size == 34",
      EQ(SizeOf(SelectField(ExtractCreationInfo(Self),2).asValue[SByteArray]),IntConstant(34)).toSigmaProp,
      true
    )
  }

  property("sigmaProp") {
    test("prop1", env, ext, "sigmaProp(HEIGHT >= 0)",
      BoolToSigmaProp(GE(Height, IntConstant(0))), true)
    test("prop2", env, ext, "sigmaProp(HEIGHT >= 0) && getVar[SigmaProp](proofVar1).get",
      SigmaAnd(Vector(BoolToSigmaProp(GE(Height, IntConstant(0))), GetVarSigmaProp(propVar1).get)),
      onlyPositive = true,
      testExceededCost = false
    )
  }

  property("numeric cast") {
    test("downcast", env, ext,
      "{ getVar[Int](intVar2).get.toByte == 2.toByte }",
      EQ(Downcast(GetVarInt(2).get, SByte), ByteConstant(2)).toSigmaProp,
      onlyPositive = true
    )
    test("upcast", env, ext,
      "{ getVar[Int](intVar2).get.toLong == 2L }",
      EQ(Upcast(GetVarInt(2).get, SLong), LongConstant(2)).toSigmaProp,
      onlyPositive = true
    )
  }

  property("EQ const array vs collection") {
    val byteArrayVar1Value = ByteArrayConstant(Array[Byte](1.toByte, 2.toByte))
    test("EQArrayCollection", env + ("byteArrayVar1" -> byteArrayVar1Value), ext,
      "byteArrayVar1 == Coll[Byte](1.toByte, 2.toByte)",
      EQ(byteArrayVar1Value, ConcreteCollection(Array(ByteConstant(1), ByteConstant(2)), SByte)).toSigmaProp,
      true
    )
  }

  property("user defined function") {
    test("function", env, ext,
      "{ def inc(i: Int) = i + 1; inc(2) == 3 }",
      EQ(
        Apply(
          FuncValue(Array((1, SInt)), Plus(ValUse(1, SInt), IntConstant(1))),
          Array(IntConstant(2))
        ),
        IntConstant(3)).toSigmaProp
    )
  }

  property("missing variable in env buildValue error") {
    test("missingVar", env, ext,
      """
        |OUTPUTS.forall({(out:Box) =>
        |  out.R5[Int].get >= HEIGHT + 10 &&
        |  blake2b256(out.propositionBytes) != Coll[Byte](1.toByte)
        |})
      """.stripMargin,
      ForAll(Outputs, FuncValue(Array((1,SBox)),
        BinAnd(
          GE(ExtractRegisterAs(ValUse(1,SBox), ErgoBox.R5, SOption(SInt)).get, Plus(Height, IntConstant(10))),
          NEQ(CalcBlake2b256(ExtractScriptBytes(ValUse(1,SBox))), ConcreteCollection(Array(ByteConstant(1.toByte)), SByte))
        ))).toSigmaProp,
      true
    )
  }

  property("Nested logical ops 1") {
   test("nestedLogic1", env, ext,
     """{
      |    val c = OUTPUTS(0).R4[Int].get
      |    val d = OUTPUTS(0).R5[Int].get
      |
      |    OUTPUTS.size == 2 &&
      |    OUTPUTS(0).value == SELF.value &&
      |    OUTPUTS(1).value == SELF.value
      |} == false""".stripMargin,
     null,
     true
   )
  }

  property("Nested logical ops 2") {
    test("nestedLogic2", env, ext,
      """{
       |    val c = OUTPUTS(0).R4[Int].get
       |    val d = OUTPUTS(0).R5[Int].get
       |
       |    OUTPUTS.size == 1 &&
       |    OUTPUTS(0).value == SELF.value &&
       |    {{ c != d || d == c }  && { true || false } }
       |} """.stripMargin,
      null,
      true
    )
  }

  property("Option.map") {
    test("Option.map", env, ext,
      "getVar[Int](intVar1).map({(i: Int) => i + 1}).get == 2",
      null,
      true
    )
  }

  property("Option.filter") {
    test("Option.filter", env, ext,
      "getVar[Int](intVar1).filter({(i: Int) => i > 0}).get == 1",
      null,
      true
    )
  }

  property("lazy OR") {
    test("lazy OR", env, ext,
      "true || ((1/0) == 1)",
      null,
      true
    )
  }

  property("lazy AND") {
    test("lazy AND", env, ext,
      "(false && ((1/0) == 1)) == false",
      null,
      true
    )
  }

  property("substConstants") {
    val initTreeScript =
      """
        | {
        |   val v1 = 1  // 0
        |   val v2 = 2  // 2
        |   val v3 = 3  // 4
        |   val v4 = 4  // 3
        |   val v5 = 5  // 1
        |   sigmaProp(v1 == -v5 && v2 == -v4 && v3 == v2 + v4)
        | }
        |""".stripMargin

    val iet = ErgoTree.fromProposition(compile(Map.empty, initTreeScript).asInstanceOf[SigmaPropValue])

    iet.constants.toArray shouldBe Array(IntConstant(1), IntConstant(5), IntConstant(2), IntConstant(4), IntConstant(3), IntConstant(6))

    val originalBytes = Base16.encode(ErgoTreeSerializer.DefaultSerializer.serializeErgoTree(iet))

    val set = ErgoTree(
      iet.header,
      IndexedSeq(IntConstant(-2), IntConstant(2), IntConstant(-1), IntConstant(1), IntConstant(0), IntConstant(0)),
      iet.toProposition(false)
    )

    val hostScript =
      s"""
        |{
        | val bytes = fromBase16("${originalBytes}")
        |
        | val substBytes = substConstants[Int](bytes, Coll[Int](0, 2, 4, 3, 1, 5), Coll[Int](-2, -1, 0, 1, 2, 0))
        |
        | val checkSubst = substBytes == fromBase16("${Base16.encode(ErgoTreeSerializer.DefaultSerializer.serializeErgoTree(set))}")
        |
        | sigmaProp(checkSubst)
        |}
        |""".stripMargin

    test("subst", env, ext, hostScript, null)
  }

}<|MERGE_RESOLUTION|>--- conflicted
+++ resolved
@@ -2,26 +2,17 @@
 
 import org.ergoplatform.ErgoBox.{AdditionalRegisters, R6, R8}
 import org.ergoplatform._
-<<<<<<< HEAD
 import scorex.crypto.authds.{ADKey, ADValue}
 import scorex.crypto.authds.avltree.batch.{BatchAVLProver, Insert}
 import scorex.crypto.hash.{Blake2b256, Digest32}
 import scorex.util.ByteArrayBuilder
 import scorex.util.encode.Base16
-import scorex.util.serialization.{VLQByteBufferReader, VLQByteBufferWriter}
-import scorex.utils.{Ints, Longs, Shorts}
-import sigma.{BigInt, Colls, SigmaTestingData}
-import scorex.util.encode.Base16
+import scorex.util.serialization.VLQByteBufferWriter
+import scorex.utils.Longs
+import sigma.{Colls, SigmaTestingData}
 import sigma.Extensions.ArrayOps
 import sigma.VersionContext.V6SoftForkVersion
 import sigma.VersionContext
-import sigma.SigmaTestingData
-import sigma.VersionContext.V6SoftForkVersion
-=======
-import scorex.util.encode.Base16
-import sigma.Extensions.ArrayOps
-import sigma.VersionContext.V6SoftForkVersion
->>>>>>> 6981c34c
 import sigma.ast.SCollection.SByteArray
 import sigma.ast.SType.AnyOps
 import sigma.data.{AvlTreeData, AvlTreeFlags, CAND, CAnyValue, CHeader, CSigmaDslBuilder, CSigmaProp}
@@ -38,11 +29,9 @@
 import sigma.ast.Apply
 import sigma.eval.EvalSettings
 import sigma.exceptions.InvalidType
-import sigma.serialization.{ConstantStore, DataSerializer, ErgoTreeSerializer, SigmaByteReader, SigmaByteWriter, ValueSerializer}
+import sigma.serialization.{DataSerializer, ErgoTreeSerializer, SigmaByteWriter}
 import sigma.util.Extensions
 import sigmastate.utils.Helpers
-import sigma.serialization.ErgoTreeSerializer
-import sigmastate.interpreter.CErgoTreeEvaluator
 import sigmastate.utils.Helpers._
 
 import java.math.BigInteger
@@ -192,7 +181,6 @@
     )
   }
 
-<<<<<<< HEAD
   property("deserializeTo - int") {
     val value = -109253
     val w = new VLQByteBufferWriter(new ByteArrayBuilder()).putInt(value)
@@ -700,7 +688,9 @@
     } else {
       // we have wrapped CostLimitException here
       an[Exception] should be thrownBy deserTest()
-=======
+    }
+  }
+
   property("checking Bitcoin PoW") {
     val h = "00000020a82ff9c62e69a6cbed277b7f2a9ac9da3c7133a59a6305000000000000000000f6cd5708a6ba38d8501502b5b4e5b93627e8dcc9bd13991894c6e04ade262aa99582815c505b2e17479a751b"
     val customExt = Map(
@@ -745,7 +735,6 @@
       an[sigma.exceptions.TyperException] should be thrownBy powTest()
     } else {
       powTest()
->>>>>>> 6981c34c
     }
   }
 
