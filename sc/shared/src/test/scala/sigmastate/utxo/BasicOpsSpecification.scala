package sigmastate.utxo

import org.ergoplatform.ErgoBox.{AdditionalRegisters, R6, R8}
import org.ergoplatform._
import org.scalatest.Assertion
import scorex.crypto.authds.{ADKey, ADValue}
import scorex.crypto.authds.avltree.batch.{BatchAVLProver, Insert}
import scorex.crypto.hash.{Blake2b256, Digest32}
import scorex.util.ByteArrayBuilder
import scorex.util.encode.Base16
import org.scalatest.Assertion
import scorex.util.encode.Base16
import scorex.utils.Ints
import scorex.util.serialization.VLQByteBufferWriter
import scorex.utils.Longs
import sigma.{Colls, SigmaTestingData}
import sigma.Extensions.ArrayOps
import sigma.{SigmaTestingData, VersionContext}
import sigma.VersionContext.V6SoftForkVersion
import sigma.VersionContext
import sigma.GroupElement
import sigma.VersionContext.V6SoftForkVersion
import sigma.ast.SCollection.SByteArray
import sigma.ast.SType.AnyOps
import sigma.data.{AvlTreeData, CAnyValue, CBigInt, CGroupElement, CSigmaDslBuilder}
import sigma.data.{AvlTreeData, AvlTreeFlags, CAND, CAnyValue, CHeader, CSigmaDslBuilder, CSigmaProp}
import sigma.util.StringUtil._
import sigma.ast._
import sigma.ast.syntax._
import sigma.crypto.{CryptoConstants, SecP256K1Group}
import sigmastate._
import sigmastate.helpers.TestingHelpers._
import sigmastate.helpers.{CompilerTestingCommons, ContextEnrichingTestProvingInterpreter, ErgoLikeContextTesting, ErgoLikeTestInterpreter}
import sigma.interpreter.ContextExtension.VarBinding
import sigmastate.interpreter.CErgoTreeEvaluator.DefaultEvalSettings
import sigmastate.interpreter.Interpreter._
import sigma.ast.Apply
import sigma.eval.EvalSettings
import sigma.exceptions.InvalidType
import sigma.serialization.ErgoTreeSerializer
import sigma.interpreter.{ContextExtension, ProverResult}
import sigma.serialization.{DataSerializer, ErgoTreeSerializer, SigmaByteWriter}
import sigma.util.Extensions
import sigmastate.utils.Helpers
import sigmastate.utils.Helpers._

import java.math.BigInteger
import scala.collection.compat.immutable.ArraySeq
import java.security.SecureRandom
import scala.annotation.tailrec

class BasicOpsSpecification extends CompilerTestingCommons
  with CompilerCrossVersionProps {
  override val printVersions: Boolean = false
  implicit lazy val IR = new TestingIRContext {
  }

  private val reg1 = ErgoBox.nonMandatoryRegisters.head
  private val reg2 = ErgoBox.nonMandatoryRegisters.tail.head
  val intVar1 = 1.toByte
  val intVar2 = 2.toByte
  val byteVar1 = 3.toByte
  val byteVar2 = 4.toByte
  val bigIntVar1 = 5.toByte
  val bigIntVar2 = 6.toByte
  val bigIntVar3 = 7.toByte
  val byteVar3 = 8.toByte
  val booleanVar = 9.toByte
  val propVar1 = 10.toByte
  val propVar2 = 11.toByte
  val propVar3 = 12.toByte
  val propBytesVar1 = 13.toByte
  val lastExtVar = propBytesVar1

  val ext: Seq[VarBinding] = Seq(
    (intVar1, IntConstant(1)), (intVar2, IntConstant(2)),
    (byteVar1, ByteConstant(1)), (byteVar2, ByteConstant(2)),
    (bigIntVar1, BigIntConstant(BigInt(10).underlying())), (bigIntVar2, BigIntConstant(BigInt(20).underlying())),
    (booleanVar, TrueLeaf))
  // to support both JVM and JS we need to wrap numeric values into CAnyValue
  val env = Map(
    "intVar1" -> CAnyValue(intVar1), "intVar2" -> CAnyValue(intVar2),
    "byteVar1" -> CAnyValue(byteVar1), "byteVar2" -> CAnyValue(byteVar2), "byteVar3" -> CAnyValue(byteVar3),
    "bigIntVar1" -> CAnyValue(bigIntVar1), "bigIntVar2" -> CAnyValue(bigIntVar2), "bigIntVar3" -> CAnyValue(bigIntVar3),
    "trueVar" -> CAnyValue(booleanVar),
    "proofVar1" -> CAnyValue(propVar1),
    "proofVar2" -> CAnyValue(propVar2)
    )

  def test(name: String,
           env: ScriptEnv,
           ext: Seq[VarBinding],
           script: String,
           propExp: SValue,
           onlyPositive: Boolean = true,
           testExceededCost: Boolean = true,
           additionalRegistersOpt: Option[AdditionalRegisters] = None) = {
    val prover = new ContextEnrichingTestProvingInterpreter() {
      override lazy val contextExtenders: Map[Byte, EvaluatedValue[_ <: SType]] = {
        val p1 = dlogSecrets(0).publicImage
        val p2 = dlogSecrets(1).publicImage
        val d1 = dhSecrets(0).publicImage

        (ext ++ Seq(
          propVar1 -> SigmaPropConstant(p1),
          propVar2 -> SigmaPropConstant(p2),
          propVar3 -> SigmaPropConstant(CSigmaProp(CAND(Seq(p1, d1)))),
          propBytesVar1 -> ByteArrayConstant(CSigmaProp(CAND(Seq(p1, d1))).propBytes)
        )).toMap
      }
      override val evalSettings: EvalSettings = DefaultEvalSettings.copy(
        isMeasureOperationTime = true,
        isDebug = true,
        isTestRun = testExceededCost)
    }

    val prop = if (script.isNullOrEmpty) {
      // for some testcases the script cannot be compiled (i.e. the corresponding syntax
      // is not supported by ErgoScript Compiler)
      // In such cases we use expected property as the property to test
      propExp.asSigmaProp
    } else {
      compile(env, script).asBoolValue.toSigmaProp
    }

    if (propExp != null)
      prop shouldBe propExp

    val tree = ErgoTree.fromProposition(ergoTreeHeaderInTests, prop)
    val p3 = prover.dlogSecrets(2).publicImage
    val boxToSpend = testBox(10, tree,
      additionalRegisters = additionalRegistersOpt.getOrElse(Map(
        reg1 -> SigmaPropConstant(p3),
        reg2 -> IntConstant(1))
      ),
      creationHeight = 5)

    val newBox1 = testBox(10, tree, creationHeight = 0, boxIndex = 0, additionalRegisters = Map(
      reg1 -> IntConstant(1),
      reg2 -> IntConstant(10)))
    val ce = ContextExtension(prover.contextExtenders)
    val tx = new ErgoLikeTransaction(IndexedSeq(Input(boxToSpend.id, ProverResult(Array.empty, ce))), ArraySeq.empty, IndexedSeq(newBox1))

    val ctx = ErgoLikeContextTesting(currentHeight = 0,
      lastBlockUtxoRoot = AvlTreeData.dummy, ErgoLikeContextTesting.dummyPubkey, boxesToSpend = IndexedSeq(boxToSpend),
      spendingTransaction = tx, self = boxToSpend, activatedVersionInTests)

    val pr = prover.prove(env + (ScriptNameProp -> s"${name}_prove"), tree, ctx, fakeMessage).getOrThrow

    val ctxExt = ctx.withExtension(pr.extension)

    val testVerifier = new ErgoLikeTestInterpreter

    if (!onlyPositive) {
      // test negative case
      testVerifier.verify(
          env + (ScriptNameProp -> s"${name}_verify"),
          tree, ctx, pr.proof, fakeMessage)
        .map(_._1)
        .getOrElse(false) shouldBe false //context w/out extensions
    }

    // this is helper verifier which respects the requested parameter testExceededCost for
    // some test cases (when testExceededCost == false) it emit message in the console
    // instead of failing the test and the failing case is tested separately in that case
    val flexVerifier = new ErgoLikeTestInterpreter {
      override val evalSettings: EvalSettings = DefaultEvalSettings.copy(
        isMeasureOperationTime = true,
        isDebug = true,
        isTestRun = testExceededCost)
    }
    val verifyEnv = env + (ScriptNameProp -> s"${name}_verify_ext")
    flexVerifier.verify(verifyEnv, tree, ctxExt, pr.proof, fakeMessage).get._1 shouldBe true
  }


  property("group order deserialization") {
    val b = SecP256K1Group.q

    val customExt: Seq[(Byte, EvaluatedValue[_ <: SType])] = Map(
      0.toByte -> UnsignedBigIntConstant(b)
    ).toSeq

    def deserTest() = {test("restoring q", env, customExt,
      s"""{
         |  val b1 = unsignedBigInt(\"${b.toString}\")
         |  val b2 = getVar[UnsignedBigInt](0).get
         |  b1 == b2
         |}
         | """.stripMargin,
      null,
      true
    )}

    if (activatedVersionInTests < V6SoftForkVersion) {
      an[Exception] should be thrownBy deserTest()
    } else {
      deserTest()
    }
  }

  property("signed -> unsigned bigint conversion - positive bigint") {
    val b = new BigInteger("9280562930080889354892980449861222646750586663683904599823322027983929189860")
    val ub = new BigInteger(1, b.toByteArray)

    def conversionTest() = {test("conversion", env, ext,
      s"""{
         |  val b = bigInt(\"${ub.toString}\")
         |  val ub = b.toUnsigned
         |  ub > 1
         | } """.stripMargin,
      null,
      true
    )}

    if (activatedVersionInTests < V6SoftForkVersion) {
      an[Exception] should be thrownBy conversionTest()
    } else {
      conversionTest()
    }
  }

  property("signed -> unsigned bigint conversion - negative bigint") {
    def conversionTest() = {test("conversion", env, ext,
      s"""{
         |  val b = bigInt("-1")
         |  val ub = b.toUnsigned
         |  ub > 0
         | } """.stripMargin,
      null,
      true
    )}

    if (activatedVersionInTests < V6SoftForkVersion) {
      an[Exception] should be thrownBy conversionTest()
    } else {
      an[Exception] should be thrownBy conversionTest()
    }
  }

  property("signed -> unsigned bigint conversion - negative bigint - mod") {
    def conversionTest() = {test("conversion", env, ext,
      s"""{
         |  val b = bigInt("-1")
         |  val m = unsignedBigInt("5")
         |  val ub = b.toUnsignedMod(m)
         |  ub >= 0
         | } """.stripMargin,
      null,
      true
    )}

    if (activatedVersionInTests < V6SoftForkVersion) {
      an[Exception] should be thrownBy conversionTest()
    } else {
      conversionTest()
    }
  }

  property("unsigned bigint - add") {
    def conversionTest() = {test("add", env, ext,
      s"""{
         |  val a = unsignedBigInt("5")
         |  val b = unsignedBigInt("10")
         |  val res = a + b
         |  res == 15
         | } """.stripMargin,
      null,
      true
    )}

    if (activatedVersionInTests < V6SoftForkVersion) {
      an[Exception] should be thrownBy conversionTest()
    } else {
      conversionTest()
    }
  }

  property("unsigned bigint - subtract with neg result") {
    def conversionTest() = {test("subtract", env, ext,
      s"""{
         |  val a = unsignedBigInt("5")
         |  val b = unsignedBigInt("10")
         |  val res = a - b
         |  res >= 0
         | } """.stripMargin,
      null,
      true
    )}

    if (activatedVersionInTests < V6SoftForkVersion) {
      an[Exception] should be thrownBy conversionTest()
    } else {
      an[Exception] should be thrownBy conversionTest()
    }
  }

  property("unsigned -> signed bigint conversion") {
    def conversionTest() = {test("conversion", env, ext,
      s"""{
         |  val ub = unsignedBigInt("10")
         |  val b = ub.toSigned
         |  b - 11 == bigInt("-1")
         | } """.stripMargin,
      null,
      true
    )}

    if (activatedVersionInTests < V6SoftForkVersion) {
      an[Exception] should be thrownBy conversionTest()
    } else {
      conversionTest()
    }
  }

  property("schnorr sig check") {

    val g = CGroupElement(SecP256K1Group.generator)

    def randBigInt: BigInt = {
      val random = new SecureRandom()
      val values = new Array[Byte](32)
      random.nextBytes(values)
      BigInt(values).mod(SecP256K1Group.q)
    }

    @tailrec
    def sign(msg: Array[Byte], secretKey: BigInt): (GroupElement, BigInt) = {
      val r = randBigInt

      val a: GroupElement = g.exp(CBigInt(r.bigInteger))
      val z = (r + secretKey * BigInt(scorex.crypto.hash.Blake2b256(msg))) % CryptoConstants.groupOrder

      if(z.bitLength > 255) {
        (a, z)
      } else {
        sign(msg,secretKey)
      }
    }

    val holderSecret = randBigInt
    val holderPk = g.exp(CBigInt(holderSecret.bigInteger))

    val message = Array.fill(5)(1.toByte)

    val (a,z) = sign(message, holderSecret)

    val customExt: Seq[(Byte, EvaluatedValue[_ <: SType])] = Map(
      0.toByte -> GroupElementConstant(holderPk),
      1.toByte -> GroupElementConstant(a),
      2.toByte -> UnsignedBigIntConstant(z.bigInteger)
    ).toSeq

    def schnorrTest() = {
      test("schnorr", env, customExt,
        s"""{
           |
           |      val g: GroupElement = groupGenerator
           |      val holder = getVar[GroupElement](0).get
           |
           |      val message = fromBase16("${Base16.encode(message)}")
           |      val e: Coll[Byte] = blake2b256(message) // weak Fiat-Shamir
           |      val eInt = byteArrayToBigInt(e) // challenge as big integer
           |
           |      // a of signature in (a, z)
           |      val a = getVar[GroupElement](1).get
           |      val aBytes = a.getEncoded
           |
           |      // z of signature in (a, z)
           |      val z = getVar[UnsignedBigInt](2).get
           |
           |      // Signature is valid if g^z = a * x^e
           |      val properSignature = g.exp(z) == a.multiply(holder.exp(eInt))
           |      sigmaProp(properSignature)
           |}""".stripMargin,
        null,
        true
      )
    }

    if (activatedVersionInTests < V6SoftForkVersion) {
      an[Exception] should be thrownBy schnorrTest()
    } else {
      schnorrTest()
    }
  }

  property("mod") {
    def miTest() = {
      test("mod", env, ext,
        s"""{
           |   val bi = unsignedBigInt("248486720836984554860790790898080606")
           |   val m = unsignedBigInt("575879797")
           |   bi.mod(m) < bi
           |}""".stripMargin,
        null,
        true
      )
    }

    if (activatedVersionInTests < V6SoftForkVersion) {
      an[Exception] should be thrownBy miTest()
    } else {
      miTest()
    }
  }

  property("modInverse") {
    def miTest() = {
      test("modInverse", env, ext,
        s"""{
           |   val bi = unsignedBigInt("248486720836984554860790790898080606")
           |   val m = unsignedBigInt("575879797")
           |   bi.modInverse(m) > 0
           |}""".stripMargin,
        null,
        true
      )
    }

    if (activatedVersionInTests < V6SoftForkVersion) {
      an[Exception] should be thrownBy miTest()
    } else {
      miTest()
    }
  }

  property("mod ops - plus") {
    def miTest() = {
      test("modInverse", env, ext,
        s"""{
           |   val bi1 = unsignedBigInt("248486720836984554860790790898080606")
           |   val bi2 = unsignedBigInt("2484867208369845548607907908980997780606")
           |   val m = unsignedBigInt("575879797")
           |   bi1.plusMod(bi2, m) > 0
           |}""".stripMargin,
        null,
        true
      )
    }

    if (activatedVersionInTests < V6SoftForkVersion) {
      an[Exception] should be thrownBy miTest()
    } else {
      miTest()
    }
  }

  property("mod ops - subtract") {
    def miTest() = {
      test("subtractMod", env, ext,
        s"""{
           |   val bi1 = unsignedBigInt("2")
           |   val bi2 = unsignedBigInt("4")
           |   val m = unsignedBigInt("575879797")
           |   bi1.subtractMod(bi2, m) > 0
           |}""".stripMargin,
        null,
        true
      )
    }

    if (activatedVersionInTests < V6SoftForkVersion) {
      an[Exception] should be thrownBy miTest()
    } else {
      miTest()
    }
  }

  property("mod ops - multiply") {
    def miTest() = {
      test("modInverse", env, ext,
        s"""{
           |   val bi1 = unsignedBigInt("248486720836984554860790790898080606")
           |   val bi2 = unsignedBigInt("2484867208369845548607907908980997780606")
           |   val m = unsignedBigInt("575879797")
           |   bi1.multiplyMod(bi2, m) > 0
           |}""".stripMargin,
        null,
        true
      )
    }

    if (activatedVersionInTests < V6SoftForkVersion) {
      an[Exception] should be thrownBy miTest()
    } else {
      miTest()
    }
  }

  property("Bulletproof verification for a range proof") {
    /*
     * Original range proof verifier code by Benedikt Bunz:
     *
        VectorBase<T> vectorBase = params.getVectorBase();
        PeddersenBase<T> base = params.getBase();
        int n = vectorBase.getGs().size();
        T a = proof.getaI();
        T s = proof.getS();

        BigInteger q = params.getGroup().groupOrder();
        BigInteger y = ProofUtils.computeChallenge(q, input, a, s);

        FieldVector ys = FieldVector.from(VectorX.iterate(n, BigInteger.ONE, y::multiply), q);

        BigInteger z = ProofUtils.challengeFromints(q, y);

        BigInteger zSquared = z.pow(2).mod(q);
        BigInteger zCubed = z.pow(3).mod(q);

        FieldVector twos = FieldVector.from(VectorX.iterate(n, BigInteger.ONE, bi -> bi.shiftLeft(1)), q);
        FieldVector twoTimesZSquared = twos.times(zSquared);
        GeneratorVector<T> tCommits = proof.gettCommits();

         BigInteger x = ProofUtils.computeChallenge(q,z, tCommits);

        BigInteger tauX = proof.getTauX();
        BigInteger mu = proof.getMu();
        BigInteger t = proof.getT();
        BigInteger k = ys.sum().multiply(z.subtract(zSquared)).subtract(zCubed.shiftLeft(n).subtract(zCubed));
        T lhs = base.commit(t.subtract(k), tauX);
        T rhs = tCommits.commit(Arrays.asList(x, x.pow(2))).add(input.multiply(zSquared));
        System.out.println("y " + y);
        System.out.println("z " + z);

        System.out.println("x " + x);pow
        equal(lhs, rhs, "Polynomial identity check failed, LHS: %s, RHS %s");
        BigInteger uChallenge = ProofUtils.challengeFromints(q, x, tauX, mu, t);
        System.out.println("u " + uChallenge);
        T u = base.g.multiply(uChallenge);
        GeneratorVector<T> hs = vectorBase.getHs();
        GeneratorVector<T> gs = vectorBase.getGs();
        GeneratorVector<T> hPrimes = hs.haddamard(ys.invert());
        FieldVector hExp = ys.times(z).add(twoTimesZSquared);
        T P = a.add(s.multiply(x)).add(gs.sum().multiply(z.negate())).add(hPrimes.commit(hExp)).subtract(base.h.multiply(mu)).add(u.multiply(t));
        VectorBase<T> primeBase = new VectorBase<>(gs, hPrimes, u);
        // System.out.println("PVerify "+P.normalize());
        // System.out.println("XVerify" +x);
        // System.out.println("YVerify" +y);
        // System.out.println("ZVerify" +z);
        // System.out.println("uVerify" +u);

        EfficientInnerProductVerifier<T> verifier = new EfficientInnerProductVerifier<>();
        verifier.verify(primeBase, P, proof.getProductProof(), uChallenge);
     */

    val g = CGroupElement(SecP256K1Group.generator)

    def rangeTest() = {
      test("range proof", env, ext,
        s"""{
           |   // range proof input data
           |   val input: GroupElement = getVar[GroupElement](0).get
           |
           |   // proof data
           |   val ai: GroupElement = getVar[GroupElement](1).get
           |   val s: GroupElement = getVar[GroupElement](2).get
           |   val tCommits: Coll[GroupElement] = getVar[Coll[GroupElement]](3).get
           |   val tauX: UnsignedBigInt = getVar[UnsignedBigInt](4).get
           |   val mu: UnsignedBigInt = getVar[UnsignedBigInt](5).get
           |   val t: UnsignedBigInt = getVar[UnsignedBigInt](6).get
           |
           |   // inner product proof
           |   val L: Coll[GroupElement] = getVar[Coll[GroupElement]](7).get
           |   val R: Coll[GroupElement] = getVar[Coll[GroupElement]](8)).get
           |   val a: UnsignedBigInt = getVar[UnsignedBigInt](9).get
           |   val b: UnsignedBigInt = getVar[UnsignedBigInt](10).get
           |
           |   // proof verification:
           |   val Q = lWeights.size
           |
           |   val q // group order = getVar[UnsignedBigInt](11).get
           |
           |   val yBytes = sha256(q.toBytes ++ input.getEncoded ++ aI.getEncoded ++ s.getEncoded)
           |
           |   val y = byteArrayToBigInt(yBytes).toUnsignedMod(q)
           |
           |   val ys =
           |
           |   val z = byteArrayToBigInt(sha256(q.toBytes ++ yBytes)).toUnsignedMod(q)
           |   val zSquared = z.multiplyMod(z, q)
           |   val zCubed = zSquared.multiplyMod(z, q)
           |
           |   // def times() : // todo: implement
           |
           |   // ops needed: modInverse, mod ops
           |
           |   sigmaProp(zCubed > 0)
           |}""".stripMargin,
        null,
        true
      )
    }

    if (activatedVersionInTests < V6SoftForkVersion) {
      an[Exception] should be thrownBy rangeTest()
    } else {
      rangeTest()
    }
  }

  // todo: complete
  ignore("Bulletproof verification for a circuit proof") {

    val g = CGroupElement(SecP256K1Group.generator)

    def circuitTest() = {
      test("schnorr", env, ext,
        s"""{
           |   // circuit data - should be provided via data input likely
           |   val lWeights =  Coll[UnsignedBigInt]
           |   val rWeights: Coll[UnsignedBigInt]
           |   val oWeights: Coll[UnsignedBigInt]
           |   val commitmentWeights: Coll[UnsignedBigInt]
           |
           |   val cs: Coll[UnsignedBigInt]
           |   val commitments: Coll[GroupElement]
           |
           |   // proof data
           |   val ai: GroupElement
           |   val ao: GroupElement
           |   val s: GroupElement
           |   val tCommits: Coll[GroupElement]
           |   val tauX: UnsignedBigInt
           |   val mu: UnsignedBigInt
           |   val t: UnsignedBigInt
           |
           |   // inner product proof
           |   val L: Coll[GroupElement]
           |   val R: Coll[GroupElement]
           |   val a: UnsignedBigInt
           |   val b: UnsignedBigInt
           |
           |   // proof verification:
           |   val Q = lWeights.size
           |
           |   val q // group order
           |
           |   val yBytes = sha256(q.toBytes ++ aI.getEncoded ++ aO.getEncoded ++ s.getEncoded)
           |
           |   val y = byteArrayToBigInt(yBytes) // should be to unsigned bigint
           |
           |   val z = byteArrayToBigInt(sha256(y ++ q.toBytes))
           |
           |
           |
           |   sigmaProp(properSignature)
           |}""".stripMargin,
        null,
        true
      )
    }

    if (activatedVersionInTests < V6SoftForkVersion) {
      an[Exception] should be thrownBy circuitTest()
    } else {
      circuitTest()
    }
  }

  property("Context.getVar") {
    def varTest() = {
      test("GetVar1", env, ext,
        "{ CONTEXT.getVar[Int](intVar2.toByte).get == 2 }",
        null
      )
    }

    if(VersionContext.current.isV6SoftForkActivated) {
      varTest()
    } else {
      an[Exception] should be thrownBy(varTest())
    }
  }

  property("getVarFromInput") {
    def getVarTest(): Assertion = {
      val customExt = Map(
        1.toByte -> IntConstant(5)
      ).toSeq
      test("R1", env, customExt,
        "{ sigmaProp(getVarFromInput[Int](0, 1).get == 5) }",
        null
      )
    }

    if (VersionContext.current.isV6SoftForkActivated) {
      getVarTest()
    } else {
      an[Exception] should be thrownBy getVarTest()
    }
  }

  property("getVarFromInput - self index") {
    def getVarTest(): Assertion = {
      val customExt = Map(
        1.toByte -> IntConstant(5)
      ).toSeq
      test("R1", env, customExt,
        """{
          | val idx = CONTEXT.selfBoxIndex
          | sigmaProp(CONTEXT.getVarFromInput[Int](idx.toShort, 1.toByte).get == 5)
          | }""".stripMargin,
        null
      )
    }

    if (VersionContext.current.isV6SoftForkActivated) {
      getVarTest()
    } else {
      an[Exception] should be thrownBy getVarTest()
    }
  }

  property("getVarFromInput - invalid input") {
    def getVarTest(): Assertion = {
      val customExt = Map(
        1.toByte -> IntConstant(5)
      ).toSeq
      test("R1", env, customExt,
        "{ sigmaProp(CONTEXT.getVarFromInput[Int](1, 1).isDefined == false) }",
        null
      )
    }

    if (VersionContext.current.isV6SoftForkActivated) {
      getVarTest()
    } else {
      an[Exception] should be thrownBy getVarTest()
    }
  }
  property("Byte.toBits") {
    def toBitsTest() = test("Byte.toBits", env, ext,
      """{
        | val b = 1.toByte
        | b.toBits == Coll(false, false, false, false, false, false, false, true)
        |}""".stripMargin,
      null
    )

    if (VersionContext.current.isV6SoftForkActivated) {
      toBitsTest()
    } else {
      an[Exception] shouldBe thrownBy(toBitsTest())
    }
  }

  property("Long.toBits") {
    def toBitsTest() = test("Long.toBits", env, ext,
      """{
        | val b = 1L
        | val ba = b.toBits
        |
        | // only rightmost bit is set
        | ba.size == 64 && ba(63) == true && ba.slice(0, 63).forall({ (b: Boolean ) => b == false })
        |}""".stripMargin,
      null
    )

    if (VersionContext.current.isV6SoftForkActivated) {
      toBitsTest()
    } else {
      an[Exception] shouldBe thrownBy(toBitsTest())
    }
  }

  property("BigInt.toBits") {
    def toBitsTest() = test("BigInt.toBits", env, ext,
      s"""{
        | val b = bigInt("${CryptoConstants.groupOrder.divide(new BigInteger("2"))}")
        | val ba = b.toBits
        | ba.size == 256
        |}""".stripMargin,
      null
    )

    if (VersionContext.current.isV6SoftForkActivated) {
      toBitsTest()
    } else {
      an[Exception] shouldBe thrownBy(toBitsTest())
    }
  }

  property("BigInt.bitwiseInverse") {
    def bitwiseInverseTest(): Assertion = test("BigInt.bitwiseInverse", env, ext,
      s"""{
         | val b = bigInt("${CryptoConstants.groupOrder.divide(new BigInteger("2"))}")
         | val bi = b.bitwiseInverse
         | bi.bitwiseInverse == b
         |}""".stripMargin,
      null
    )

    if (VersionContext.current.isV6SoftForkActivated) {
      bitwiseInverseTest()
    } else {
      an[Exception] shouldBe thrownBy(bitwiseInverseTest())
    }
  }

  property("Byte.bitwiseInverse") {
    def bitwiseInverseTest(): Assertion = test("Byte.bitwiseInverse", env, ext,
      s"""{
         | val b = (126 + 1).toByte  // max byte value
         | b.bitwiseInverse == (-128).toByte
         |}""".stripMargin,
      null
    )

    if (VersionContext.current.isV6SoftForkActivated) {
      bitwiseInverseTest()
    } else {
      an[Exception] shouldBe thrownBy(bitwiseInverseTest())
    }
  }

  property("Long.bitwiseInverse") {
    def bitwiseInverseTest(): Assertion = test("Long.bitwiseInverse", env, ext,
      s"""{
         | val l = 9223372036854775807L
         | val lb = l.bitwiseInverse
         | lb.bitwiseInverse == l
         |}""".stripMargin,
      null
    )

    if (VersionContext.current.isV6SoftForkActivated) {
      bitwiseInverseTest()
    } else {
      an[Exception] shouldBe thrownBy(bitwiseInverseTest())
    }
  }

  property("Byte.bitwiseOr") {
    def bitwiseOrTest(): Assertion = test("Byte.bitwiseOrTest", env, ext,
      s"""{
         | val x = 127.toByte
         | val y = (-128).toByte
         | x.bitwiseOr(y) == -1
         |}""".stripMargin,
      null
    )

    if (VersionContext.current.isV6SoftForkActivated) {
      bitwiseOrTest()
    } else {
      an[Exception] shouldBe thrownBy(bitwiseOrTest())
    }
  }

  property("BigInt.bitwiseOr") {
    def bitwiseOrTest(): Assertion = test("BigInt.bitwiseOr", env, ext,
      s"""{
         | val x = bigInt("${CryptoConstants.groupOrder.divide(new BigInteger("2"))}")
         | x.bitwiseOr(x) == x
         |}""".stripMargin,
      null
    )

    if (VersionContext.current.isV6SoftForkActivated) {
      bitwiseOrTest()
    } else {
      an[Exception] shouldBe thrownBy(bitwiseOrTest())
    }
  }

  property("BigInt.bitwiseAnd") {
    def bitwiseAndTest(): Assertion = test("BigInt.bitwiseAnd", env, ext,
      s"""{
         | val x = bigInt("${CryptoConstants.groupOrder.divide(new BigInteger("2"))}")
         | val y = 0.toBigInt
         | x.bitwiseAnd(y) == y
         |}""".stripMargin,
      null
    )

    if (VersionContext.current.isV6SoftForkActivated) {
      bitwiseAndTest()
    } else {
      an[Exception] shouldBe thrownBy(bitwiseAndTest())
    }
  }

  property("Short.bitwiseAnd") {
    def bitwiseAndTest(): Assertion = test("Short.bitwiseAnd", env, ext,
      s"""{
         | val x = (32767).toShort
         | val y = (-32768).toShort
         | x.bitwiseAnd(y) == 0
         |}""".stripMargin,
      null
    )

    if (VersionContext.current.isV6SoftForkActivated) {
      bitwiseAndTest()
    } else {
      an[Exception] shouldBe thrownBy(bitwiseAndTest())
    }
  }

  property("Short.bitwiseXor") {
    def bitwiseXorTest(): Assertion = test("Short.bitwiseXor", env, ext,
      s"""{
         | val x = (32767).toShort
         | val y = (-32768).toShort
         | x.bitwiseXor(y) == -1
         |}""".stripMargin,
      null
    )

    if (VersionContext.current.isV6SoftForkActivated) {
      bitwiseXorTest()
    } else {
      an[Exception] shouldBe thrownBy(bitwiseXorTest())
    }
  }

  property("Byte.shiftLeft") {
    def shiftLeftTest(): Assertion = test("Byte.shiftLeft", env, ext,
      s"""{
         | val x = 4.toByte
         | val y = 2
         | x.shiftLeft(y) == 16.toByte
         |}""".stripMargin,
      null
    )

    if (VersionContext.current.isV6SoftForkActivated) {
      shiftLeftTest()
    } else {
      an[Exception] shouldBe thrownBy(shiftLeftTest())
    }
  }

  property("Byte.shiftLeft - over limit") {
    def shiftLeftTest(): Assertion = test("Byte.shiftLeft2", env, ext,
      s"""{
         | val x = 4.toByte
         | val y = 2222
         | x.shiftLeft(y) == 0
         |}""".stripMargin,
      null
    )

    if (VersionContext.current.isV6SoftForkActivated) {
      an[IllegalArgumentException] shouldBe thrownBy(shiftLeftTest())
    } else {
      an[Exception] shouldBe thrownBy(shiftLeftTest())
    }
  }

  property("Byte.shiftLeft - over limit 2") {
    def shiftLeftTest(): Assertion = test("Byte.shiftLeft2", env, ext,
      s"""{
         | val x = (-128).toByte
         | val y = 1
         | x.shiftLeft(y) == 0
         |}""".stripMargin,
      null
    )

    if (VersionContext.current.isV6SoftForkActivated) {
      shiftLeftTest()
    } else {
      an[Exception] shouldBe thrownBy(shiftLeftTest())
    }
  }

  property("BigInt.shiftLeft") {
    def shiftLeftTest(): Assertion = test("BigInt.shiftLeft", env, ext,
      s"""{
         | val x = bigInt("${CryptoConstants.groupOrder.divide(new BigInteger("8"))}")
         | val y = bigInt("${CryptoConstants.groupOrder.divide(new BigInteger("2"))}")
         | x.shiftLeft(2) == y
         |}""".stripMargin,
      null
    )

    if (VersionContext.current.isV6SoftForkActivated) {
      shiftLeftTest()
    } else {
      an[Exception] shouldBe thrownBy(shiftLeftTest())
    }
  }

  property("BigInt.shiftLeft over limits") {
    def shiftLeftTest(): Assertion = test("BigInt.shiftLeft", env, ext,
      s"""{
         | val x = bigInt("${CryptoConstants.groupOrder.divide(new BigInteger("2"))}")
         | x.shiftLeft(1) > x
         |}""".stripMargin,
      null
    )

    if (VersionContext.current.isV6SoftForkActivated) {
      an[ArithmeticException] shouldBe thrownBy(shiftLeftTest())
    } else {
      an[Exception] shouldBe thrownBy(shiftLeftTest())
    }
  }

  property("Byte.shiftRight") {
    def shiftRightTest(): Assertion = test("Byte.shiftRight", env, ext,
      s"""{
         | val x = 8.toByte
         | val y = 2
         | x.shiftRight(y) == 2.toByte
         |}""".stripMargin,
      null
    )

    if (VersionContext.current.isV6SoftForkActivated) {
      shiftRightTest()
    } else {
      an[Exception] shouldBe thrownBy(shiftRightTest())
    }
  }

  property("Byte.shiftRight - neg") {
    def shiftRightTest(): Assertion = test("Byte.shiftRight", env, ext,
      s"""{
         | val x = (-8).toByte
         | val y = 2
         | x.shiftRight(y) == (-2).toByte
         |}""".stripMargin,
      null
    )

    if (VersionContext.current.isV6SoftForkActivated) {
      shiftRightTest()
    } else {
      an[Exception] shouldBe thrownBy(shiftRightTest())
    }
  }

  property("Byte.shiftRight - neg - neg shift") {
    def shiftRightTest(): Assertion = test("Byte.shiftRight", env, ext,
      s"""{
         | val x = (-8).toByte
         | val y = -2
         | x.shiftRight(y) == (-1).toByte
         |}""".stripMargin,
      null
    )

    if (VersionContext.current.isV6SoftForkActivated) {
      an[IllegalArgumentException] shouldBe thrownBy(shiftRightTest())
    } else {
      an[Exception] shouldBe thrownBy(shiftRightTest())
    }
  }

  property("Long.shiftRight - neg") {
    def shiftRightTest(): Assertion = test("Long.shiftRight", env, ext,
      s"""{
         | val x = -32L
         | val y = 2
         | x.shiftRight(y) == -8L
         |}""".stripMargin,
      null
    )

    if (VersionContext.current.isV6SoftForkActivated) {
      shiftRightTest()
    } else {
      an[Exception] shouldBe thrownBy(shiftRightTest())
    }
  }

  property("Long.shiftRight - neg - neg shift") {
    def shiftRightTest(): Assertion = test("Long.shiftRight", env, ext,
      s"""{
         | val x = -32L
         | val y = -2
         | x.shiftRight(y) == -1L
         |}""".stripMargin,
      null
    )

    if (VersionContext.current.isV6SoftForkActivated) {
      an[IllegalArgumentException] shouldBe thrownBy(shiftRightTest())
    } else {
      an[Exception] shouldBe thrownBy(shiftRightTest())
    }
  }

  property("BigInt.shiftRight") {
    def shiftRightTest(): Assertion = test("BigInt.shiftRight", env, ext,
      s"""{
         | val x = bigInt("${CryptoConstants.groupOrder.divide(new BigInteger("2"))}")
         | val y = 2
         | val z = bigInt("${CryptoConstants.groupOrder.divide(new BigInteger("8"))}")
         | x.shiftRight(y) == z
         |}""".stripMargin,
      null
    )

    if (VersionContext.current.isV6SoftForkActivated) {
      shiftRightTest()
    } else {
      an[Exception] shouldBe thrownBy(shiftRightTest())
    }
  }

  property("BigInt.shiftRight - neg shift") {
    def shiftRightTest(): Assertion = test("BigInt.shiftRight", env, ext,
      s"""{
         | val x = bigInt("${CryptoConstants.groupOrder.divide(new BigInteger("2"))}")
         | val y = -2
         | val z = bigInt("${CryptoConstants.groupOrder.divide(new BigInteger("8"))}")
         | z.shiftRight(y) == x
         |}""".stripMargin,
      null
    )

    if (VersionContext.current.isV6SoftForkActivated) {
      an[IllegalArgumentException] shouldBe thrownBy(shiftRightTest())
    } else {
      an[Exception] shouldBe thrownBy(shiftRightTest())
    }
  }

  property("getVarFromInput - invalid var") {
    def getVarTest(): Assertion = {
      val customExt = Map(
        1.toByte -> IntConstant(5)
      ).toSeq
      test("R1", env, customExt,
        "{ sigmaProp(CONTEXT.getVarFromInput[Int](0, 2).isDefined == false) }",
        null
      )
    }

    if (VersionContext.current.isV6SoftForkActivated) {
      getVarTest()
    } else {
      an[Exception] should be thrownBy getVarTest()
    }
  }

  property("Coll.reverse"){
    def reverseTest() = test("reverse", env, ext,
      """{
        | val c1 = Coll(1, 2, 3)
        | val c2 = Coll(3, 2, 1)
        |
        | val b1 = Coll(INPUTS(0), OUTPUTS(0))
        | val b2 = Coll(OUTPUTS(0), INPUTS(0))
        |
        | c1.reverse == c2 && b1.reverse == b2
        | }""".stripMargin,
      null
    )

    if(VersionContext.current.isV6SoftForkActivated) {
      reverseTest()
    } else {
      an[Exception] shouldBe thrownBy(reverseTest())
    }
  }

  property("Coll.distinct"){
    def reverseTest() = test("distinct", env, ext,
      """{
        | val c1 = Coll(1, 2, 3, 3, 2)
        | val c2 = Coll(3, 2, 1)
        |
        | val h1 = Coll(INPUTS(0), INPUTS(0))
        | val h2 = Coll(INPUTS(0))
        |
        | c1.distinct.reverse == c2 && h1.distinct == h2
        | }""".stripMargin,
      null
    )

    if(VersionContext.current.isV6SoftForkActivated) {
      reverseTest()
    } else {
      an[Exception] shouldBe thrownBy(reverseTest())
    }
  }

  property("Coll.startsWith"){
    def reverseTest() = test("distinct", env, ext,
      """{
        | val c1 = Coll(1, 2, 3)
        | val c2 = Coll(1, 2)
        | val c3 = Coll(1, 3)
        | val c4 = Coll[Int]()
        | val c5 = Coll(1, 2, 3, 4)
        |
        | val b1 = c1.startsWith(c3)
        | val b2 = c1.startsWith(c5)
        |
        | c1.startsWith(c2) && c1.startsWith(c4) && c1.startsWith(c1) && !b1 && !b2
        | }""".stripMargin,
      null
    )

    if(VersionContext.current.isV6SoftForkActivated) {
      reverseTest()
    } else {
      an[Exception] shouldBe thrownBy(reverseTest())
    }
  }

  property("Coll.startsWith - tuples"){
    def reverseTest() = test("distinct", env, ext,
      """{
        | val c1 = Coll((1, 2), (3, 4), (5, 6))
        | val c2 = Coll((1, 2), (3, 4))
        | val c3 = Coll((1, 3))
        | val c4 = Coll[(Int, Int)]()
        | val c5 = Coll((1, 2), (3, 4), (5, 6), (7, 8))
        |
        | val b1 = c1.startsWith(c3)
        | val b2 = c1.startsWith(c5)
        |
        | c1.startsWith(c2) && c1.startsWith(c4) && c1.startsWith(c1) && !b1 && !b2
        | }""".stripMargin,
      null
    )

    if(VersionContext.current.isV6SoftForkActivated) {
      reverseTest()
    } else {
      an[Exception] shouldBe thrownBy(reverseTest())
    }
  }

  property("Coll.endsWith"){
    def reverseTest() = test("distinct", env, ext,
      """{
        | val c1 = Coll(1, 2, 3)
        | val c2 = Coll(2, 3)
        | val c3 = Coll(2, 2)
        | val c4 = Coll[Int]()
        | val c5 = Coll(1, 2, 3, 4)
        |
        | val b1 = c1.endsWith(c3)
        | val b2 = c1.endsWith(c5)
        |
        | c1.endsWith(c2) && c1.endsWith(c4) && c1.endsWith(c1) && !b1 && !b2
        | }""".stripMargin,
      null
    )

    if(VersionContext.current.isV6SoftForkActivated) {
      reverseTest()
    } else {
      an[Exception] shouldBe thrownBy(reverseTest())
    }
  }

  property("Coll.endsWith - tuples"){
    def reverseTest() = test("endsWith tuples", env, ext,
      """{
        | val c1 = Coll((1, 2), (2, 3))
        | val c2 = Coll((2, 3))
        | val c3 = Coll((2, 2))
        | val c4 = Coll[(Int, Int)]()
        | val c5 = Coll((0, 2), (2, 3))
        |
        | val b1 = c1.endsWith(c3)
        | val b2 = c1.endsWith(c5)
        |
        | c1.endsWith(c2) && c1.endsWith(c4) && c1.endsWith(c1) && !b1 && !b2
        | }""".stripMargin,
      null
    )

    if(VersionContext.current.isV6SoftForkActivated) {
      reverseTest()
    } else {
      an[Exception] shouldBe thrownBy(reverseTest())
    }
  }

  property("Coll.get"){
    def getTest() = test("get", env, ext,
      """{
        |   val c1 = Coll(1)
        |   val c2 = Coll[Int]()
        |
        |   c2.get(0).getOrElse(c1.get(0).get) == c1.get(0).get
        | }""".stripMargin,
      null
    )

    if(VersionContext.current.isV6SoftForkActivated) {
      getTest()
    } else {
      an[Exception] shouldBe thrownBy(getTest())
    }
  }

  property("Global.fromBigEndianBytes - byte") {
    def fromTest() = test("fromBigEndianBytes - byte", env, ext,
      s"""{
         |  val ba = Coll(5.toByte)
         |  Global.fromBigEndianBytes[Byte](ba) == 5
         |}
         |""".stripMargin,
      null
    )
    if(VersionContext.current.isV6SoftForkActivated) {
      fromTest()
    } else {
      an[Exception] should be thrownBy(fromTest())
    }
  }

  property("Global.fromBigEndianBytes - short") {
    def fromTest() = test("fromBigEndianBytes - short", env, ext,
      s"""{
         |  val ba = Coll(5.toByte, 5.toByte)
         |  Global.fromBigEndianBytes[Short](ba) != 0
         |}
         |""".stripMargin,
      null
    )
    if(VersionContext.current.isV6SoftForkActivated) {
      fromTest()
    } else {
      an[Exception] should be thrownBy(fromTest())
    }
  }

  property("Global.fromBigEndianBytes - int") {
    def fromTest() = test("fromBigEndianBytes - int", env, ext,
      s"""{
         |  val ba = fromBase16("${Base16.encode(Ints.toByteArray(Int.MaxValue))}")
         |  Global.fromBigEndianBytes[Int](ba) == ${Int.MaxValue}
         |}
         |""".stripMargin,
      null
    )
    if(VersionContext.current.isV6SoftForkActivated) {
      fromTest()
    } else {
      an[Exception] should be thrownBy(fromTest())
    }
  }

  property("Global.fromBigEndianBytes - long") {
    def fromTest() = test("fromBigEndianBytes - long", env, ext,
      s"""{
         |  val l = 1088800L
         |  val ba = longToByteArray(l)
         |  Global.fromBigEndianBytes[Long](ba) == l
         |}
         |""".stripMargin,
      null
    )
    if(VersionContext.current.isV6SoftForkActivated) {
      fromTest()
    } else {
      an[Exception] should be thrownBy(fromTest())
    }
  }

  property("Global.fromBigEndianBytes - Long.toBytes") {
    def fromTest() = test("fromBigEndianBytes - long", env, ext,
      s"""{
         |  val l = 1088800L
         |  val ba = l.toBytes
         |  Global.fromBigEndianBytes[Long](ba) == l
         |}
         |""".stripMargin,
      null
    )
    if(VersionContext.current.isV6SoftForkActivated) {
      fromTest()
    } else {
      an[Exception] should be thrownBy(fromTest())
    }
  }

  property("Global.fromBigEndianBytes - bigInt") {
    val bi = new BigInteger("9785856985394593489356430476450674590674598659865986594859056865984690568904")
    def fromTest() = test("fromBigEndianBytes - bigInt", env, ext,
      s"""{
         |  val ba = fromBase16("${Base16.encode(bi.toByteArray)}")
         |  Global.fromBigEndianBytes[BigInt](ba) == bigInt("$bi")
         |}
         |""".stripMargin,
      null
    )
    if(VersionContext.current.isV6SoftForkActivated) {
      fromTest()
    } else {
      an[Exception] should be thrownBy(fromTest())
    }
  }

  property("Int.toBytes") {
    def toBytesTest() = test("Int.toBytes", env, ext,
      """{
        |   val l = 1
        |   l.toBytes == Coll(0.toByte, 0.toByte, 0.toByte, 1.toByte)
        | }""".stripMargin,
      null
    )

    if (VersionContext.current.isV6SoftForkActivated) {
      toBytesTest()
    } else {
      an[Exception] shouldBe thrownBy(toBytesTest())
    }
  }

  property("Int.toBits") {
    def toBytesTest() = test("Int.toBytes", env, ext,
      """{
        |   val l = 1477959696
        |   l.toBits == Coll(false, true, false, true, true, false, false, false, false, false, false, true, false, true, true ,true, true, true, true, false, false, false, false, false, false, false, false, true, false, false, false, false)
        | }""".stripMargin,
      null
    )

    if (VersionContext.current.isV6SoftForkActivated) {
      toBytesTest()
    } else {
      an[Exception] shouldBe thrownBy(toBytesTest())
    }
  }

  property("Byte.toBytes") {
    def toBytesTest() = test("Byte.toBytes", env, ext,
      """{
        |   val l = 10.toByte
        |   l.toBytes == Coll(10.toByte)
        | }""".stripMargin,
      null
    )

    if (VersionContext.current.isV6SoftForkActivated) {
      toBytesTest()
    } else {
      an[Exception] shouldBe thrownBy(toBytesTest())
    }
  }


  property("BigInt.toBytes") {
    def toBytesTest() = test("BigInt.toBytes", env, ext,
      s"""{
        |   val l = bigInt("${CryptoConstants.groupOrder.divide(new BigInteger("2"))}")
        |   l.toBytes.size == 32
        | }""".stripMargin,
      null
    )

    if (VersionContext.current.isV6SoftForkActivated) {
      toBytesTest()
    } else {
      an[Exception] shouldBe thrownBy(toBytesTest())
    }
  }

  property("serialize - byte array") {
    def deserTest() = test("serialize", env, ext,
      s"""{
            val ba = fromBase16("c0ffee");
            Global.serialize(ba).size > ba.size
          }""",
      null,
      true
    )

    if (activatedVersionInTests < V6SoftForkVersion) {
      an [sigma.exceptions.TyperException] should be thrownBy deserTest()
    } else {
      deserTest()
    }
  }

  property("serialize - collection of boxes") {
    def deserTest() = test("serialize", env, ext,
      s"""{
            val boxes = INPUTS;
            Global.serialize(boxes).size > 0
          }""",
      null,
      true
    )

    if (activatedVersionInTests < V6SoftForkVersion) {
      an [sigma.exceptions.TyperException] should be thrownBy deserTest()
    } else {
      deserTest()
    }
  }

  property("serialize - optional collection") {
    def deserTest() = test("serialize", env, ext,
      s"""{
            val opt = SELF.R1[Coll[Byte]];
            Global.serialize(opt).size > SELF.R1[Coll[Byte]].get.size
          }""",
      null,
      true
    )

    if (activatedVersionInTests < V6SoftForkVersion) {
      an [sigma.exceptions.TyperException] should be thrownBy deserTest()
    } else {
      deserTest()
    }
  }

  property("serialize(long) is producing different result from longToByteArray()") {
    def deserTest() = test("serialize", env, ext,
      s"""{
            val l = -1000L
            val ba1 = Global.serialize(l);
            val ba2 = longToByteArray(l)
            ba1 != ba2
          }""",
      null,
      true
    )

    if (activatedVersionInTests < V6SoftForkVersion) {
      an [sigma.exceptions.TyperException] should be thrownBy deserTest()
    } else {
      deserTest()
    }
  }

  // the test shows that serialize(groupElement) is the same as groupElement.getEncoded
  property("serialize - group element - equivalence with .getEncoded") {
    val ge = Helpers.decodeGroupElement("026930cb9972e01534918a6f6d6b8e35bc398f57140d13eb3623ea31fbd069939b")
  //  val ba = Base16.encode(ge.getEncoded.toArray)
    def deserTest() = test("serialize", env, Seq(21.toByte -> GroupElementConstant(ge)),
      s"""{
            val ge = getVar[GroupElement](21).get
            val ba = serialize(ge);
            ba == ge.getEncoded
          }""",
      null,
      true
    )

    if (activatedVersionInTests < V6SoftForkVersion) {
      an [Exception] should be thrownBy deserTest()
    } else {
      deserTest()
    }
  }

  // the test shows that serialize(sigmaProp) is the same as sigmaProp.propBytes without first 2 bytes
  property("serialize and .propBytes correspondence") {
    def deserTest() = test("deserializeTo", env, ext,
      s"""{
            val p1 = getVar[SigmaProp]($propVar1).get
            val bytes = p1.propBytes
            val ba = bytes.slice(2, bytes.size)
            val ba2 = serialize(p1)
            ba == ba2
          }""",
      null,
      true
    )

    if (activatedVersionInTests < V6SoftForkVersion) {
      an [Exception] should be thrownBy deserTest()
    } else {
      deserTest()
    }
  }

  property("serialize - collection of collection of headers") {
    val td = new SigmaTestingData {}
    val h1 = td.TestData.h1

    val customExt = Seq(21.toByte -> HeaderConstant(h1))

    def deserTest() = test("serialize", env, customExt,
      s"""{
            val h1 = getVar[Header](21).get;
            val c = Coll(Coll(h1))
            Global.serialize(c).size > 0
          }""",
      null,
      true
    )

    if (activatedVersionInTests < V6SoftForkVersion) {
      an [sigma.exceptions.TyperException] should be thrownBy deserTest()
    } else {
      deserTest()
    }
  }

  property("serialize - not spam") {
    val customExt = Seq(21.toByte -> ShortArrayConstant((1 to Short.MaxValue).map(_.toShort).toArray),
      22.toByte -> ByteArrayConstant(Array.fill(1)(1.toByte)))
    def deserTest() = test("serialize", env, customExt,
      s"""{
            val indices = getVar[Coll[Short]](21).get
            val base = getVar[Coll[Byte]](22).get

             def check(index:Short): Boolean = { serialize(base) != base }
            indices.forall(check)
          }""",
      null,
      true
    )

    if (activatedVersionInTests < V6SoftForkVersion) {
      an[Exception] should be thrownBy deserTest()
    } else {
      deserTest()
    }
  }

  property("serialize - spam attempt") {
    val customExt = Seq(21.toByte -> ShortArrayConstant((1 to Short.MaxValue).map(_.toShort).toArray),
      22.toByte -> ByteArrayConstant(Array.fill(16000)(1.toByte)))
    def deserTest() = test("serialize", env, customExt,
      s"""{
            val indices = getVar[Coll[Short]](21).get
            val base = getVar[Coll[Byte]](22).get

             def check(index:Short): Boolean = { serialize(base) != base }
            indices.forall(check)
          }""",
      null,
      true
    )

    if (activatedVersionInTests < V6SoftForkVersion) {
      an[Exception] should be thrownBy deserTest()
    } else {
      // we have wrapped CostLimitException here
      an[Exception] should be thrownBy deserTest()
    }
  }

<<<<<<< HEAD
  property("serialize - deserialize roundtrip") {
    val customExt = Seq(21.toByte -> ShortArrayConstant((1 to 10).map(_.toShort).toArray))
    def deserTest() = test("serialize", env, customExt,
      s"""{
            val src = getVar[Coll[Short]](21).get
            val ba = serialize(src)
            val restored = deserializeTo[Coll[Short]](ba)
            src == restored
          }""",
      null,
      true
    )

    if (activatedVersionInTests < V6SoftForkVersion) {
      an[Exception] should be thrownBy deserTest()
    } else {
      deserTest()
    }
  }

  property("deserializeTo - int") {
    val value = -109253
    val w = new VLQByteBufferWriter(new ByteArrayBuilder()).putInt(value)
    val bytes = Base16.encode(w.toBytes)
    def deserTest() = {test("deserializeTo", env, ext,
      s"""{ val ba = fromBase16("$bytes"); Global.deserializeTo[Int](ba) == $value }""",
      null,
      true
    )}

    if (activatedVersionInTests < V6SoftForkVersion) {
      an [sigma.exceptions.TyperException] should be thrownBy deserTest()
    } else {
      deserTest()
    }
  }

  property("deserializeTo - coll[int]") {
    val writer = new SigmaByteWriter(new VLQByteBufferWriter(new ByteArrayBuilder()), None, None, None)
    DataSerializer.serialize[SCollection[SInt.type]](Colls.fromArray(Array(IntConstant(5).value)), SCollection(SInt), writer)
    val bytes = Base16.encode(writer.toBytes)

    def deserTest() = {
      test("deserializeTo", env, ext,
        s"""{val ba = fromBase16("$bytes"); val coll = Global.deserializeTo[Coll[Int]](ba); coll(0) == 5 }""",
        null,
        true
      )
    }

    if (activatedVersionInTests < V6SoftForkVersion) {
      an [sigma.exceptions.TyperException] should be thrownBy deserTest()
    } else {
      deserTest()
    }
  }

  property("deserializeTo - long") {
    val value = -10009253L

    val w = new VLQByteBufferWriter(new ByteArrayBuilder()).putLong(value)
    val bytes = Base16.encode(w.toBytes)

    def deserTest() = test("deserializeTo", env, ext,
      s"""{
            val ba = fromBase16("$bytes");
            Global.deserializeTo[Long](ba) == ${value}L
          }""",
      null,
      true
    )

    if (activatedVersionInTests < V6SoftForkVersion) {
      an [sigma.exceptions.TyperException] should be thrownBy deserTest()
    } else {
      deserTest()
    }
  }

  property("deserializeTo - box rountrip") {
    def deserTest() = test("deserializeTo", env, ext,
      s"""{
            val b = INPUTS(0);
            val ba = b.bytes;
            Global.deserializeTo[Box](ba) == b
          }""",
      null,
      true
    )

    if (activatedVersionInTests < V6SoftForkVersion) {
      an [sigma.exceptions.TyperException] should be thrownBy deserTest()
    } else {
      deserTest()
    }
  }

  property("deserializeTo - bigint") {

    val bigInt = SecP256K1Group.q.divide(new BigInteger("512"))
    val biBytes = bigInt.toByteArray

    val w = new VLQByteBufferWriter(new ByteArrayBuilder()).putUShort(biBytes.length)
    val lengthBytes = w.toBytes

    val bytes = Base16.encode(lengthBytes ++ biBytes)

    def deserTest() = test("deserializeTo", env, ext,
      s"""{
            val ba = fromBase16("$bytes");
            val b = Global.deserializeTo[BigInt](ba)
            b == bigInt("${bigInt.toString}")
          }""",
      null,
      true
    )

    if (activatedVersionInTests < V6SoftForkVersion) {
      an [sigma.exceptions.TyperException] should be thrownBy deserTest()
    } else {
      deserTest()
    }
  }

  property("deserializeTo - short") {
    val s = (-1925).toShort
    val w = new VLQByteBufferWriter(new ByteArrayBuilder()).putShort(s)
    val bytes = Base16.encode(w.toBytes)
    def deserTest() = test("deserializeTo", env, ext,
      s"""{
            val ba = fromBase16("$bytes");
            Global.deserializeTo[Short](ba) == -1925
          }""",
      null,
      true
    )

    if (activatedVersionInTests < V6SoftForkVersion) {
      an [sigma.exceptions.TyperException] should be thrownBy deserTest()
    } else {
      deserTest()
    }
  }

  property("deserializeTo - group element") {
    val ge = Helpers.decodeGroupElement("026930cb9972e01534918a6f6d6b8e35bc398f57140d13eb3623ea31fbd069939b")
    val ba = Base16.encode(ge.getEncoded.toArray)
    def deserTest() = test("deserializeTo", env, Seq(21.toByte -> GroupElementConstant(ge)),
      s"""{
            val ge = getVar[GroupElement](21).get
            val ba = fromBase16("$ba");
            val ge2 = Global.deserializeTo[GroupElement](ba)
            ba == ge2.getEncoded && ge == ge2
          }""",
      null,
      true
    )

    if (activatedVersionInTests < V6SoftForkVersion) {
       an [sigma.exceptions.TyperException] should be thrownBy deserTest()
    } else {
      deserTest()
    }
  }

  property("deserializeTo - sigmaprop roundtrip") {

    def deserTest() = test("deserializeTo", env, ext,
      s"""{
            val bytes = getVar[Coll[Byte]]($propBytesVar1).get
            val ba = bytes.slice(2, bytes.size)
            val prop = Global.deserializeTo[SigmaProp](ba)
            prop == getVar[SigmaProp]($propVar3).get && prop
          }""",
      null,
      true
    )

    if (activatedVersionInTests < V6SoftForkVersion) {
      an [sigma.exceptions.TyperException] should be thrownBy deserTest()
    } else {
      deserTest()
    }
  }

  property("deserializeTo - .propBytes") {
    def deserTest() = test("deserializeTo", env, ext,
      s"""{
            val p1 = getVar[SigmaProp]($propVar1).get
            val bytes = p1.propBytes
            val ba = bytes.slice(2, bytes.size)
            val prop = Global.deserializeTo[SigmaProp](ba)
            prop == p1 && prop
          }""",
      null,
      true
    )

    if (activatedVersionInTests < V6SoftForkVersion) {
      an [sigma.exceptions.TyperException] should be thrownBy deserTest()
    } else {
      deserTest()
    }
  }

  property("deserializeTo - sigmaprop roundtrip - non evaluated") {

    val script = GT(Height, IntConstant(-1)).toSigmaProp
    val scriptBytes = ErgoTreeSerializer.DefaultSerializer.serializeErgoTree(ErgoTree.fromProposition(script))
    val customExt = Seq(21.toByte -> ByteArrayConstant(scriptBytes))

    def deserTest() = test("deserializeTo", env, customExt,
      s"""{
            val ba = getVar[Coll[Byte]](21).get
            val prop = Global.deserializeTo[SigmaProp](ba)
            prop
          }""",
      null,
      true
    )

    if (activatedVersionInTests < V6SoftForkVersion) {
      an [sigma.exceptions.TyperException] should be thrownBy deserTest()
    } else {
      an [Exception] should be thrownBy deserTest()
    }
  }

  property("deserializeTo - avltree") {
    val elements = Seq(123, 22)
    val treeElements = elements.map(i => Longs.toByteArray(i)).map(s => (ADKey @@@ Blake2b256(s), ADValue @@ s))
    val avlProver = new BatchAVLProver[Digest32, Blake2b256.type](keyLength = 32, None)
    treeElements.foreach(s => avlProver.performOneOperation(Insert(s._1, s._2)))
    avlProver.generateProof()
    val treeData = new AvlTreeData(avlProver.digest.toColl, AvlTreeFlags.ReadOnly, 32, None)
    val treeBytes = AvlTreeData.serializer.toBytes(treeData)

    val customExt = Seq(21.toByte -> ByteArrayConstant(treeBytes))

    def deserTest() = test("deserializeTo", env, customExt,
      s"""{
            val ba = getVar[Coll[Byte]](21).get
            val tree = Global.deserializeTo[AvlTree](ba)
            tree.digest == fromBase16(${Base16.encode(treeData.digest.toArray)})
              && tree.enabledOperations == 0
              && tree.keyLength == 32
              && tree.valueLengthOpt.isEmpty
          }""",
      null,
      true
    )

    an [Exception] should be thrownBy deserTest()
  }

  property("deserializeTo - header") {
    val td = new SigmaTestingData {}
    val h1 = td.TestData.h1
    val headerBytes = h1.asInstanceOf[CHeader].ergoHeader.bytes

    val headerStateBytes = AvlTreeData.serializer.toBytes(Extensions.CoreAvlTreeOps(h1.stateRoot).toAvlTreeData)
    val customExt = Seq(21.toByte -> ByteArrayConstant(headerBytes), 22.toByte -> ByteArrayConstant(headerStateBytes))

    def deserTest() = test("deserializeTo", env, customExt,
      s"""{
            val ba = getVar[Coll[Byte]](21).get
            val header = Global.deserializeTo[Header](ba)
            val ba2 = getVar[Coll[Byte]](22).get
            val tree = Global.deserializeTo[AvlTree](ba2)
            val id = fromBase16("${Base16.encode(h1.id.toArray)}")
            header.height == ${h1.height} && header.stateRoot == tree && header.id == id
          }""",
      null,
      true
    )

    if (activatedVersionInTests < V6SoftForkVersion) {
      an[sigma.exceptions.TyperException] should be thrownBy deserTest()
    } else {
      deserTest()
    }
  }

  property("deserializeTo - header option") {
    val td = new SigmaTestingData {}
    val h1 = td.TestData.h1.asInstanceOf[CHeader].ergoHeader
    val headerBytes = Colls.fromArray(Array(1.toByte) ++ h1.bytes)

    val customExt = Seq(21.toByte -> ByteArrayConstant(headerBytes))

    def deserTest() = test("deserializeTo", env, customExt,
      s"""{
            val ba = getVar[Coll[Byte]](21).get
            val headerOpt = Global.deserializeTo[Option[Header]](ba)
            val header = headerOpt.get
            val id = fromBase16("${Base16.encode(h1.id.toArray)}")
            header.height == ${h1.height} && header.id == id
          }""",
      null,
      true
    )

    if (activatedVersionInTests < V6SoftForkVersion) {
      an[sigma.exceptions.TyperException] should be thrownBy deserTest()
    } else {
      deserTest()
    }
  }

  property("Lazy evaluation of default in Option.getOrElse") {
    val customExt = Map (
      1.toByte -> IntConstant(5)
    ).toSeq
    def optTest() = test("getOrElse", env, customExt,
      """{
        |  getVar[Int](1).getOrElse(getVar[Int](44).get) > 0
        |}
        |""".stripMargin,
      null
    )

    if (VersionContext.current.isV6SoftForkActivated) {
      optTest()
    } else {
      assertExceptionThrown(optTest(), _.isInstanceOf[NoSuchElementException])
    }
  }

  property("Lazy evaluation of default in Coll.getOrElse") {
    def optTest() = test("getOrElse", env, ext,
      """{
        |  val c = Coll[Int](1)
        |  c.getOrElse(0, getVar[Int](44).get) > 0 &&
        |   c.getOrElse(1, c.getOrElse(0, getVar[Int](44).get)) > 0
        |}
        |""".stripMargin,
      null
    )

    if(VersionContext.current.isV6SoftForkActivated) {
      optTest()
    } else {
      an[Exception] shouldBe thrownBy(optTest())
=======
  property("checking Bitcoin PoW") {
    val h = "00000020a82ff9c62e69a6cbed277b7f2a9ac9da3c7133a59a6305000000000000000000f6cd5708a6ba38d8501502b5b4e5b93627e8dcc9bd13991894c6e04ade262aa99582815c505b2e17479a751b"
    val customExt = Map(
      1.toByte -> ByteArrayConstant(Base16.decode(h).get)
    ).toSeq

    def powTest() = {
      test("Prop1", env, customExt,
        """{
          |    def reverse4(bytes: Coll[Byte]): Coll[Byte] = {
          |        Coll(bytes(3), bytes(2), bytes(1), bytes(0))
          |    }
          |
          |    def reverse32(bytes: Coll[Byte]): Coll[Byte] = {
          |        Coll(bytes(31), bytes(30), bytes(29), bytes(28), bytes(27), bytes(26), bytes(25), bytes(24),
          |             bytes(23), bytes(22), bytes(21), bytes(20), bytes(19), bytes(18), bytes(17), bytes(16),
          |             bytes(15), bytes(14), bytes(13), bytes(12), bytes(11), bytes(10), bytes(9), bytes(8),
          |             bytes(7), bytes(6), bytes(5), bytes(4), bytes(3), bytes(2), bytes(1), bytes(0))
          |    }
          |
          |   val bitcoinHeader = getVar[Coll[Byte]](1).get
          |   val id = reverse32(sha256(sha256(bitcoinHeader)))
          |   val hit = byteArrayToBigInt(id)
          |
          |   val nBitsBytes = reverse4(bitcoinHeader.slice(72, 76))
          |
          |   val pad = Coll[Byte](0.toByte, 0.toByte, 0.toByte, 0.toByte)
          |
          |   val nbits = byteArrayToLong(pad ++ nBitsBytes)
          |
          |   val difficulty = Global.decodeNbits(nbits)
          |
          |   // <= according to https://bitcoin.stackexchange.com/a/105224
          |   hit <= difficulty
          |}
          |""".stripMargin,
        propExp = null,
        testExceededCost = false
      )
    }
    if (activatedVersionInTests < V6SoftForkVersion) {
      an[sigma.exceptions.TyperException] should be thrownBy powTest()
    } else {
      powTest()
>>>>>>> e87ad02b
    }
  }

  property("Relation operations") {
    test("R1", env, ext,
      "{ allOf(Coll(getVar[Boolean](trueVar).get, true, true)) }",
      AND(GetVarBoolean(booleanVar).get, TrueLeaf, TrueLeaf).toSigmaProp
    )
    test("R2", env, ext,
      "{ anyOf(Coll(getVar[Boolean](trueVar).get, true, false)) }",
      OR(GetVarBoolean(booleanVar).get, TrueLeaf, FalseLeaf).toSigmaProp
    )
    test("R3", env, ext,
      "{ getVar[Int](intVar2).get > getVar[Int](intVar1).get && getVar[Int](intVar1).get < getVar[Int](intVar2).get }",
      BlockValue(
        Vector(ValDef(1, GetVarInt(2).get), ValDef(2, GetVarInt(1).get)),
        BinAnd(GT(ValUse(1, SInt), ValUse(2, SInt)), LT(ValUse(2, SInt), ValUse(1, SInt)))).asBoolValue.toSigmaProp
    )
    test("R4", env, ext,
      "{ getVar[Int](intVar2).get >= getVar[Int](intVar1).get && getVar[Int](intVar1).get <= getVar[Int](intVar2).get }",
      BlockValue(
        Vector(ValDef(1, GetVarInt(2).get), ValDef(2, GetVarInt(1).get)),
        BinAnd(GE(ValUse(1, SInt), ValUse(2, SInt)), LE(ValUse(2, SInt), ValUse(1, SInt)))).asBoolValue.toSigmaProp
    )
    test("R5", env, ext,
      "{ getVar[Byte](byteVar2).get > getVar[Byte](byteVar1).get && getVar[Byte](byteVar1).get < getVar[Byte](byteVar2).get }",
      BlockValue(
        Vector(ValDef(1, GetVarByte(4).get), ValDef(2, GetVarByte(3).get)),
        BinAnd(GT(ValUse(1, SByte), ValUse(2, SByte)), LT(ValUse(2, SByte), ValUse(1, SByte)))).asBoolValue.toSigmaProp
    )
    test("R6", env, ext,
      "{ getVar[Byte](byteVar2).get >= getVar[Byte](byteVar1).get && getVar[Byte](byteVar1).get <= getVar[Byte](byteVar2).get }",
      BlockValue(
        Vector(ValDef(1, GetVarByte(4).get), ValDef(2, List(), GetVarByte(3).get)),
        BinAnd(GE(ValUse(1, SByte), ValUse(2, SByte)), LE(ValUse(2, SByte), ValUse(1, SByte)))).asBoolValue.toSigmaProp
    )
    test("R7", env, ext,
      "{ getVar[BigInt](bigIntVar2).get > getVar[BigInt](bigIntVar1).get && getVar[BigInt](bigIntVar1).get < getVar[BigInt](bigIntVar2).get }",
      BlockValue(
        Vector(ValDef(1, GetVarBigInt(6).get), ValDef(2, List(), GetVarBigInt(5).get)),
        BinAnd(GT(ValUse(1, SBigInt), ValUse(2, SBigInt)), LT(ValUse(2, SBigInt), ValUse(1, SBigInt)))).asBoolValue.toSigmaProp
    )
    test("R8", env, ext,
      "{ getVar[BigInt](bigIntVar2).get >= getVar[BigInt](bigIntVar1).get && getVar[BigInt](bigIntVar1).get <= getVar[BigInt](bigIntVar2).get }",
      BlockValue(
        Vector(ValDef(1, GetVarBigInt(6).get), ValDef(2, List(), GetVarBigInt(5).get)),
        BinAnd(GE(ValUse(1, SBigInt), ValUse(2, SBigInt)), LE(ValUse(2, SBigInt), ValUse(1, SBigInt)))).asBoolValue.toSigmaProp
    )
  }

  property("SigmaProp operations") {
    test("Prop1", env, ext,
      "{ getVar[SigmaProp](proofVar1).get.isProven }",
      GetVarSigmaProp(propVar1).get,
      testExceededCost = false
    )
    test("Prop2", env, ext,
      "{ getVar[SigmaProp](proofVar1).get || getVar[SigmaProp](proofVar2).get }",
      SigmaOr(Seq(GetVarSigmaProp(propVar1).get, GetVarSigmaProp(propVar2).get)),
      testExceededCost = false
    )
    test("Prop3", env, ext,
      "{ getVar[SigmaProp](proofVar1).get && getVar[SigmaProp](proofVar2).get }",
      SigmaAnd(Seq(GetVarSigmaProp(propVar1).get, GetVarSigmaProp(propVar2).get)),
      testExceededCost = false
    )
    test("Prop4", env, ext,
      "{ getVar[SigmaProp](proofVar1).get.isProven && getVar[SigmaProp](proofVar2).get }",
      SigmaAnd(Seq(GetVarSigmaProp(propVar1).get, GetVarSigmaProp(propVar2).get)),
      testExceededCost = false
    )
    test("Prop5", env, ext,
      "{ getVar[SigmaProp](proofVar1).get && getVar[Int](intVar1).get == 1 }",
      SigmaAnd(Seq(GetVarSigmaProp(propVar1).get, BoolToSigmaProp(EQ(GetVarInt(intVar1).get, 1)))),
      testExceededCost = false
    )
    test("Prop6", env, ext,
      "{ getVar[Int](intVar1).get == 1 || getVar[SigmaProp](proofVar1).get }",
      SigmaOr(Seq(BoolToSigmaProp(EQ(GetVarInt(intVar1).get, 1)), GetVarSigmaProp(propVar1).get))
    )
    test("Prop7", env, ext,
      "{ SELF.R4[SigmaProp].get.isProven }",
      ExtractRegisterAs[SSigmaProp.type](Self, reg1).get,
      onlyPositive = true,
      testExceededCost = false
    )
    test("Prop8", env, ext,
      "{ SELF.R4[SigmaProp].get && getVar[SigmaProp](proofVar1).get}",
      SigmaAnd(Seq(ExtractRegisterAs[SSigmaProp.type](Self, reg1).get, GetVarSigmaProp(propVar1).get)),
      onlyPositive = true,
      testExceededCost = false
    )
    test("Prop9", env, ext,
      "{ allOf(Coll(SELF.R4[SigmaProp].get, getVar[SigmaProp](proofVar1).get))}",
      SigmaAnd(Seq(ExtractRegisterAs[SSigmaProp.type](Self, reg1).get, GetVarSigmaProp(propVar1).get)),
      onlyPositive = true,
      testExceededCost = false
    )
    test("Prop10", env, ext,
      "{ anyOf(Coll(SELF.R4[SigmaProp].get, getVar[SigmaProp](proofVar1).get))}",
      SigmaOr(Seq(ExtractRegisterAs[SSigmaProp.type](Self, reg1).get, GetVarSigmaProp(propVar1).get)),
      onlyPositive = true,
      testExceededCost = false
    )
    test("Prop11", env, ext,
      "{ Coll(SELF.R4[SigmaProp].get, getVar[SigmaProp](proofVar1).get).forall({ (p: SigmaProp) => p.isProven }) }",
      SigmaAnd(Seq(ExtractRegisterAs[SSigmaProp.type](Self, reg1).get , GetVarSigmaProp(propVar1).get)),
      onlyPositive = true,
      testExceededCost = false
    )
    test("Prop12", env, ext,
      "{ Coll(SELF.R4[SigmaProp].get, getVar[SigmaProp](proofVar1).get).exists({ (p: SigmaProp) => p.isProven }) }",
      SigmaOr(Seq(ExtractRegisterAs[SSigmaProp.type](Self, reg1).get, GetVarSigmaProp(propVar1).get)),
      onlyPositive = true,
      testExceededCost = false
    )
    test("Prop13", env, ext,
      "{ SELF.R4[SigmaProp].get.propBytes != getVar[SigmaProp](proofVar1).get.propBytes }",
      NEQ(ExtractRegisterAs[SSigmaProp.type](Self, reg1).get.propBytes, GetVarSigmaProp(propVar1).get.propBytes).toSigmaProp,
      true
    )
  }

  property("Arith operations") {
    test("Arith1", env, ext,
      "{ getVar[Int](intVar2).get * 2 + getVar[Int](intVar1).get == 5 }",
      EQ(Plus(Multiply(GetVarInt(intVar2).get, IntConstant(2)), GetVarInt(intVar1).get), IntConstant(5)).toSigmaProp
    )
    test("Arith2", env, ext :+ (bigIntVar3 -> BigIntConstant(50)),
      "{ getVar[BigInt](bigIntVar2).get * 2 + getVar[BigInt](bigIntVar1).get == getVar[BigInt](bigIntVar3).get }",
      EQ(
        Plus(Multiply(GetVarBigInt(bigIntVar2).get, BigIntConstant(2)),
          GetVarBigInt(bigIntVar1).get),
        GetVarBigInt(bigIntVar3).get).toSigmaProp
    )
    test("Arith3", env, ext :+ (byteVar3 -> ByteConstant(5)),
      "{ getVar[Byte](byteVar2).get * 2.toByte + getVar[Byte](byteVar1).get == 5.toByte }",
      EQ(
        Plus(Multiply(GetVarByte(byteVar2).get, ByteConstant(2)),
          GetVarByte(byteVar1).get), ByteConstant(5)).toSigmaProp
    )
    test("Arith4", env, ext,
      "{ getVar[Int](intVar2).get / 2 + getVar[Int](intVar1).get == 2 }",
      EQ(Plus(Divide(GetVarInt(2).get, IntConstant(2)), GetVarInt(1).get),IntConstant(2)).toSigmaProp
    )
    test("Arith5", env, ext,
      "{ getVar[Int](intVar2).get % 2 + getVar[Int](intVar1).get == 1 }",
      EQ(Plus(Modulo(GetVarInt(intVar2).get, IntConstant(2)), GetVarInt(intVar1).get), IntConstant(1)).toSigmaProp
    )
  }

  property("Tuple operations") {
    test("Tup1", env, ext,
      "{ (getVar[Int](intVar1).get, getVar[Int](intVar2).get)._1 == 1 }",
      EQ(GetVarInt(intVar1).get, IntConstant(1)).toSigmaProp
    )
    test("Tup2", env, ext,
      "{ (getVar[Int](intVar1).get, getVar[Int](intVar2).get)._2 == 2 }",
      EQ(GetVarInt(intVar2).get, IntConstant(2)).toSigmaProp
    )
    test("Tup3", env, ext,
      """{ val p = (getVar[Int](intVar1).get, getVar[Int](intVar2).get)
        |  val res = p._1 + p._2
        |  res == 3 }""".stripMargin,
      {
        EQ(Plus(GetVarInt(intVar1).get, GetVarInt(intVar2).get), IntConstant(3)).toSigmaProp
      }
    )
  }

  property("Tuple as Collection operations") {
    test("TupColl1", env, ext,
    """{ val p = (getVar[Int](intVar1).get, getVar[Byte](byteVar2).get)
     |  p.size == 2 }""".stripMargin,
    {
      TrueLeaf.toSigmaProp
    }, true)
    test("TupColl2", env, ext,
    """{ val p = (getVar[Int](intVar1).get, getVar[Byte](byteVar2).get)
     |  p(0) == 1 }""".stripMargin,
    {
      EQ(GetVarInt(intVar1).get, IntConstant(1)).toSigmaProp
    })

    val dataVar = (lastExtVar + 1).toByte
    val Colls = CSigmaDslBuilder.Colls
    implicit val eAny = sigma.AnyType
    val data = Colls.fromItems((Array[Byte](1,2,3).toColl, 10L))
    val env1 = env + ("dataVar" -> CAnyValue(dataVar))
    val dataType = SCollection(STuple(SByteArray, SLong))
    val ext1 = ext :+ ((dataVar, Constant[SType](data.asWrappedType, dataType)))
    test("TupColl3", env1, ext1,
      """{
        |  val data = getVar[Coll[(Coll[Byte], Long)]](dataVar).get
        |  data.size == 1
        |}""".stripMargin,
      {
        val data = GetVar(dataVar, dataType).get
        EQ(SizeOf(data), IntConstant(1)).toSigmaProp
      }
    )
    test("TupColl4", env1, ext1,
      """{
        |  val data = getVar[Coll[(Coll[Byte], Long)]](dataVar).get
        |  data.exists({ (p: (Coll[Byte], Long)) => p._2 == 10L })
        |}""".stripMargin,
      {
        val data = GetVar(dataVar, dataType).get
        Exists(data,
          FuncValue(
            Vector((1, STuple(SByteArray, SLong))),
            EQ(SelectField(ValUse(1, STuple(SByteArray, SLong)), 2), LongConstant(10)))
        ).toSigmaProp
      }
    )
    test("TupColl5", env1, ext1,
      """{
        |  val data = getVar[Coll[(Coll[Byte], Long)]](dataVar).get
        |  data.forall({ (p: (Coll[Byte], Long)) => p._1.size > 0 })
        |}""".stripMargin,
      {
        val data = GetVar(dataVar, dataType).get
        ForAll(data,
          FuncValue(
            Vector((1, STuple(SByteArray, SLong))),
            GT(SizeOf(SelectField(ValUse(1, STuple(SByteArray, SLong)), 1).asCollection[SByte.type]), IntConstant(0)))
        ).toSigmaProp
      }
    )
    test("TupColl6", env1, ext1,
      """{
        |  val data = getVar[Coll[(Coll[Byte], Long)]](dataVar).get
        |  data.map({ (p: (Coll[Byte], Long)) => (p._2, p._1)}).size == 1
        |}""".stripMargin,
      {
        val data = GetVar(dataVar, dataType).get
        EQ(SizeOf(data), IntConstant(1)).toSigmaProp
      }
    )
  }

  property("GetVar") {
    test("GetVar1", env, ext,
      "{ getVar[Int](intVar2).get == 2 }",
      EQ(GetVarInt(intVar2).get, IntConstant(2)).toSigmaProp
    )
    // wrong type
    assertExceptionThrown(
      test("GetVar2", env, ext,
      "{ getVar[Byte](intVar2).isDefined }",
      GetVarByte(intVar2).isDefined.toSigmaProp,
      true
      ),
      rootCause(_).isInstanceOf[InvalidType])
  }

  property("ExtractRegisterAs") {
    test("Extract1", env, ext,
      "{ SELF.R4[SigmaProp].get.isProven }",
      ExtractRegisterAs[SSigmaProp.type](Self, reg1).get,
      onlyPositive = true,
      testExceededCost = false
    )
    // wrong type
    assertExceptionThrown(
      test("Extract2", env, ext,
        "{ SELF.R4[Long].isDefined }",
        ExtractRegisterAs[SLong.type](Self, reg1).isDefined.toSigmaProp,
        true
      ),
      rootCause(_).isInstanceOf[InvalidType])
  }

  property("OptionGet success (SomeValue)") {
    test("Opt1", env, ext,
      "{ getVar[Int](intVar2).get == 2 }",
      EQ(GetVarInt(intVar2).get, IntConstant(2)).toSigmaProp
    )
    test("Opt2", env, ext,
      "{ val v = getVar[Int](intVar2); v.get == 2 }",
      EQ(GetVarInt(intVar2).get, IntConstant(2)).toSigmaProp
    )
  }

  property("OptionGet fail (NoneValue)") {
    assertExceptionThrown(
      test("OptGet1", env, ext,
        "{ getVar[Int](99).get == 2 }",
        EQ(GetVarInt(99).get, IntConstant(2)).toSigmaProp
      ),
      rootCause(_).isInstanceOf[NoSuchElementException])
    assertExceptionThrown(
      test("OptGet2", env, ext,
        "{ SELF.R8[SigmaProp].get.propBytes != getVar[SigmaProp](proofVar1).get.propBytes }",
        NEQ(ExtractRegisterAs[SSigmaProp.type](Self, R8).get.propBytes, GetVarSigmaProp(propVar1).get.propBytes).toSigmaProp,
        true
      ),
      rootCause(_).isInstanceOf[NoSuchElementException])
  }

  property("higher order lambdas") {
    def holTest() = test("HOL", env, ext,
      """
        | {
        |   val c = Coll(Coll(1))
        |   def fn(xs: Coll[Int]) = {
        |     val inc = { (x: Int) => x + 1 }
        |     def apply(in: (Int => Int, Int)) = in._1(in._2)
        |     val ys = xs.map { (x: Int) => apply((inc, x)) }
        |     ys.size == xs.size && ys != xs
        |   }
        |
        |   c.exists(fn)
        | }
        |""".stripMargin,
      null,
      true
    )

    if(VersionContext.current.isV6SoftForkActivated) {
      holTest()
    } else {
      an[Exception] shouldBe thrownBy(holTest())
    }
  }

  property("OptionGetOrElse") {
    test("OptGet1", env, ext,
      "{ SELF.R5[Int].getOrElse(3) == 1 }",
      EQ(ExtractRegisterAs[SInt.type](Self, reg2).getOrElse(IntConstant(3)), IntConstant(1)).toSigmaProp,
      true
    )
    // register should be empty
    test("OptGet2", env, ext,
      "{ SELF.R6[Int].getOrElse(3) == 3 }",
      EQ(ExtractRegisterAs(Self, R6, SOption(SInt)).getOrElse(IntConstant(3)), IntConstant(3)).toSigmaProp,
      true
    )
    test("OptGet3", env, ext,
      "{ getVar[Int](intVar2).getOrElse(3) == 2 }",
      EQ(GetVarInt(intVar2).getOrElse(IntConstant(3)), IntConstant(2)).toSigmaProp,
      true
    )
    // there should be no variable with this id
    test("OptGet4", env, ext,
    "{ getVar[Int](99).getOrElse(3) == 3 }",
      EQ(GetVarInt(99).getOrElse(IntConstant(3)), IntConstant(3)).toSigmaProp,
      true
    )
  }

  property("OptionIsDefined") {
    test("Def1", env, ext,
      "{ SELF.R4[SigmaProp].isDefined }",
      ExtractRegisterAs[SSigmaProp.type](Self, reg1).isDefined.toSigmaProp,
      true
    )
    // no value
    test("Def2", env, ext,
      "{ SELF.R8[Int].isDefined == false }",
      LogicalNot(ExtractRegisterAs[SInt.type](Self, R8).isDefined).toSigmaProp,
      true
    )

    test("Def3", env, ext,
      "{ getVar[Int](intVar2).isDefined }",
      GetVarInt(intVar2).isDefined.toSigmaProp,
      true
    )
    // there should be no variable with this id
    test("Def4", env, ext,
      "{ getVar[Int](99).isDefined == false }",
      LogicalNot(GetVarInt(99).isDefined).toSigmaProp,
      true
    )
  }

  property("OptionIsEmpty") {
    test("Def1", env, ext,
      "{ SELF.R4[SigmaProp].isEmpty == false }",
      ExtractRegisterAs[SSigmaProp.type](Self, reg1).isDefined.toSigmaProp,
      true
    )
    // no value
    test("Def2", env, ext,
      "{ SELF.R8[Int].isEmpty }",
      LogicalNot(ExtractRegisterAs[SInt.type](Self, R8).isDefined).toSigmaProp,
      true
    )

    test("Def3", env, ext,
      "{ getVar[Int](intVar2).isEmpty == false }",
      GetVarInt(intVar2).isDefined.toSigmaProp,
      true
    )
    // there should be no variable with this id
    test("Def4", env, ext,
      "{ getVar[Int](99).isEmpty }",
      LogicalNot(GetVarInt(99).isDefined).toSigmaProp,
      true
    )
  }

  // TODO this is valid for BigIntModQ type (https://github.com/ScorexFoundation/sigmastate-interpreter/issues/554)
  ignore("ByteArrayToBigInt: big int should always be positive") {
    test("BATBI1", env, ext,
      "{ byteArrayToBigInt(Coll[Byte](-1.toByte)) > 0 }",
      GT(ByteArrayToBigInt(ConcreteCollection.fromItems(ByteConstant(-1))), BigIntConstant(0)).toSigmaProp,
      onlyPositive = true
    )
  }

  // TODO this is valid for BigIntModQ type (https://github.com/ScorexFoundation/sigmastate-interpreter/issues/554)
  ignore("ByteArrayToBigInt: big int should not exceed dlog group order q (it is NOT ModQ integer)") {
    val q = CryptoConstants.dlogGroup.q
    val bytes = q.add(BigInteger.valueOf(1L)).toByteArray
    val itemsStr = bytes.map(v => s"$v.toByte").mkString(",")
    assertExceptionThrown(
      test("BATBI1", env, ext,
        s"{ byteArrayToBigInt(Coll[Byte]($itemsStr)) > 0 }",
        GT(ByteArrayToBigInt(ConcreteCollection.fromSeq(bytes.map(ByteConstant(_)))), BigIntConstant(0)).toSigmaProp,
        onlyPositive = true
      ),
      e => rootCause(e).isInstanceOf[ArithmeticException]
    )
  }

  property("ByteArrayToBigInt: range check") {
    def check(b: BigInteger, shouldThrow: Boolean) = {
      val bytes = b.toByteArray
      val itemsStr = bytes.map(v => s"$v.toByte").mkString(",")
      if (shouldThrow)
        assertExceptionThrown(
          test("BATBI1", env, ext,
            s"{ byteArrayToBigInt(Coll[Byte]($itemsStr)) != 0 }",
            NEQ(ByteArrayToBigInt(ConcreteCollection.fromSeq(bytes.map(ByteConstant(_)))), BigIntConstant(0)).toSigmaProp,
            onlyPositive = true
          ),
          e => rootCause(e).isInstanceOf[ArithmeticException])
      else
        test("BATBI1", env, ext,
          s"{ byteArrayToBigInt(Coll[Byte]($itemsStr)) != 0 }",
          NEQ(ByteArrayToBigInt(ConcreteCollection.fromSeq(bytes.map(ByteConstant(_)))), BigIntConstant(0)).toSigmaProp,
          onlyPositive = true
        )
    }

    val two = BigInteger.valueOf(2) // BigInteger.TWO is not exported in JDK 1.8
    check(two.negate().pow(255), false)
    check(two.negate().pow(256).subtract(BigInteger.ONE), true)
    check(two.pow(255).subtract(BigInteger.ONE), false)
    check(two.pow(255), true)
    check(two.pow(255).add(BigInteger.ONE), true)
    check(two.pow(256), true)
    check(two.negate().pow(256).subtract(BigInteger.ONE), true)
  }

  property("ExtractCreationInfo") {
    test("Info1", env, ext,
      "SELF.creationInfo._1 == 5",
      EQ(SelectField(ExtractCreationInfo(Self),1),IntConstant(5)).toSigmaProp,
      true
    )
    // suppose to be tx.id + box index
    test("Info2", env, ext,
      "SELF.creationInfo._2.size == 34",
      EQ(SizeOf(SelectField(ExtractCreationInfo(Self),2).asValue[SByteArray]),IntConstant(34)).toSigmaProp,
      true
    )
  }

  property("sigmaProp") {
    test("prop1", env, ext, "sigmaProp(HEIGHT >= 0)",
      BoolToSigmaProp(GE(Height, IntConstant(0))), true)
    test("prop2", env, ext, "sigmaProp(HEIGHT >= 0) && getVar[SigmaProp](proofVar1).get",
      SigmaAnd(Vector(BoolToSigmaProp(GE(Height, IntConstant(0))), GetVarSigmaProp(propVar1).get)),
      onlyPositive = true,
      testExceededCost = false
    )
  }

  property("numeric cast") {
    test("downcast", env, ext,
      "{ getVar[Int](intVar2).get.toByte == 2.toByte }",
      EQ(Downcast(GetVarInt(2).get, SByte), ByteConstant(2)).toSigmaProp,
      onlyPositive = true
    )
    test("upcast", env, ext,
      "{ getVar[Int](intVar2).get.toLong == 2L }",
      EQ(Upcast(GetVarInt(2).get, SLong), LongConstant(2)).toSigmaProp,
      onlyPositive = true
    )
  }

  property("EQ const array vs collection") {
    val byteArrayVar1Value = ByteArrayConstant(Array[Byte](1.toByte, 2.toByte))
    test("EQArrayCollection", env + ("byteArrayVar1" -> byteArrayVar1Value), ext,
      "byteArrayVar1 == Coll[Byte](1.toByte, 2.toByte)",
      EQ(byteArrayVar1Value, ConcreteCollection(Array(ByteConstant(1), ByteConstant(2)), SByte)).toSigmaProp,
      true
    )
  }

  property("user defined function") {
    test("function", env, ext,
      "{ def inc(i: Int) = i + 1; inc(2) == 3 }",
      EQ(
        Apply(
          FuncValue(Array((1, SInt)), Plus(ValUse(1, SInt), IntConstant(1))),
          Array(IntConstant(2))
        ),
        IntConstant(3)).toSigmaProp
    )
  }

  property("missing variable in env buildValue error") {
    test("missingVar", env, ext,
      """
        |OUTPUTS.forall({(out:Box) =>
        |  out.R5[Int].get >= HEIGHT + 10 &&
        |  blake2b256(out.propositionBytes) != Coll[Byte](1.toByte)
        |})
      """.stripMargin,
      ForAll(Outputs, FuncValue(Array((1,SBox)),
        BinAnd(
          GE(ExtractRegisterAs(ValUse(1,SBox), ErgoBox.R5, SOption(SInt)).get, Plus(Height, IntConstant(10))),
          NEQ(CalcBlake2b256(ExtractScriptBytes(ValUse(1,SBox))), ConcreteCollection(Array(ByteConstant(1.toByte)), SByte))
        ))).toSigmaProp,
      true
    )
  }

  property("Nested logical ops 1") {
   test("nestedLogic1", env, ext,
     """{
      |    val c = OUTPUTS(0).R4[Int].get
      |    val d = OUTPUTS(0).R5[Int].get
      |
      |    OUTPUTS.size == 2 &&
      |    OUTPUTS(0).value == SELF.value &&
      |    OUTPUTS(1).value == SELF.value
      |} == false""".stripMargin,
     null,
     true
   )
  }

  property("Nested logical ops 2") {
    test("nestedLogic2", env, ext,
      """{
       |    val c = OUTPUTS(0).R4[Int].get
       |    val d = OUTPUTS(0).R5[Int].get
       |
       |    OUTPUTS.size == 1 &&
       |    OUTPUTS(0).value == SELF.value &&
       |    {{ c != d || d == c }  && { true || false } }
       |} """.stripMargin,
      null,
      true
    )
  }

  property("Option.map") {
    test("Option.map", env, ext,
      "getVar[Int](intVar1).map({(i: Int) => i + 1}).get == 2",
      null,
      true
    )
  }

  property("Option.filter") {
    test("Option.filter", env, ext,
      "getVar[Int](intVar1).filter({(i: Int) => i > 0}).get == 1",
      null,
      true
    )
  }

  property("lazy OR") {
    test("lazy OR", env, ext,
      "true || ((1/0) == 1)",
      null,
      true
    )
  }

  property("lazy AND") {
    test("lazy AND", env, ext,
      "(false && ((1/0) == 1)) == false",
      null,
      true
    )
  }

  property("substConstants") {
    val initTreeScript =
      """
        | {
        |   val v1 = 1  // 0
        |   val v2 = 2  // 2
        |   val v3 = 3  // 4
        |   val v4 = 4  // 3
        |   val v5 = 5  // 1
        |   sigmaProp(v1 == -v5 && v2 == -v4 && v3 == v2 + v4)
        | }
        |""".stripMargin

    val iet = ErgoTree.fromProposition(compile(Map.empty, initTreeScript).asInstanceOf[SigmaPropValue])

    iet.constants.toArray shouldBe Array(IntConstant(1), IntConstant(5), IntConstant(2), IntConstant(4), IntConstant(3), IntConstant(6))

    val originalBytes = Base16.encode(ErgoTreeSerializer.DefaultSerializer.serializeErgoTree(iet))

    val set = ErgoTree(
      iet.header,
      IndexedSeq(IntConstant(-2), IntConstant(2), IntConstant(-1), IntConstant(1), IntConstant(0), IntConstant(0)),
      iet.toProposition(false)
    )

    val hostScript =
      s"""
        |{
        | val bytes = fromBase16("${originalBytes}")
        |
        | val substBytes = substConstants[Int](bytes, Coll[Int](0, 2, 4, 3, 1, 5), Coll[Int](-2, -1, 0, 1, 2, 0))
        |
        | val checkSubst = substBytes == fromBase16("${Base16.encode(ErgoTreeSerializer.DefaultSerializer.serializeErgoTree(set))}")
        |
        | sigmaProp(checkSubst)
        |}
        |""".stripMargin

    test("subst", env, ext, hostScript, null)
  }

  property("Box.getReg") {
    def getRegTest(): Assertion = {
      test("Box.getReg", env, ext,
        """{
          |   val x = SELF
          |   x.getReg[Long](0).get == SELF.value &&
          |   x.getReg[Coll[(Coll[Byte], Long)]](2).get == SELF.tokens &&
          |   x.getReg[Int](9).isEmpty
          |}""".stripMargin,
        null
      )
    }

    if (VersionContext.current.isV6SoftForkActivated) {
      getRegTest()
    } else {
      an[Exception] should be thrownBy getRegTest()
    }
  }

  property("Box.getReg - computable index") {
    val ext: Seq[VarBinding] = Seq(
      (intVar1, IntConstant(0))
    )
    def getRegTest(): Assertion = {
      test("Box.getReg", env, ext,
        """{
          |   val x = SELF.getReg[Long](getVar[Int](1).get).get
          |   x == SELF.value
          |}""".stripMargin,
        null
      )
    }

    if (VersionContext.current.isV6SoftForkActivated) {
      getRegTest()
    } else {
      an[Exception] should be thrownBy getRegTest()
    }
  }

  property("Unit register") {
    // TODO frontend: implement missing Unit support in compiler
    //  https://github.com/ScorexFoundation/sigmastate-interpreter/issues/820
    test("R1", env, ext,
      script = "", /* means cannot be compiled
                     the corresponding script is { SELF.R4[Unit].isDefined } */
      ExtractRegisterAs[SUnit.type](Self, reg1)(SUnit).isDefined.toSigmaProp,
      additionalRegistersOpt = Some(Map(
        reg1 -> UnitConstant.instance
      ))
    )

    test("R2", env, ext,
      script = "", /* means cannot be compiled
                   the corresponding script is "{ SELF.R4[Unit].get == () }" */
      EQ(ExtractRegisterAs[SUnit.type](Self, reg1)(SUnit).get, UnitConstant.instance).toSigmaProp,
      additionalRegistersOpt = Some(Map(
        reg1 -> UnitConstant.instance
      ))
    )
  }

  property("Global.some") {
    val ext: Seq[VarBinding] = Seq(
      (intVar1, IntConstant(0))
    )
    def someTest(): Assertion = {
      test("some", env, ext,
        """{
          |   val xo = Global.some[Int](5)
          |   xo.get == 5
          |}""".stripMargin,
        null
      )
    }

    if (VersionContext.current.isV6SoftForkActivated) {
      someTest()
    } else {
      an[Exception] should be thrownBy someTest()
    }
  }

  property("Global.some - computable value") {
    val ext: Seq[VarBinding] = Seq(
      (intVar1, IntConstant(0))
    )
    def someTest(): Assertion = {
      test("some", env, ext,
        """{
          |   val i = getVar[Int](1)
          |   val xo = Global.some[Int](i.get)
          |   xo == i
          |}""".stripMargin,
        null
      )
    }

    if (VersionContext.current.isV6SoftForkActivated) {
      someTest()
    } else {
      an[Exception] should be thrownBy someTest()
    }
  }

  property("Global.none") {
    val ext: Seq[VarBinding] = Seq(
      (intVar1, IntConstant(0))
    )
    def someTest(): Assertion = {
      test("some", env, ext,
        """{
          |   val xo = Global.some[Long](5L)
          |   val xn = Global.none[Long]()
          |   xn.isDefined == false && xn != xo
          |}""".stripMargin,
        null
      )
    }

    if (VersionContext.current.isV6SoftForkActivated) {
      someTest()
    } else {
      an[Exception] should be thrownBy someTest()
    }
  }

}<|MERGE_RESOLUTION|>--- conflicted
+++ resolved
@@ -1638,7 +1638,6 @@
     }
   }
 
-<<<<<<< HEAD
   property("serialize - deserialize roundtrip") {
     val customExt = Seq(21.toByte -> ShortArrayConstant((1 to 10).map(_.toShort).toArray))
     def deserTest() = test("serialize", env, customExt,
@@ -1982,7 +1981,9 @@
       optTest()
     } else {
       an[Exception] shouldBe thrownBy(optTest())
-=======
+    }
+  }
+
   property("checking Bitcoin PoW") {
     val h = "00000020a82ff9c62e69a6cbed277b7f2a9ac9da3c7133a59a6305000000000000000000f6cd5708a6ba38d8501502b5b4e5b93627e8dcc9bd13991894c6e04ade262aa99582815c505b2e17479a751b"
     val customExt = Map(
@@ -2027,7 +2028,6 @@
       an[sigma.exceptions.TyperException] should be thrownBy powTest()
     } else {
       powTest()
->>>>>>> e87ad02b
     }
   }
 
