--- conflicted
+++ resolved
@@ -6,12 +6,9 @@
 import scorex.util.encode.Base16
 import org.scalatest.Assertion
 import sigma.Extensions.ArrayOps
-<<<<<<< HEAD
+import sigma.VersionContext
 import sigma.GroupElement
 import sigma.VersionContext.V6SoftForkVersion
-=======
-import sigma.VersionContext
->>>>>>> b2de9cf0
 import sigma.ast.SCollection.SByteArray
 import sigma.ast.SType.AnyOps
 import sigma.data.{AvlTreeData, CAnyValue, CBigInt, CGroupElement, CSigmaDslBuilder}
@@ -147,7 +144,6 @@
     flexVerifier.verify(verifyEnv, tree, ctxExt, pr.proof, fakeMessage).get._1 shouldBe true
   }
 
-<<<<<<< HEAD
 
   property("group order deserialization") {
     val b = SecP256K1Group.q
@@ -588,7 +584,9 @@
       an[Exception] should be thrownBy circuitTest()
     } else {
       circuitTest()
-=======
+    }
+  }
+
   property("Byte.toBits") {
     def toBitsTest() = test("Byte.toBits", env, ext,
       """{
@@ -960,7 +958,6 @@
       shiftRightTest()
     } else {
       an[Exception] shouldBe thrownBy(shiftRightTest())
->>>>>>> b2de9cf0
     }
   }
 
