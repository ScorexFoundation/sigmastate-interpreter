--- conflicted
+++ resolved
@@ -2,11 +2,8 @@
 
 import org.ergoplatform.ErgoBox.{AdditionalRegisters, R6, R8}
 import org.ergoplatform._
-<<<<<<< HEAD
 import org.scalatest.Assertion
-=======
 import scorex.util.encode.Base16
->>>>>>> 2cfd2ffb
 import sigma.Extensions.ArrayOps
 import sigma.VersionContext
 import sigma.ast.SCollection.SByteArray
@@ -25,11 +22,8 @@
 import sigma.ast.Apply
 import sigma.eval.EvalSettings
 import sigma.exceptions.InvalidType
-<<<<<<< HEAD
+import sigma.serialization.ErgoTreeSerializer
 import sigma.interpreter.{ContextExtension, ProverResult}
-=======
-import sigma.serialization.ErgoTreeSerializer
->>>>>>> 2cfd2ffb
 import sigmastate.utils.Helpers._
 
 import java.math.BigInteger
@@ -804,8 +798,6 @@
     )
   }
 
-<<<<<<< HEAD
-=======
   property("substConstants") {
     val initTreeScript =
       """
@@ -847,5 +839,4 @@
     test("subst", env, ext, hostScript, null)
   }
 
->>>>>>> 2cfd2ffb
 }