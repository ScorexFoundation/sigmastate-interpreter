package sigma

import org.ergoplatform.{ErgoBox, ErgoHeader, ErgoLikeTransaction, Input}
import scorex.util.encode.Base16
import sigma.VersionContext.V6SoftForkVersion
import org.ergoplatform.ErgoBox.Token
import org.ergoplatform.settings.ErgoAlgos
import scorex.util.ModifierId
import scorex.utils.{Ints, Longs, Shorts}
import sigma.ast.ErgoTree.{HeaderType, ZeroHeader}
import sigma.ast.SCollection.SByteArray
import sigma.ast.SType.tT
import sigma.ast.syntax.TrueSigmaProp
import sigma.ast.{SInt, _}
<<<<<<< HEAD
import sigma.data.{AvlTreeData, AvlTreeFlags, CAnyValue, CAvlTree, CBigInt, CBox, CHeader, CSigmaProp, ExactNumeric, ProveDHTuple, RType}
=======
import sigma.crypto.SecP256K1Group
import sigma.data.{CBigInt, CBox, CGroupElement, CHeader, CSigmaDslBuilder, ExactNumeric, RType}
>>>>>>> 904e2096
import sigma.data.{CBigInt, CBox, CHeader, CSigmaDslBuilder, ExactNumeric, PairOfCols, RType}
import sigma.eval.{CostDetails, SigmaDsl, TracedCost}
import sigma.serialization.ValueCodes.OpCode
import sigma.util.Extensions.{BooleanOps, IntOps}
import sigmastate.eval.{CContext, CPreHeader}
import sigma.util.Extensions.{BooleanOps, IntOps}
import sigma.data.{RType}
import sigma.serialization.ValueCodes.OpCode
import sigma.util.Extensions.{BooleanOps, ByteOps, IntOps, LongOps}
import sigmastate.exceptions.MethodNotFound
import sigmastate.utils.Extensions.ByteOpsForSigma
import sigmastate.utils.Helpers
import sigma.Extensions.{ArrayOps, CollOps}
import sigma.interpreter.{ContextExtension, ProverResult}

import java.math.BigInteger
import scala.util.{Failure, Success}

/** This suite tests all operations for v6.0 version of the language.
  * The base classes establish the infrastructure for the tests.
  *
  * @see SigmaDslSpecificationBase
  */
class LanguageSpecificationV6 extends LanguageSpecificationBase { suite =>
  override def languageVersion: Byte = VersionContext.V6SoftForkVersion

  implicit override def evalSettings = super.evalSettings.copy(printTestVectors = true)

  def mkSerializeFeature[A: RType]: Feature[A, Coll[Byte]] = {
    val tA = RType[A]
    val tpe = Evaluation.rtypeToSType(tA)
    newFeature(
      (x: A) => SigmaDsl.serialize(x),
      s"{ (x: ${tA.name}) => serialize(x) }",
      expectedExpr = FuncValue(
        Array((1, tpe)),
        MethodCall(
          Global,
          SGlobalMethods.serializeMethod.withConcreteTypes(Map(STypeVar("T") -> tpe)),
          Array(ValUse(1, tpe)),
          Map()
        )
      ),
      sinceVersion = VersionContext.V6SoftForkVersion)
  }

  val baseTrace = Array(
    FixedCostItem(Apply),
    FixedCostItem(FuncValue),
    FixedCostItem(GetVar),
    FixedCostItem(OptionGet),
    FixedCostItem(FuncValue.AddToEnvironmentDesc, FixedCost(JitCost(5)))
  )

  property("Global.serialize[Byte]") {
    lazy val serializeByte = mkSerializeFeature[Byte]
    val expectedCostTrace = TracedCost(
      baseTrace ++ Array(
        FixedCostItem(Global),
        FixedCostItem(MethodCall),
        FixedCostItem(ValUse),
        FixedCostItem(NamedDesc("SigmaByteWriter.startWriter"), FixedCost(JitCost(10))),
        FixedCostItem(NamedDesc("SigmaByteWriter.put"), FixedCost(JitCost(1)))
      )
    )
    val cases = Seq(
      (-128.toByte, Expected(Success(Coll(-128.toByte)), expectedCostTrace)),
      (-1.toByte, Expected(Success(Coll(-1.toByte)), expectedCostTrace)),
      (0.toByte, Expected(Success(Coll(0.toByte)), expectedCostTrace)),
      (1.toByte, Expected(Success(Coll(1.toByte)), expectedCostTrace)),
      (127.toByte, Expected(Success(Coll(127.toByte)), expectedCostTrace))
    )
    verifyCases(cases, serializeByte, preGeneratedSamples = None)
  }

  property("Global.serialize[Short]") {
    lazy val serializeShort = mkSerializeFeature[Short]
    val expectedCostTrace = TracedCost(
      baseTrace ++ Array(
        FixedCostItem(Global),
        FixedCostItem(MethodCall),
        FixedCostItem(ValUse),
        FixedCostItem(NamedDesc("SigmaByteWriter.startWriter"), FixedCost(JitCost(10))),
        FixedCostItem(NamedDesc("SigmaByteWriter.putNumeric"), FixedCost(JitCost(3)))
      )
    )
    val cases = Seq(
      (Short.MinValue, Expected(Success(Coll[Byte](0xFF.toByte, 0xFF.toByte, 0x03.toByte)), expectedCostTrace)),
      (-1.toShort, Expected(Success(Coll(1.toByte)), expectedCostTrace)),
      (0.toShort, Expected(Success(Coll(0.toByte)), expectedCostTrace)),
      (1.toShort, Expected(Success(Coll(2.toByte)), expectedCostTrace)),
      (Short.MaxValue, Expected(Success(Coll(-2.toByte, -1.toByte, 3.toByte)), expectedCostTrace))
    )
    verifyCases(cases, serializeShort, preGeneratedSamples = None)
  }


  property("Boolean.toByte") {
    val toByte = newFeature((x: Boolean) => x.toByte, "{ (x: Boolean) => x.toByte }",
      sinceVersion = V6SoftForkVersion
    )

    val cases = Seq(
      (true, Success(1.toByte)),
      (false, Success(0.toByte))
    )

    if (toByte.isSupportedIn(VersionContext.current)) {
      // TODO v6.0: implement as part of https://github.com/ScorexFoundation/sigmastate-interpreter/pull/932
      assertExceptionThrown(
        testCases(cases, toByte),
        rootCauseLike[MethodNotFound]("Cannot find method")
      )
    }
    else
      testCases(cases, toByte)
  }

  property("Byte methods - 6.0 features") {

    lazy val bitOr = newFeature(
      { (x: (Byte, Byte)) => (x._1 | x._2).toByteExact },
      "{ (x: (Byte, Byte)) => x._1.bitwiseOr(x._2) }",
      FuncValue(
        Array((1, SPair(SByte, SByte))),
        MethodCall.typed[Value[SByte.type]](
          SelectField.typed[Value[SByte.type]](ValUse(1, SPair(SByte, SByte)), 1.toByte),
          SByteMethods.v6Methods.find(_.name == "bitwiseOr").get,
          Vector(SelectField.typed[Value[SByte.type]](ValUse(1, SPair(SByte, SByte)),2.toByte)),
          Map()
        )
      ),
      sinceVersion = V6SoftForkVersion)

    verifyCases(
      Seq(
        (1.toByte, 2.toByte) -> new Expected(ExpectedResult(Success(3.toByte), None))
      ),
      bitOr
    )

    lazy val bitNot = newFeature(
      { (x: Byte) => (~x).toByteExact },
      "{ (x: Byte) => x.bitwiseInverse }",
      FuncValue(
        Array((1, SByte)),
        MethodCall.typed[Value[SByte.type]](
          ValUse(1, SByte),
          SByteMethods.v6Methods.find(_.name == "bitwiseInverse").get,
          Vector(),
          Map()
        )
      ),
      sinceVersion = V6SoftForkVersion)

    verifyCases(
      Seq(
        1.toByte -> new Expected(ExpectedResult(Success((-2).toByte), None))
      ),
      bitNot
    )

    lazy val bitAnd = newFeature(
      { (x: (Byte, Byte)) => (x._1 & x._2).toByteExact },
      "{ (x: (Byte, Byte)) => x._1.bitwiseAnd(x._2) }",
      FuncValue(
        Array((1, SPair(SByte, SByte))),
        MethodCall.typed[Value[SByte.type]](
          SelectField.typed[Value[SByte.type]](ValUse(1, SPair(SByte, SByte)), 1.toByte),
          SByteMethods.v6Methods.find(_.name == "bitwiseAnd").get,
          Vector(SelectField.typed[Value[SByte.type]](ValUse(1, SPair(SByte, SByte)),2.toByte)),
          Map()
        )
      ),
      sinceVersion = V6SoftForkVersion)

    verifyCases(
      Seq(
        (3.toByte, 5.toByte) -> new Expected(ExpectedResult(Success(1.toByte), None))
      ),
      bitAnd
    )

    lazy val bitXor = newFeature(
      { (x: (Byte, Byte)) => (x._1 ^ x._2).toByteExact },
      "{ (x: (Byte, Byte)) => x._1.bitwiseXor(x._2) }",
      FuncValue(
        Array((1, SPair(SByte, SByte))),
        MethodCall.typed[Value[SByte.type]](
          SelectField.typed[Value[SByte.type]](ValUse(1, SPair(SByte, SByte)), 1.toByte),
          SByteMethods.v6Methods.find(_.name == "bitwiseXor").get,
          Vector(SelectField.typed[Value[SByte.type]](ValUse(1, SPair(SByte, SByte)),2.toByte)),
          Map()
        )
      ),
      sinceVersion = V6SoftForkVersion)

    verifyCases(
      Seq(
        (3.toByte, 5.toByte) -> new Expected(ExpectedResult(Success(6.toByte), None))
      ),
      bitXor
    )

    lazy val toBigEndianBytes = newFeature(
      { x: Byte => Coll(x) },
      "{ (x: Byte) => x.toBytes }",
      FuncValue(
        Array((1, SByte)),
        MethodCall.typed[Value[SCollection[SByte.type]]](
          ValUse(1, SByte),
          SByteMethods.getMethodByName("toBytes"),
          Vector(),
          Map()
        )
      ),
      sinceVersion = V6SoftForkVersion)

    verifyCases(
      Seq(
        127.toByte -> new Expected(ExpectedResult(Success(Coll(127.toByte)), None))
      ),
      toBigEndianBytes
    )

    def byte2Bools(b: Byte): Seq[Boolean] =
      (0 to 7 map isBitSet(b)).reverse

    def isBitSet(byte: Byte)(bit: Int): Boolean =
      ((byte >> bit) & 1) == 1

    lazy val toBits = newFeature[Byte, Coll[Boolean]](
      { x: Byte => Colls.fromArray(byte2Bools(x).toArray) },
      "{ (x: Byte) => x.toBits }",
      FuncValue(
        Array((1, SByte)),
        MethodCall.typed[Value[SCollection[SByte.type]]](
          ValUse(1, SByte),
          SByteMethods.getMethodByName("toBits"),
          Vector(),
          Map()
        )
      ),
      sinceVersion = V6SoftForkVersion)

    verifyCases(
      Seq(
        83.toByte -> new Expected(ExpectedResult(Success(Coll(false, true, false, true, false, false, true, true)), None)),
        -55.toByte -> new Expected(ExpectedResult(Success(Coll(true, true, false, false, true, false, false, true)), None)),
        -1.toByte -> new Expected(ExpectedResult(Success(Coll(true, true, true, true, true, true, true, true)), None))
      ),
      toBits
    )

    lazy val shiftLeft = newFeature(
      { (x: (Byte, Int)) => if(x._2 < 0 || x._2 >= 8) throw new IllegalArgumentException() else (x._1 << x._2).toByte },
      "{ (x: (Byte, Int)) => x._1.shiftLeft(x._2) }",
      FuncValue(
        Array((1, SPair(SByte, SInt))),
        MethodCall.typed[Value[SByte.type]](
          SelectField.typed[Value[SByte.type]](ValUse(1, SPair(SByte, SInt)), 1.toByte),
          SByteMethods.v6Methods.find(_.name == "shiftLeft").get,
          Vector(SelectField.typed[Value[SInt.type]](ValUse(1, SPair(SByte, SInt)), 2.toByte)),
          Map()
        )
      ),
      sinceVersion = V6SoftForkVersion)

    verifyCases(
      Seq(
        (3.toByte, 3) -> new Expected(ExpectedResult(Success(24.toByte), None)),
        (3.toByte, 0) -> new Expected(ExpectedResult(Success(3.toByte), None)),
        (3.toByte, -1) -> new Expected(ExpectedResult(Failure(new IllegalArgumentException()), None)),
        (3.toByte, 8) -> new Expected(ExpectedResult(Failure(new IllegalArgumentException()), None))
      ),
      shiftLeft,
      preGeneratedSamples = Some(Seq())
    )

    lazy val shiftRight = newFeature(
      { (x: (Byte, Int)) => if(x._2 < 0 || x._2 >= 8) throw new IllegalArgumentException() else (x._1 >> x._2).toByte },
      "{ (x: (Byte, Int)) => x._1.shiftRight(x._2) }",
      FuncValue(
        Array((1, SPair(SByte, SInt))),
        MethodCall.typed[Value[SByte.type]](
          SelectField.typed[Value[SByte.type]](ValUse(1, SPair(SByte, SInt)), 1.toByte),
          SByteMethods.v6Methods.find(_.name == "shiftRight").get,
          Vector(SelectField.typed[Value[SInt.type]](ValUse(1, SPair(SByte, SInt)), 2.toByte)),
          Map()
        )
      ),
      sinceVersion = V6SoftForkVersion)

    verifyCases(
      Seq(
        (24.toByte, 3) -> new Expected(ExpectedResult(Success(3.toByte), None)),
        (24.toByte, 0) -> new Expected(ExpectedResult(Success(24.toByte), None)),
        (24.toByte, -1) -> new Expected(ExpectedResult(Failure(new IllegalArgumentException()), None)),
        (24.toByte, 8) -> new Expected(ExpectedResult(Failure(new IllegalArgumentException()), None))
      ),
      shiftRight,
      preGeneratedSamples = Some(Seq())
    )
  }

  property("Short - 6.0 methods") {

    lazy val bitOr = newFeature(
      { (x: (Short, Short)) => (x._1 | x._2).toShortExact },
      "{ (x: (Short, Short)) => x._1.bitwiseOr(x._2) }",
      FuncValue(
        Array((1, SPair(SShort, SShort))),
        MethodCall.typed[Value[SShort.type]](
          SelectField.typed[Value[SShort.type]](ValUse(1,SPair(SShort, SShort)), 1.toByte),
          SShortMethods.v6Methods.find(_.name == "bitwiseOr").get,
          Vector(SelectField.typed[Value[SShort.type]](ValUse(1, SPair(SShort, SShort)),2.toByte)),
          Map()
        )
      ),
      sinceVersion = V6SoftForkVersion)

    verifyCases(
      Seq(
        (1.toShort, 2.toShort) -> new Expected(ExpectedResult(Success(3.toShort), None)),
        (1001.toShort, 2002.toShort) -> new Expected(ExpectedResult(Success(2043.toShort), None))
      ),
      bitOr
    )

    lazy val bitNot = newFeature(
      { (x: Short) => (~x).toShortExact },
      "{ (x: Short) => x.bitwiseInverse }",
      FuncValue(
        Array((1, SShort)),
        MethodCall.typed[Value[SShort.type]](
          ValUse(1, SShort),
          SShortMethods.v6Methods.find(_.name == "bitwiseInverse").get,
          Vector(),
          Map()
        )
      ),
      sinceVersion = V6SoftForkVersion)

    verifyCases(
      Seq(
        1.toShort -> new Expected(ExpectedResult(Success((-2).toShort), None)),
        10001.toShort -> new Expected(ExpectedResult(Success((-10002).toShort), None))
      ),
      bitNot
    )

    lazy val bitAnd = newFeature(
      { (x: (Short, Short)) => (x._1 & x._2).toShortExact },
      "{ (x: (Short, Short)) => x._1.bitwiseAnd(x._2) }",
      FuncValue(
        Array((1, SPair(SShort, SShort))),
        MethodCall.typed[Value[SShort.type]](
          SelectField.typed[Value[SShort.type]](ValUse(1, SPair(SShort, SShort)), 1.toByte),
          SShortMethods.v6Methods.find(_.name == "bitwiseAnd").get,
          Vector(SelectField.typed[Value[SShort.type]](ValUse(1, SPair(SShort, SShort)),2.toByte)),
          Map()
        )
      ),
      sinceVersion = V6SoftForkVersion)

    verifyCases(
      Seq(
        (3.toShort, 5.toShort) -> new Expected(ExpectedResult(Success(1.toShort), None)),
        (10001.toShort, 2202.toShort) -> new Expected(ExpectedResult(Success(16.toShort), None))
      ),
      bitAnd
    )

    lazy val bitXor = newFeature(
      { (x: (Short, Short)) => (x._1 ^ x._2).toShortExact },
      "{ (x: (Short, Short)) => x._1.bitwiseXor(x._2) }",
      FuncValue(
        Array((1, SPair(SShort, SShort))),
        MethodCall.typed[Value[SShort.type]](
          SelectField.typed[Value[SShort.type]](ValUse(1, SPair(SShort, SShort)), 1.toByte),
          SShortMethods.v6Methods.find(_.name == "bitwiseXor").get,
          Vector(SelectField.typed[Value[SShort.type]](ValUse(1, SPair(SShort, SShort)),2.toByte)),
          Map()
        )
      ),
      sinceVersion = V6SoftForkVersion)

    verifyCases(
      Seq(
        (3.toShort, 5.toShort) -> new Expected(ExpectedResult(Success(6.toShort), None)),
        (10001.toShort, 2202.toShort) -> new Expected(ExpectedResult(Success(12171.toShort), None))
      ),
      bitXor
    )

    lazy val toBigEndianBytes = newFeature[Short, Coll[Byte]](
      { x: Short => Colls.fromArray(Shorts.toByteArray(x)) },
      "{ (x: Short) => x.toBytes }",
      FuncValue(
        Array((1, SShort)),
        MethodCall.typed[Value[SCollection[SShort.type]]](
          ValUse(1, SShort),
          SShortMethods.getMethodByName("toBytes"),
          Vector(),
          Map()
        )
      ),
      sinceVersion = V6SoftForkVersion)

    verifyCases(
      Seq(
        127.toShort -> new Expected(ExpectedResult(Success(Coll(0.toByte, 127.toByte)), None)),
        Short.MaxValue -> new Expected(ExpectedResult(Success(Coll(127.toByte, (-1).toByte)), None)),
        Short.MinValue -> new Expected(ExpectedResult(Success(Coll((-128).toByte, 0.toByte)), None))
      ),
      toBigEndianBytes
    )

    def byte2Bools(b: Byte): Seq[Boolean] =
      (0 to 7 map isBitSet(b)).reverse

    def isBitSet(byte: Byte)(bit: Int): Boolean =
      ((byte >> bit) & 1) == 1

    lazy val toBits = newFeature[Short, Coll[Boolean]](
      { x: Short => Colls.fromArray(Shorts.toByteArray(x)).flatMap(b => Colls.fromArray(byte2Bools(b).toArray)) },
      "{ (x: Short) => x.toBits }",
      FuncValue(
        Array((1, SShort)),
        MethodCall.typed[Value[SCollection[SShort.type]]](
          ValUse(1, SShort),
          SShortMethods.getMethodByName("toBits"),
          Vector(),
          Map()
        )
      ),
      sinceVersion = V6SoftForkVersion)

    verifyCases(
      Seq(
        83.toShort -> new Expected(ExpectedResult(Success(Coll(false, false, false, false, false, false, false, false, false, true, false, true, false, false, true, true)), None)),
        -55.toShort -> new Expected(ExpectedResult(Success(Coll(true, true, true, true, true, true, true, true, true, true, false, false, true, false, false, true)), None)),
        -1.toShort-> new Expected(ExpectedResult(Success(Coll(true, true, true, true, true, true, true, true, true, true, true, true, true, true, true, true)), None)),
        -10001.toShort-> new Expected(ExpectedResult(Success(Coll(true, true, false, true, true, false, false, false, true, true, true, false, true, true, true, true)), None))
      ),
      toBits
    )

    lazy val shiftLeft = newFeature(
      { (x: (Short, Int)) => if(x._2 < 0 || x._2 >= 16) throw new IllegalArgumentException() else (x._1 << x._2).toShort },
      "{ (x: (Short, Int)) => x._1.shiftLeft(x._2) }",
      FuncValue(
        Array((1, SPair(SShort, SInt))),
        MethodCall.typed[Value[SShort.type]](
          SelectField.typed[Value[SShort.type]](ValUse(1, SPair(SShort, SInt)), 1.toByte),
          SShortMethods.v6Methods.find(_.name == "shiftLeft").get,
          Vector(SelectField.typed[Value[SInt.type]](ValUse(1, SPair(SShort, SInt)), 2.toByte)),
          Map()
        )
      ),
      sinceVersion = V6SoftForkVersion)

    verifyCases(
      Seq(
        (3.toShort, 3) -> new Expected(ExpectedResult(Success(24.toShort), None)),
        (3.toShort, 8) -> new Expected(ExpectedResult(Success(768.toShort), None)),
        ((-2).toShort, 10) -> new Expected(ExpectedResult(Success((-2048).toShort), None)),
        ((-2).toShort, 20) -> new Expected(ExpectedResult(Failure(new IllegalArgumentException()), None)),
        (3.toShort, -1) -> new Expected(ExpectedResult(Failure(new IllegalArgumentException()), None))
      ),
      shiftLeft,
      preGeneratedSamples = Some(Seq())
    )

    lazy val shiftRight = newFeature(
      { (x: (Short, Int)) => if(x._2 < 0 || x._2 >= 16) throw new IllegalArgumentException() else (x._1 >> x._2).toShort },
      "{ (x: (Short, Int)) => x._1.shiftRight(x._2) }",
      FuncValue(
        Array((1, SPair(SShort, SInt))),
        MethodCall.typed[Value[SShort.type]](
          SelectField.typed[Value[SShort.type]](ValUse(1, SPair(SShort, SInt)), 1.toByte),
          SShortMethods.v6Methods.find(_.name == "shiftRight").get,
          Vector(SelectField.typed[Value[SInt.type]](ValUse(1, SPair(SShort, SInt)), 2.toByte)),
          Map()
        )
      ),
      sinceVersion = V6SoftForkVersion)

    verifyCases(
      Seq(
        (24.toShort, 3) -> new Expected(ExpectedResult(Success(3.toShort), None)),
        (1600.toShort, 8) -> new Expected(ExpectedResult(Success(6.toShort), None)),
        ((-3200).toShort, 8) -> new Expected(ExpectedResult(Success((-13).toShort), None)),
        (3.toShort, -1) -> new Expected(ExpectedResult(Failure(new IllegalArgumentException()), None)),
        (3.toShort, 16) -> new Expected(ExpectedResult(Failure(new IllegalArgumentException()), None))
      ),
      shiftRight,
      preGeneratedSamples = Some(Seq())
    )
  }

  property("Int - 6.0 methods") {

    lazy val bitOr = newFeature(
      { (x: (Int, Int)) => (x._1 | x._2)},
      "{ (x: (Int, Int)) => x._1.bitwiseOr(x._2) }",
      FuncValue(
        Array((1, SPair(SInt, SInt))),
        MethodCall.typed[Value[SInt.type]](
          SelectField.typed[Value[SInt.type]](ValUse(1,SPair(SInt, SInt)), 1.toByte),
          SIntMethods.v6Methods.find(_.name == "bitwiseOr").get,
          Vector(SelectField.typed[Value[SInt.type]](ValUse(1, SPair(SInt, SInt)),2.toByte)),
          Map()
        )
      ),
      sinceVersion = V6SoftForkVersion)

    verifyCases(
      Seq(
        (1, 2) -> new Expected(ExpectedResult(Success(3), None)),
        (1001, 2002) -> new Expected(ExpectedResult(Success(2043), None)),
        (100001, 20002) -> new Expected(ExpectedResult(Success(118435), None))
      ),
      bitOr
    )

    lazy val bitNot = newFeature(
      { (x: Int) => ~x },
      "{ (x: Int) => x.bitwiseInverse }",
      FuncValue(
        Array((1, SInt)),
        MethodCall.typed[Value[SInt.type]](
          ValUse(1, SInt),
          SIntMethods.v6Methods.find(_.name == "bitwiseInverse").get,
          Vector(),
          Map()
        )
      ),
      sinceVersion = V6SoftForkVersion)

    verifyCases(
      Seq(
        1 -> new Expected(ExpectedResult(Success(-2), None)),
        10001 -> new Expected(ExpectedResult(Success(-10002), None)),
        Int.MinValue -> new Expected(ExpectedResult(Success(Int.MaxValue), None))
      ),
      bitNot
    )

    lazy val bitAnd = newFeature(
      { (x: (Int, Int)) => x._1 & x._2 },
      "{ (x: (Int, Int)) => x._1.bitwiseAnd(x._2) }",
      FuncValue(
        Array((1, SPair(SInt, SInt))),
        MethodCall.typed[Value[SInt.type]](
          SelectField.typed[Value[SInt.type]](ValUse(1, SPair(SInt, SInt)), 1.toByte),
          SIntMethods.v6Methods.find(_.name == "bitwiseAnd").get,
          Vector(SelectField.typed[Value[SInt.type]](ValUse(1, SPair(SInt, SInt)),2.toByte)),
          Map()
        )
      ),
      sinceVersion = V6SoftForkVersion)

    verifyCases(
      Seq(
        (3, 5) -> new Expected(ExpectedResult(Success(1), None)),
        (10001, 2202) -> new Expected(ExpectedResult(Success(16), None)),
        (-10001, 200202) -> new Expected(ExpectedResult(Success(198666), None))
      ),
      bitAnd
    )

    lazy val bitXor = newFeature(
      { (x: (Int, Int)) => (x._1 ^ x._2) },
      "{ (x: (Int, Int)) => x._1.bitwiseXor(x._2) }",
      FuncValue(
        Array((1, SPair(SInt, SInt))),
        MethodCall.typed[Value[SInt.type]](
          SelectField.typed[Value[SInt.type]](ValUse(1, SPair(SInt, SInt)), 1.toByte),
          SIntMethods.v6Methods.find(_.name == "bitwiseXor").get,
          Vector(SelectField.typed[Value[SInt.type]](ValUse(1, SPair(SInt, SInt)),2.toByte)),
          Map()
        )
      ),
      sinceVersion = V6SoftForkVersion)

    verifyCases(
      Seq(
        (3, 5) -> new Expected(ExpectedResult(Success(6), None)),
        (10001, 2202) -> new Expected(ExpectedResult(Success(12171), None)),
        (-10001, 200202) -> new Expected(ExpectedResult(Success(-207131), None))
      ),
      bitXor
    )

    lazy val toBigEndianBytes = newFeature[Int, Coll[Byte]](
      { x: Int => Colls.fromArray(Ints.toByteArray(x)) },
      "{ (x: Int) => x.toBytes }",
      FuncValue(
        Array((1, SInt)),
        MethodCall.typed[Value[SCollection[SInt.type]]](
          ValUse(1, SInt),
          SIntMethods.getMethodByName("toBytes"),
          Vector(),
          Map()
        )
      ),
      sinceVersion = V6SoftForkVersion)

    verifyCases(
      Seq(
        127 -> new Expected(ExpectedResult(Success(Coll(0.toByte, 0.toByte, 0.toByte, 127.toByte)), None)),
        Short.MaxValue.toInt -> new Expected(ExpectedResult(Success(Coll(0.toByte, 0.toByte, 127.toByte, (-1).toByte)), None)),
        Short.MinValue.toInt -> new Expected(ExpectedResult(Success(Coll((-1).toByte, (-1).toByte, (-128).toByte, 0.toByte)), None)),
        Int.MaxValue.toInt -> new Expected(ExpectedResult(Success(Coll(127.toByte, (-1).toByte, (-1).toByte, (-1).toByte)), None))
      ),
      toBigEndianBytes
    )

    def byte2Bools(b: Byte): Seq[Boolean] =
      (0 to 7 map isBitSet(b)).reverse

    def isBitSet(byte: Byte)(bit: Int): Boolean =
      ((byte >> bit) & 1) == 1

    lazy val toBits = newFeature[Int, Coll[Boolean]](
      { x: Int => Colls.fromArray(Ints.toByteArray(x)).flatMap(b => Colls.fromArray(byte2Bools(b).toArray))  },
      "{ (x: Int) => x.toBits }",
      FuncValue(
        Array((1, SInt)),
        MethodCall.typed[Value[SCollection[SInt.type]]](
          ValUse(1, SInt),
          SIntMethods.getMethodByName("toBits"),
          Vector(),
          Map()
        )
      ),
      sinceVersion = V6SoftForkVersion)

    verifyCases(
      Seq(
        83 -> new Expected(ExpectedResult(Success(Coll(false, false, false, false, false, false, false, false, false, false, false, false, false, false, false, false, false, false, false, false, false, false, false, false, false, true, false, true, false, false, true, true)), None)),
        -55 -> new Expected(ExpectedResult(Success(Coll(true, true, true, true, true, true, true, true, true, true, true, true, true, true, true, true, true, true, true, true, true, true, true, true, true, true, false, false, true, false, false, true)), None)),
        -1 -> new Expected(ExpectedResult(Success(Coll(true, true, true, true, true, true, true, true, true, true, true, true, true, true, true, true, true, true, true, true, true, true, true, true, true, true, true, true, true, true, true, true)), None)),
        -10001 -> new Expected(ExpectedResult(Success(Coll(true, true, true, true, true, true, true, true, true, true, true, true, true, true, true, true, true, true, false, true, true, false, false, false, true, true, true, false, true, true, true, true)), None))
      ),
      toBits
    )

    lazy val shiftLeft = newFeature(
      { (x: (Int, Int)) => if(x._2 < 0 || x._2 >= 32) throw new IllegalArgumentException() else (x._1 << x._2) },
      "{ (x: (Int, Int)) => x._1.shiftLeft(x._2) }",
      FuncValue(
        Array((1, SPair(SInt, SInt))),
        MethodCall.typed[Value[SInt.type]](
          SelectField.typed[Value[SInt.type]](ValUse(1, SPair(SInt, SInt)), 1.toByte),
          SIntMethods.v6Methods.find(_.name == "shiftLeft").get,
          Vector(SelectField.typed[Value[SInt.type]](ValUse(1, SPair(SInt, SInt)), 2.toByte)),
          Map()
        )
      ),
      sinceVersion = V6SoftForkVersion)

    verifyCases(
      Seq(
        (3, 3) -> new Expected(ExpectedResult(Success(24), None)),
        (3, 8) -> new Expected(ExpectedResult(Success(768), None)),
        (-2, 10) -> new Expected(ExpectedResult(Success(-2048), None)),
        (-222, 10) -> new Expected(ExpectedResult(Success(-227328), None)),
        (-222, 32) -> new Expected(ExpectedResult(Failure(new IllegalArgumentException()), None)),
        (-222, -1) -> new Expected(ExpectedResult(Failure(new IllegalArgumentException()), None))
      ),
      shiftLeft,
      preGeneratedSamples = Some(Seq())
    )

    lazy val shiftRight = newFeature(
      { (x: (Int, Int)) => if(x._2 < 0 || x._2 >= 32) throw new IllegalArgumentException() else (x._1 >> x._2) },
      "{ (x: (Int, Int)) => x._1.shiftRight(x._2) }",
      FuncValue(
        Array((1, SPair(SInt, SInt))),
        MethodCall.typed[Value[SInt.type]](
          SelectField.typed[Value[SInt.type]](ValUse(1, SPair(SInt, SInt)), 1.toByte),
          SIntMethods.v6Methods.find(_.name == "shiftRight").get,
          Vector(SelectField.typed[Value[SInt.type]](ValUse(1, SPair(SInt, SInt)), 2.toByte)),
          Map()
        )
      ),
      sinceVersion = V6SoftForkVersion)

    verifyCases(
      Seq(
        (24, 3) -> new Expected(ExpectedResult(Success(3), None)),
        (1600, 8) -> new Expected(ExpectedResult(Success(6), None)),
        (-3200, 8) -> new Expected(ExpectedResult(Success(-13), None)),
        (-320019, 18) -> new Expected(ExpectedResult(Success(-2), None)),
        (-320019, 32) -> new Expected(ExpectedResult(Failure(new IllegalArgumentException()), None)),
        (-320019, -1) -> new Expected(ExpectedResult(Failure(new IllegalArgumentException()), None))
      ),
      shiftRight,
      preGeneratedSamples = Some(Seq())
    )
  }

  property("Long - 6.0 methods") {

    lazy val bitOr = newFeature(
      { (x: (Long, Long)) => (x._1 | x._2)},
      "{ (x: (Long, Long)) => x._1.bitwiseOr(x._2) }",
      FuncValue(
        Array((1, SPair(SLong, SLong))),
        MethodCall.typed[Value[SLong.type]](
          SelectField.typed[Value[SLong.type]](ValUse(1,SPair(SLong, SLong)), 1.toByte),
          SLongMethods.v6Methods.find(_.name == "bitwiseOr").get,
          Vector(SelectField.typed[Value[SLong.type]](ValUse(1, SPair(SLong, SLong)),2.toByte)),
          Map()
        )
      ),
      sinceVersion = V6SoftForkVersion)

    verifyCases(
      Seq(
        (1L, 2L) -> new Expected(ExpectedResult(Success(3L), None)),
        (1001L, 2002L) -> new Expected(ExpectedResult(Success(2043L), None)),
        (100001L, 20002L) -> new Expected(ExpectedResult(Success(118435L), None)),
        (1000010111L, -22L) -> new Expected(ExpectedResult(Success(-1L), None))
      ),
      bitOr
    )

    lazy val bitNot = newFeature(
      { (x: Long) => ~x },
      "{ (x: Long) => x.bitwiseInverse }",
      FuncValue(
        Array((1, SLong)),
        MethodCall.typed[Value[SLong.type]](
          ValUse(1, SLong),
          SLongMethods.v6Methods.find(_.name == "bitwiseInverse").get,
          Vector(),
          Map()
        )
      ),
      sinceVersion = V6SoftForkVersion)

    verifyCases(
      Seq(
        1L -> new Expected(ExpectedResult(Success(-2L), None)),
        10001L -> new Expected(ExpectedResult(Success(-10002L), None)),
        Int.MinValue.toLong -> new Expected(ExpectedResult(Success(Int.MaxValue.toLong), None)),
        Long.MinValue -> new Expected(ExpectedResult(Success(Long.MaxValue), None)),
        Long.MaxValue -> new Expected(ExpectedResult(Success(Long.MinValue), None))
      ),
      bitNot
    )

    lazy val bitAnd = newFeature(
      { (x: (Long, Long)) => x._1 & x._2 },
      "{ (x: (Long, Long)) => x._1.bitwiseAnd(x._2) }",
      FuncValue(
        Array((1, SPair(SLong, SLong))),
        MethodCall.typed[Value[SLong.type]](
          SelectField.typed[Value[SLong.type]](ValUse(1, SPair(SLong, SLong)), 1.toByte),
          SLongMethods.v6Methods.find(_.name == "bitwiseAnd").get,
          Vector(SelectField.typed[Value[SLong.type]](ValUse(1, SPair(SLong, SLong)),2.toByte)),
          Map()
        )
      ),
      sinceVersion = V6SoftForkVersion)

    verifyCases(
      Seq(
        (3L, 5L) -> new Expected(ExpectedResult(Success(1L), None)),
        (10001L, 2202L) -> new Expected(ExpectedResult(Success(16L), None)),
        (-10001L, 200202L) -> new Expected(ExpectedResult(Success(198666L), None)),
        (1000010111L, -22L) -> new Expected(ExpectedResult(Success(1000010090L), None))
      ),
      bitAnd
    )

    lazy val bitXor = newFeature(
      { (x: (Long, Long)) => (x._1 ^ x._2) },
      "{ (x: (Long, Long)) => x._1.bitwiseXor(x._2) }",
      FuncValue(
        Array((1, SPair(SLong, SLong))),
        MethodCall.typed[Value[SLong.type]](
          SelectField.typed[Value[SLong.type]](ValUse(1, SPair(SLong, SLong)), 1.toByte),
          SLongMethods.v6Methods.find(_.name == "bitwiseXor").get,
          Vector(SelectField.typed[Value[SLong.type]](ValUse(1, SPair(SLong, SLong)),2.toByte)),
          Map()
        )
      ),
      sinceVersion = V6SoftForkVersion)

    verifyCases(
      Seq(
        (3L, 5L) -> new Expected(ExpectedResult(Success(6L), None)),
        (10001L, 2202L) -> new Expected(ExpectedResult(Success(12171L), None)),
        (-10001L, 200202L) -> new Expected(ExpectedResult(Success(-207131L), None)),
        (1000010111L, -22L) -> new Expected(ExpectedResult(Success(-1000010091L), None))
      ),
      bitXor
    )

    lazy val toBigEndianBytes = newFeature[Long, Coll[Byte]](
      { x: Long => Colls.fromArray(Longs.toByteArray(x)) },
      "{ (x: Long) => x.toBytes }",
      FuncValue(
        Array((1, SLong)),
        MethodCall.typed[Value[SCollection[SLong.type]]](
          ValUse(1, SLong),
          SLongMethods.getMethodByName("toBytes"),
          Vector(),
          Map()
        )
      ),
      sinceVersion = V6SoftForkVersion)

    verifyCases(
      Seq(
        127L -> new Expected(ExpectedResult(Success(Coll(0.toByte, 0.toByte, 0.toByte, 0.toByte, 0.toByte, 0.toByte, 0.toByte, 127.toByte)), None)),
        Short.MaxValue.toLong -> new Expected(ExpectedResult(Success(Coll(0.toByte, 0.toByte, 0.toByte, 0.toByte, 0.toByte, 0.toByte, 127.toByte, (-1).toByte)), None)),
        Short.MinValue.toLong -> new Expected(ExpectedResult(Success(Coll((-1).toByte, (-1).toByte, (-1).toByte, (-1).toByte, (-1).toByte, (-1).toByte, (-128).toByte, 0.toByte)), None)),
        Int.MaxValue.toLong -> new Expected(ExpectedResult(Success(Coll(0.toByte, 0.toByte, 0.toByte, 0.toByte, 127.toByte, (-1).toByte, (-1).toByte, (-1).toByte)), None))
      ),
      toBigEndianBytes
    )

    def byte2Bools(b: Byte): Seq[Boolean] =
      (0 to 7 map isBitSet(b)).reverse

    def isBitSet(byte: Byte)(bit: Int): Boolean =
      ((byte >> bit) & 1) == 1

    lazy val toBits = newFeature[Long, Coll[Boolean]](
      { x: Long => Colls.fromArray(Longs.toByteArray(x)).flatMap(b => Colls.fromArray(byte2Bools(b).toArray)) },
      "{ (x: Long) => x.toBits }",
      FuncValue(
        Array((1, SLong)),
        MethodCall.typed[Value[SCollection[SLong.type]]](
          ValUse(1, SLong),
          SLongMethods.getMethodByName("toBits"),
          Vector(),
          Map()
        )
      ),
      sinceVersion = V6SoftForkVersion)

    verifyCases(
      Seq(
        83L -> new Expected(ExpectedResult(Success(Colls.fromArray(Array.fill(57)(false)).append(Coll(true, false, true, false, false, true, true))), None)),
        -55L -> new Expected(ExpectedResult(Success(Colls.fromArray(Array.fill(58)(true)).append(Coll(false, false, true, false, false, true))), None)),
        -1L -> new Expected(ExpectedResult(Success(Colls.fromArray(Array.fill(64)(true))), None)),
        -10001L -> new Expected(ExpectedResult(Success(Colls.fromArray(Array.fill(50)(true)).append(Coll( false, true, true, false, false, false, true, true, true, false, true, true, true, true))), None))
      ),
      toBits
    )

    lazy val shiftLeft = newFeature(
      { (x: (Long, Int)) => if(x._2 < 0 || x._2 >= 32) throw new IllegalArgumentException() else (x._1 << x._2) },
      "{ (x: (Long, Int)) => x._1.shiftLeft(x._2) }",
      FuncValue(
        Array((1, SPair(SLong, SInt))),
        MethodCall.typed[Value[SLong.type]](
          SelectField.typed[Value[SLong.type]](ValUse(1, SPair(SLong, SInt)), 1.toByte),
          SLongMethods.v6Methods.find(_.name == "shiftLeft").get,
          Vector(SelectField.typed[Value[SInt.type]](ValUse(1, SPair(SLong, SInt)), 2.toByte)),
          Map()
        )
      ),
      sinceVersion = V6SoftForkVersion)

    verifyCases(
      Seq(
        (3L, 3) -> new Expected(ExpectedResult(Success(24L), None)),
        (3L, 8) -> new Expected(ExpectedResult(Success(768L), None)),
        (-2L, 10) -> new Expected(ExpectedResult(Success(-2048L), None)),
        (-222L, 10) -> new Expected(ExpectedResult(Success(-227328L), None)),
        (-222L, -1) -> new Expected(ExpectedResult(Failure(new IllegalArgumentException()), None)),
        (-222L, 64) -> new Expected(ExpectedResult(Failure(new IllegalArgumentException()), None))
      ),
      shiftLeft,
      preGeneratedSamples = Some(Seq())
    )

    lazy val shiftRight = newFeature(
      { (x: (Long, Int)) => if(x._2 < 0 || x._2 >= 64) throw new IllegalArgumentException() else (x._1 >> x._2) },
      "{ (x: (Long, Int)) => x._1.shiftRight(x._2) }",
      FuncValue(
        Array((1, SPair(SLong, SInt))),
        MethodCall.typed[Value[SLong.type]](
          SelectField.typed[Value[SLong.type]](ValUse(1, SPair(SLong, SInt)), 1.toByte),
          SLongMethods.v6Methods.find(_.name == "shiftRight").get,
          Vector(SelectField.typed[Value[SInt.type]](ValUse(1, SPair(SLong, SInt)), 2.toByte)),
          Map()
        )
      ),
      sinceVersion = V6SoftForkVersion)

    verifyCases(
      Seq(
        (24L, 3) -> new Expected(ExpectedResult(Success(3L), None)),
        (1600L, 8) -> new Expected(ExpectedResult(Success(6L), None)),
        (-3200L, 8) -> new Expected(ExpectedResult(Success(-13L), None)),
        (-320019L, 18) -> new Expected(ExpectedResult(Success(-2L), None)),
        (-320019L, 63) -> new Expected(ExpectedResult(Success(-1L), None)),
        (24L, -1) -> new Expected(ExpectedResult(Failure(new IllegalArgumentException()), None))
      ),
      shiftRight,
      preGeneratedSamples = Some(Seq())
    )
  }

  property("BigInt - 6.0 features") {
    import sigma.data.OrderingOps.BigIntOrdering

    if (activatedVersionInTests < VersionContext.V6SoftForkVersion) {
      // The `Upcast(bigInt, SBigInt)` node is never produced by ErgoScript compiler, but is still valid ErgoTree.
      // Fixed in 6.0
      assertExceptionThrown(
        SBigInt.upcast(CBigInt(new BigInteger("0", 16)).asInstanceOf[AnyVal]),
        _.getMessage.contains("Cannot upcast value")
      )

      // The `Downcast(bigInt, SBigInt)` node is never produced by ErgoScript compiler, but is still valid ErgoTree.
      // Fixed in 6.0
      assertExceptionThrown(
        SBigInt.downcast(CBigInt(new BigInteger("0", 16)).asInstanceOf[AnyVal]),
        _.getMessage.contains("Cannot downcast value")
      )

      forAll { x: Long =>
        assertExceptionThrown(
          SLong.downcast(CBigInt(new BigInteger(x.toString)).asInstanceOf[AnyVal]),
          _.getMessage.contains("Cannot downcast value")
        )
      }
      forAll { x: Int =>
        assertExceptionThrown(
          SInt.downcast(CBigInt(new BigInteger(x.toString)).asInstanceOf[AnyVal]),
          _.getMessage.contains("Cannot downcast value")
        )
      }
      forAll { x: Byte =>
        assertExceptionThrown(
          SByte.downcast(CBigInt(new BigInteger(x.toString)).asInstanceOf[AnyVal]),
          _.getMessage.contains("Cannot downcast value")
        )
      }
      forAll { x: Short =>
        assertExceptionThrown(
          SShort.downcast(CBigInt(new BigInteger(x.toString)).asInstanceOf[AnyVal]),
          _.getMessage.contains("Cannot downcast value")
        )
      }
    } else {
      forAll { x: BigInteger =>
        SBigInt.upcast(CBigInt(x).asInstanceOf[AnyVal]) shouldBe CBigInt(x)
        SBigInt.downcast(CBigInt(x).asInstanceOf[AnyVal]) shouldBe CBigInt(x)
      }
      forAll { x: Long =>
          SLong.downcast(CBigInt(new BigInteger(x.toString)).asInstanceOf[AnyVal]) shouldBe x
      }
      forAll { x: Int =>
          SInt.downcast(CBigInt(new BigInteger(x.toString)).asInstanceOf[AnyVal]) shouldBe x
      }
      forAll { x: Byte =>
        SByte.downcast(CBigInt(new BigInteger(x.toString)).asInstanceOf[AnyVal]) shouldBe x
      }
      forAll { x: Short =>
        SShort.downcast(CBigInt(new BigInteger(x.toString)).asInstanceOf[AnyVal]) shouldBe x
      }
    }

    lazy val bitOr = newFeature[(BigInt, BigInt), BigInt](
      { (x: (BigInt, BigInt)) => (x._1 | x._2)},
      "{ (x: (BigInt, BigInt)) => x._1.bitwiseOr(x._2) }",
      FuncValue(
        Array((1, SPair(SBigInt, SBigInt))),
        MethodCall.typed[Value[SBigInt.type]](
          SelectField.typed[Value[SBigInt.type]](ValUse(1,SPair(SBigInt, SBigInt)), 1.toByte),
          SBigIntMethods.v6Methods.find(_.name == "bitwiseOr").get,
          Vector(SelectField.typed[Value[SBigInt.type]](ValUse(1, SPair(SBigInt, SBigInt)),2.toByte)),
          Map()
        )
      ),
      sinceVersion = V6SoftForkVersion)

    verifyCases(
      Seq(
        (CBigInt(BigInteger.valueOf(1)), CBigInt(BigInteger.valueOf(2))) -> new Expected(ExpectedResult(Success(CBigInt(BigInteger.valueOf(3))), None)),
        (CBigInt(BigInteger.valueOf(1001)), CBigInt(BigInteger.valueOf(2002))) -> new Expected(ExpectedResult(Success(CBigInt(BigInteger.valueOf(2043))), None)),
        (CBigInt(BigInteger.valueOf(100001)), CBigInt(BigInteger.valueOf(20002))) -> new Expected(ExpectedResult(Success(CBigInt(BigInteger.valueOf(118435))), None)),
        (CBigInt(BigInteger.valueOf(1000010111)), CBigInt(BigInteger.valueOf(-22))) -> new Expected(ExpectedResult(Success(CBigInt(BigInteger.valueOf(-1))), None))
      ),
      bitOr
    )

    lazy val bitNot = newFeature[BigInt, BigInt](
      { (x: BigInt) => CBigInt(x.asInstanceOf[CBigInt].wrappedValue.not()) },
      "{ (x: BigInt) => x.bitwiseInverse }",
      FuncValue(
        Array((1, SBigInt)),
        MethodCall.typed[Value[SBigInt.type]](
          ValUse(1, SBigInt),
          SBigIntMethods.v6Methods.find(_.name == "bitwiseInverse").get,
          Vector(),
          Map()
        )
      ),
      sinceVersion = V6SoftForkVersion)

    verifyCases(
      Seq(
        CBigInt(BigInteger.valueOf(1)) -> new Expected(ExpectedResult(Success(CBigInt(BigInteger.valueOf(-2))), None)),
        CBigInt(BigInteger.valueOf(10001)) -> new Expected(ExpectedResult(Success(CBigInt(BigInteger.valueOf(-10002))), None)),
        CBigInt(BigInteger.valueOf(Int.MinValue)) -> new Expected(ExpectedResult(Success(CBigInt(BigInteger.valueOf(Int.MaxValue))), None)),
        CBigInt(BigInteger.valueOf(Long.MinValue)) -> new Expected(ExpectedResult(Success(CBigInt(BigInteger.valueOf(Long.MaxValue))), None)),
        CBigInt(BigInteger.valueOf(Long.MaxValue)) -> new Expected(ExpectedResult(Success(CBigInt(BigInteger.valueOf(Long.MinValue))), None))
      ),
      bitNot
    )

    lazy val bitAnd = newFeature(
      { (x: (BigInt, BigInt)) => x._1.asInstanceOf[CBigInt].and(x._2.asInstanceOf[CBigInt]) },
      "{ (x: (BigInt, BigInt)) => x._1.bitwiseAnd(x._2) }",
      FuncValue(
        Array((1, SPair(SBigInt, SBigInt))),
        MethodCall.typed[Value[SBigInt.type]](
          SelectField.typed[Value[SBigInt.type]](ValUse(1, SPair(SBigInt, SBigInt)), 1.toByte),
          SBigIntMethods.v6Methods.find(_.name == "bitwiseAnd").get,
          Vector(SelectField.typed[Value[SBigInt.type]](ValUse(1, SPair(SBigInt, SBigInt)), 2.toByte)),
          Map()
        )
      ),
      sinceVersion = V6SoftForkVersion)

    verifyCases(
      Seq(
        (CBigInt(BigInteger.valueOf(3)), CBigInt(BigInteger.valueOf(5))) -> new Expected(ExpectedResult(Success(CBigInt(BigInteger.valueOf(1))), None)),
        (CBigInt(BigInteger.valueOf(10001)), CBigInt(BigInteger.valueOf(2202))) -> new Expected(ExpectedResult(Success(CBigInt(BigInteger.valueOf(16))), None)),
        (CBigInt(BigInteger.valueOf(-10001)), CBigInt(BigInteger.valueOf(200202))) -> new Expected(ExpectedResult(Success(CBigInt(BigInteger.valueOf(198666))), None)),
        (CBigInt(BigInteger.valueOf(1000010111)), CBigInt(BigInteger.valueOf(-22))) -> new Expected(ExpectedResult(Success(CBigInt(BigInteger.valueOf(1000010090))), None))
      ),
      bitAnd
    )

    lazy val bitXor = newFeature(
      { (x: (BigInt, BigInt)) => x._1.asInstanceOf[CBigInt].xor(x._2.asInstanceOf[CBigInt]) },
      "{ (x: (BigInt, BigInt)) => x._1.bitwiseXor(x._2) }",
      FuncValue(
        Array((1, SPair(SBigInt, SBigInt))),
        MethodCall.typed[Value[SBigInt.type]](
          SelectField.typed[Value[SBigInt.type]](ValUse(1, SPair(SBigInt, SBigInt)), 1.toByte),
          SBigIntMethods.v6Methods.find(_.name == "bitwiseXor").get,
          Vector(SelectField.typed[Value[SBigInt.type]](ValUse(1, SPair(SBigInt, SBigInt)),2.toByte)),
          Map()
        )
      ),
      sinceVersion = V6SoftForkVersion)

    verifyCases(
      Seq(
        (CBigInt(BigInteger.valueOf(3)), CBigInt(BigInteger.valueOf(5))) -> new Expected(ExpectedResult(Success(CBigInt(BigInteger.valueOf(6))), None)),
        (CBigInt(BigInteger.valueOf(10001)), CBigInt(BigInteger.valueOf(2202))) -> new Expected(ExpectedResult(Success(CBigInt(BigInteger.valueOf(12171))), None)),
        (CBigInt(BigInteger.valueOf(-10001)), CBigInt(BigInteger.valueOf(200202))) -> new Expected(ExpectedResult(Success(CBigInt(BigInteger.valueOf(-207131))), None)),
        (CBigInt(BigInteger.valueOf(1000010111)), CBigInt(BigInteger.valueOf(-22))) -> new Expected(ExpectedResult(Success(CBigInt(BigInteger.valueOf(-1000010091))), None))
      ),
      bitXor
    )

    lazy val toBigEndianBytes = newFeature[BigInt, Coll[Byte]](
      { x: BigInt => x.toBytes },
      "{ (x: BigInt) => x.toBytes }",
      FuncValue(
        Array((1, SBigInt)),
        MethodCall.typed[Value[SCollection[SBigInt.type]]](
          ValUse(1, SBigInt),
          SBigIntMethods.getMethodByName("toBytes"),
          Vector(),
          Map()
        )
      ),
      sinceVersion = V6SoftForkVersion)

    verifyCases(
      Seq(
        CBigInt(BigInteger.valueOf(127)) -> new Expected(ExpectedResult(Success(Coll(127.toByte)), None)),
        CBigInt(BigInteger.valueOf(Short.MaxValue)) -> new Expected(ExpectedResult(Success(Coll(127.toByte, (-1).toByte)), None)),
        CBigInt(BigInteger.valueOf(Short.MinValue)) -> new Expected(ExpectedResult(Success(Coll((-128).toByte, 0.toByte)), None)),
        CBigInt(BigInteger.valueOf(Int.MaxValue)) -> new Expected(ExpectedResult(Success(Coll(127.toByte, (-1).toByte, (-1).toByte, (-1).toByte)), None))
      ),
      toBigEndianBytes
    )

    def byte2Bools(b: Byte): Seq[Boolean] =
      (0 to 7 map isBitSet(b)).reverse

    def isBitSet(byte: Byte)(bit: Int): Boolean =
      ((byte >> bit) & 1) == 1

    lazy val toBits = newFeature[BigInt, Coll[Boolean]](
      { x: BigInt => x.toBytes.flatMap(b => Colls.fromArray(byte2Bools(b).toArray))  },
      "{ (x: BigInt) => x.toBits }",
      FuncValue(
        Array((1, SBigInt)),
        MethodCall.typed[Value[SCollection[SBigInt.type]]](
          ValUse(1, SBigInt),
          SBigIntMethods.getMethodByName("toBits"),
          Vector(),
          Map()
        )
      ),
      sinceVersion = V6SoftForkVersion)

    verifyCases(
      Seq(
        CBigInt(BigInteger.valueOf(83)) -> new Expected(ExpectedResult(Success(Coll(false, true, false, true, false, false, true, true)), None)),
        CBigInt(BigInteger.valueOf(-55)) -> new Expected(ExpectedResult(Success(Coll(true, true, false, false, true, false, false, true)), None)),
        CBigInt(BigInteger.valueOf(-1L)) -> new Expected(ExpectedResult(Success(Colls.fromArray(Array.fill(8)(true))), None)),
        CBigInt(BigInteger.valueOf(-10001L)) -> new Expected(ExpectedResult(Success(Coll(true,true,false,true,true,false,false,false,true,true,true,false,true,true,true,true)), None))
      ),
      toBits
    )

    lazy val shiftLeft = newFeature(
      { (x: (BigInt, Int)) => if(x._2 < 0 || x._2 >= 256) throw new IllegalArgumentException() else (x._1.asInstanceOf[BigInt].shiftLeft(x._2)) },
      "{ (x: (BigInt, Int)) => x._1.shiftLeft(x._2) }",
      FuncValue(
        Array((1, SPair(SBigInt, SInt))),
        MethodCall.typed[Value[SBigInt.type]](
          SelectField.typed[Value[SBigInt.type]](ValUse(1, SPair(SBigInt, SInt)), 1.toByte),
          SBigIntMethods.v6Methods.find(_.name == "shiftLeft").get,
          Vector(SelectField.typed[Value[SInt.type]](ValUse(1, SPair(SBigInt, SInt)), 2.toByte)),
          Map()
        )
      ),
      sinceVersion = V6SoftForkVersion)

    verifyCases(
      Seq(
        (CBigInt(BigInteger.valueOf(3)), 3) -> new Expected(ExpectedResult(Success(CBigInt(BigInteger.valueOf(24))), None)),
        (CBigInt(BigInteger.valueOf(3)), 8) -> new Expected(ExpectedResult(Success(CBigInt(BigInteger.valueOf(768))), None)),
        (CBigInt(BigInteger.valueOf(-2)), 10) -> new Expected(ExpectedResult(Success(CBigInt(BigInteger.valueOf(-2048))), None)),
        (CBigInt(BigInteger.valueOf(-222)), 10) -> new Expected(ExpectedResult(Success(CBigInt(BigInteger.valueOf(-227328L))), None)),
        (CBigInt(BigInteger.valueOf(-222)), -1) -> new Expected(ExpectedResult(Failure(new IllegalArgumentException()), None)),
        (CBigInt(BigInteger.valueOf(-222)), 256) -> new Expected(ExpectedResult(Failure(new IllegalArgumentException()), None))
      ),
      shiftLeft,
      preGeneratedSamples = Some(Seq())
    )

    lazy val shiftRight = newFeature(
      { (x: (BigInt, Int)) => if(x._2 < 0 || x._2 >= 256) throw new IllegalArgumentException() else (x._1.asInstanceOf[BigInt].shiftRight(x._2)) },
      "{ (x: (BigInt, Int)) => x._1.shiftRight(x._2) }",
      FuncValue(
        Array((1, SPair(SBigInt, SInt))),
        MethodCall.typed[Value[SBigInt.type]](
          SelectField.typed[Value[SBigInt.type]](ValUse(1, SPair(SBigInt, SInt)), 1.toByte),
          SBigIntMethods.v6Methods.find(_.name == "shiftRight").get,
          Vector(SelectField.typed[Value[SInt.type]](ValUse(1, SPair(SBigInt, SInt)), 2.toByte)),
          Map()
        )
      ),
      sinceVersion = V6SoftForkVersion)

    verifyCases(
      Seq(
        (CBigInt(BigInteger.valueOf(24)), 3) -> new Expected(ExpectedResult(Success(CBigInt(BigInteger.valueOf(3))), None)),
        (CBigInt(BigInteger.valueOf(1600)), 8) -> new Expected(ExpectedResult(Success(CBigInt(BigInteger.valueOf(6))), None)),
        (CBigInt(BigInteger.valueOf(-3200)), 8) -> new Expected(ExpectedResult(Success(CBigInt(BigInteger.valueOf(-13))), None)),
        (CBigInt(BigInteger.valueOf(-320019)), 18) -> new Expected(ExpectedResult(Success(CBigInt(BigInteger.valueOf(-2))), None)),
        (CBigInt(BigInteger.valueOf(-320019)), 63) -> new Expected(ExpectedResult(Success(CBigInt(BigInteger.valueOf(-1))), None)),
        (CBigInt(BigInteger.valueOf(24)), -1) -> new Expected(ExpectedResult(Failure(new IllegalArgumentException()), None)),
        (CBigInt(BigInteger.valueOf(24)), 256) -> new Expected(ExpectedResult(Failure(new IllegalArgumentException()), None))
      ),
      shiftRight,
      preGeneratedSamples = Some(Seq())
    )
  }

  property("Box properties equivalence (new features)") {
    // related to https://github.com/ScorexFoundation/sigmastate-interpreter/issues/416
    def getReg = newFeature((x: Box) => x.getReg[Long](0).get,
      "{ (x: Box) => x.getReg[Long](0).get }",
      FuncValue(
        Array((1, SBox)),
        OptionGet(ExtractRegisterAs(ValUse(1, SBox), ErgoBox.R0, SOption(SLong)))
      ),
      sinceVersion = V6SoftForkVersion)

    if (activatedVersionInTests < V6SoftForkVersion) {
      // NOTE, for such versions getReg is not supported
      // which is checked below

      forAll { box: Box =>
        Seq(getReg).foreach(_.checkEquality(box))
      }
    } else {
      val value = 10L
      val box = CBox(new ErgoBox(value, TrueTree, Colls.emptyColl[Token], Map.empty,
                                  ModifierId @@ Base16.encode(Array.fill(32)(0)), 0, 0))
      verifyCases(
        Seq(
          box -> new Expected(ExpectedResult(Success(value), None))
        ),
        getReg
      )
    }
  }

  // TODO v6.0 (3h): https://github.com/ScorexFoundation/sigmastate-interpreter/issues/479
  property("Coll find method equivalence") {
    val find = newFeature((x: Coll[Int]) => x.find({ (v: Int) => v > 0 }),
      "{ (x: Coll[Int]) => x.find({ (v: Int) => v > 0} ) }",
      sinceVersion = V6SoftForkVersion)

    if (activatedVersionInTests < VersionContext.V6SoftForkVersion) {
      // NOTE, for such versions getReg is not supported
      // which is checked below

      forAll { x: Coll[Int] =>
        find.checkEquality(x)
      }
    }
  }

  // TODO v6.0 (3h): https://github.com/ScorexFoundation/sigmastate-interpreter/issues/418
  property("Coll bitwise methods equivalence") {
    val shiftRight = newFeature(
      { (x: Coll[Boolean]) =>
        if (x.size > 2) x.slice(0, x.size - 2) else Colls.emptyColl[Boolean]
      },
      "{ (x: Coll[Boolean]) => x >> 2 }",
      sinceVersion = V6SoftForkVersion)

    if (activatedVersionInTests < VersionContext.V6SoftForkVersion) {
      // NOTE, for such versions getReg is not supported
      // which is checked below

      forAll { x: Array[Boolean] =>
        shiftRight.checkEquality(Colls.fromArray(x))
      }
    }
  }

  // TODO v6.0 (3h): https://github.com/ScorexFoundation/sigmastate-interpreter/issues/479
  property("Coll diff methods equivalence") {
    val diff = newFeature((x: (Coll[Int], Coll[Int])) => x._1.diff(x._2),
      "{ (x: (Coll[Int], Coll[Int])) => x._1.diff(x._2) }",
      sinceVersion = V6SoftForkVersion)

    if (activatedVersionInTests < VersionContext.V6SoftForkVersion) {
      // NOTE, for such versions getReg is not supported
      // which is checked below

      forAll { (x: Coll[Int], y: Coll[Int]) =>
        diff.checkEquality((x, y))
      }
    }
  }

  // TODO v6.0: implement Option.fold (see https://github.com/ScorexFoundation/sigmastate-interpreter/issues/479)
  property("Option new methods") {
    val n = ExactNumeric.LongIsExactNumeric
    val fold = newFeature({ (x: Option[Long]) => x.fold(5.toLong)( (v: Long) => n.plus(v, 1) ) },
      "{ (x: Option[Long]) => x.fold(5, { (v: Long) => v + 1 }) }",
      sinceVersion = V6SoftForkVersion)

    if (activatedVersionInTests < VersionContext.V6SoftForkVersion) {
      // NOTE, for such versions getReg is not supported
      // which is checked below

      forAll { x: Option[Long] =>
        Seq(fold).map(_.checkEquality(x))
      }
    }
  }

  // TODO v6.0 (3h): implement allZK func https://github.com/ScorexFoundation/sigmastate-interpreter/issues/543
  property("allZK equivalence") {
    lazy val allZK = newFeature((x: Coll[SigmaProp]) => SigmaDsl.allZK(x),
      "{ (x: Coll[SigmaProp]) => allZK(x) }",
      sinceVersion = V6SoftForkVersion)

    if (activatedVersionInTests < VersionContext.V6SoftForkVersion) {
      // NOTE, for such versions getReg is not supported
      // which is checked below

      forAll { x: Coll[SigmaProp] =>
        allZK.checkEquality(x)
      }
    }
  }

  // TODO v6.0 (3h): implement anyZK func https://github.com/ScorexFoundation/sigmastate-interpreter/issues/543
  property("anyZK equivalence") {
    lazy val anyZK = newFeature((x: Coll[SigmaProp]) => SigmaDsl.anyZK(x),
      "{ (x: Coll[SigmaProp]) => anyZK(x) }",
      sinceVersion = V6SoftForkVersion)

    if (activatedVersionInTests < VersionContext.V6SoftForkVersion) {
      // NOTE, for such versions getReg is not supported
      // which is checked below

      forAll { x: Coll[SigmaProp] =>
        anyZK.checkEquality(x)
      }
    }
  }

  property("Numeric.toBytes methods equivalence") {
    lazy val toBytes = newFeature(
      { (x: Byte) => x.toBigEndianBytes },
      "{ (x: Byte) => x.toBytes }",
      FuncValue(
        Array((1, SByte)),
        MethodCall.typed[Value[SCollection[SByte.type]]](
          ValUse(1, SByte),
          SByteMethods.getMethodByName("toBytes"),
          Vector(),
          Map()
        )
      ),
      sinceVersion = V6SoftForkVersion)
    val cases = Seq(
      (0.toByte, Success(Coll(0.toByte))),
      (1.toByte, Success(Coll(1.toByte)))
    )

    testCases(cases, toBytes)
  }

  property("Fix substConstants in v6.0 for ErgoTree version > 0") {
    // tree with one segregated constant and v0
    val t1 = ErgoTree(
      header = ErgoTree.setConstantSegregation(ZeroHeader),
      constants = Vector(TrueSigmaProp),
      ConstantPlaceholder(0, SSigmaProp))

    // tree with one segregated constant and max supported version
    val t2 = ErgoTree(
      header = ErgoTree.setConstantSegregation(
        ErgoTree.headerWithVersion(ZeroHeader, VersionContext.MaxSupportedScriptVersion)
      ),
      Vector(TrueSigmaProp),
      ConstantPlaceholder(0, SSigmaProp))

    def costDetails(nItems: Int) = TracedCost(
      traceBase ++ Array(
        FixedCostItem(SelectField),
        FixedCostItem(ConcreteCollection),
        FixedCostItem(ValUse),
        FixedCostItem(SelectField),
        FixedCostItem(ConcreteCollection),
        FixedCostItem(Constant),
        FixedCostItem(BoolToSigmaProp),
        ast.SeqCostItem(CompanionDesc(SubstConstants), PerItemCost(JitCost(100), JitCost(100), 1), nItems)
      )
    )
    val expectedTreeBytes_beforeV6 = Helpers.decodeBytes("1b0108d27300")
    val expectedTreeBytes_V6 = Helpers.decodeBytes("1b050108d27300")

    verifyCases(
      Seq(
        // for tree v0, the result is the same for all versions
        (Coll(t1.bytes: _*), 0) -> Expected(
          Success(Helpers.decodeBytes("100108d27300")),
          cost = 1793,
          expectedDetails = CostDetails.ZeroCost,
          newCost = 2065,
          newVersionedResults = expectedSuccessForAllTreeVersions(Helpers.decodeBytes("100108d27300"), 2065, costDetails(1))
        ),
        // for tree version > 0, the result depend on activated version
        (Coll(t2.bytes: _*), 0) -> Expected(
          Success(expectedTreeBytes_beforeV6),
          cost = 1793,
          expectedDetails = CostDetails.ZeroCost,
          newCost = 2065,
          newVersionedResults = expectedSuccessForAllTreeVersions(expectedTreeBytes_V6, 2065, costDetails(1)))
      ),
      changedFeature(
        changedInVersion = VersionContext.V6SoftForkVersion,
        { (x: (Coll[Byte], Int)) =>
          SigmaDsl.substConstants(x._1, Coll[Int](x._2), Coll[Any](SigmaDsl.sigmaProp(false))(sigma.AnyType))
        },
        { (x: (Coll[Byte], Int)) =>
          SigmaDsl.substConstants(x._1, Coll[Int](x._2), Coll[Any](SigmaDsl.sigmaProp(false))(sigma.AnyType))
        },
        "{ (x: (Coll[Byte], Int)) => substConstants[Any](x._1, Coll[Int](x._2), Coll[Any](sigmaProp(false))) }",
        FuncValue(
          Vector((1, SPair(SByteArray, SInt))),
          SubstConstants(
            SelectField.typed[Value[SCollection[SByte.type]]](ValUse(1, SPair(SByteArray, SInt)), 1.toByte),
            ConcreteCollection(
              Array(SelectField.typed[Value[SInt.type]](ValUse(1, SPair(SByteArray, SInt)), 2.toByte)),
              SInt
            ),
            ConcreteCollection(Array(BoolToSigmaProp(FalseLeaf)), SSigmaProp)
          )
        )
      )
    )

    // before v6.0 the expected tree is not parsable
    ErgoTree.fromBytes(expectedTreeBytes_beforeV6.toArray).isRightParsed shouldBe false

    // in v6.0 the expected tree should be parsable and similar to the original tree
    val tree = ErgoTree.fromBytes(expectedTreeBytes_V6.toArray)
    tree.isRightParsed shouldBe true
    tree.header shouldBe t2.header
    tree.constants.length shouldBe t2.constants.length
    tree.root shouldBe t2.root
  }

  property("Header new methods") {

    def checkPoW = {
      newFeature(
        { (x: Header) => x.checkPow},
        "{ (x: Header) => x.checkPow }",
        FuncValue(
          Array((1, SHeader)),
          MethodCall.typed[Value[SBoolean.type]](
            ValUse(1, SHeader),
            SHeaderMethods.checkPowMethod,
            IndexedSeq(),
            Map()
          )
        ),
        sinceVersion = VersionContext.V6SoftForkVersion
      )
    }

    // bytes of real mainnet block header at height 614,440
    val headerBytes = "02ac2101807f0000ca01ff0119db227f202201007f62000177a080005d440896d05d3f80dcff7f5e7f59007294c180808d0158d1ff6ba10000f901c7f0ef87dcfff17fffacb6ff7f7f1180d2ff7f1e24ffffe1ff937f807f0797b9ff6ebdae007e5c8c00b8403d3701557181c8df800001b6d5009e2201c6ff807d71808c00019780f087adb3fcdbc0b3441480887f80007f4b01cf7f013ff1ffff564a0000b9a54f00770e807f41ff88c00240000080c0250000000003bedaee069ff4829500b3c07c4d5fe6b3ea3d3bf76c5c28c1d4dcdb1bed0ade0c0000000000003105"
    val header1 = new CHeader(ErgoHeader.sigmaSerializer.fromBytes(Base16.decode(headerBytes).get))

    verifyCases(
      Seq(
        header1 -> new Expected(ExpectedResult(Success(true), None))
      ),
      checkPoW
    )
  }

  property("higher order lambdas") {
    val f = newFeature[Coll[Int], Coll[Int]](
      { (xs: Coll[Int]) =>
        val inc = { (x: Int) => x + 1 }

        def apply(in: (Int => Int, Int)) = in._1(in._2)

        xs.map { (x: Int) => apply((inc, x)) }
      },
      """{(xs: Coll[Int]) =>
        |   val inc = { (x: Int) => x + 1 }
        |   def apply(in: (Int => Int, Int)) = in._1(in._2)
        |   xs.map { (x: Int) => apply((inc, x)) }
        | }
        |""".stripMargin,
      FuncValue(
        Array((1, SCollectionType(SInt))),
        MapCollection(
          ValUse(1, SCollectionType(SInt)),
          FuncValue(
            Array((3, SInt)),
            Apply(
              FuncValue(
                Array((5, SPair(SFunc(Array(SInt), SInt, List()), SInt))),
                Apply(
                  SelectField.typed[Value[SFunc]](
                    ValUse(5, SPair(SFunc(Array(SInt), SInt, List()), SInt)),
                    1.toByte
                  ),
                  Array(
                    SelectField.typed[Value[SInt.type]](
                      ValUse(5, SPair(SFunc(Array(SInt), SInt, List()), SInt)),
                      2.toByte
                    )
                  )
                )
              ),
              Array(
                Tuple(
                  Vector(
                    FuncValue(
                      Array((5, SInt)),
                      ArithOp(ValUse(5, SInt), IntConstant(1), OpCode @@ (-102.toByte))
                    ),
                    ValUse(3, SInt)
                  )
                )
              )
            )
          )
        )
      ),
    sinceVersion = VersionContext.V6SoftForkVersion
    )

    verifyCases(
      Seq(
        Coll(1, 2) -> Expected(
          Success(Coll(2, 3)),
          cost = 1793,
          expectedDetails = CostDetails.ZeroCost
        )
      ),
      f,
      preGeneratedSamples = Some(Seq(
        Coll(Int.MinValue, Int.MaxValue - 1),
        Coll(0, 1, 2, 3, 100, 1000)
      ))
    )
  }

<<<<<<< HEAD
  property("Context.getVar and getVarFromInput") {

    def contextData() = {
      val input = CBox(
        new ErgoBox(
          80946L,
          new ErgoTree(
            HeaderType @@ 16.toByte,
            Vector(
              SigmaPropConstant(
                CSigmaProp(
                  ProveDHTuple(
                    Helpers.decodeECPoint("03c046fccb95549910767d0543f5e8ce41d66ae6a8720a46f4049cac3b3d26dafb"),
                    Helpers.decodeECPoint("023479c9c3b86a0d3c8be3db0a2d186788e9af1db76d55f3dad127d15185d83d03"),
                    Helpers.decodeECPoint("03d7898641cb6653585a8e1dabfa7f665e61e0498963e329e6e3744bd764db2d72"),
                    Helpers.decodeECPoint("037ae057d89ec0b46ff8e9ff4c37e85c12acddb611c3f636421bef1542c11b0441")
                  )
                )
              )
            ),
            Right(ConstantPlaceholder(0, SSigmaProp))
          ),
          Coll(),
          Map(
            ErgoBox.R4 -> ByteArrayConstant(Helpers.decodeBytes("34")),
            ErgoBox.R5 -> TrueLeaf
          ),
          ModifierId @@ ("0000bfe96a7c0001e7a5ee00aafb80ff057fbe7f8c6680e33a3dc18001820100"),
          1.toShort,
          5
        )
      )

      val tx = ErgoLikeTransaction(
        IndexedSeq(),
        IndexedSeq(input.wrappedValue)
      )

      val tx2 = ErgoLikeTransaction(
        IndexedSeq(Input(input.ebox.id, ProverResult(Array.emptyByteArray, ContextExtension(Map(11.toByte -> BooleanConstant(true)))))),
        IndexedSeq(input.wrappedValue)
      )

      val tx3 = ErgoLikeTransaction(
        IndexedSeq(Input(input.ebox.id, ProverResult(Array.emptyByteArray, ContextExtension(Map(11.toByte -> IntConstant(0)))))),
        IndexedSeq(input.wrappedValue)
      )

      val tx4 = ErgoLikeTransaction(
        IndexedSeq(Input(input.ebox.id, ProverResult(Array.emptyByteArray, ContextExtension(Map(11.toByte -> BooleanConstant(false)))))),
        IndexedSeq(input.wrappedValue)
      )

      val ctx = CContext(
        _dataInputs = Coll[Box](),
        headers = Coll[Header](),
        preHeader = CPreHeader(
          0.toByte,
          Colls.fromArray(Array.fill(32)(0.toByte)),
          -755484979487531112L,
          9223372036854775807L,
          11,
          Helpers.decodeGroupElement("0227a58e9b2537103338c237c52c1213bf44bdb344fa07d9df8ab826cca26ca08f"),
          Helpers.decodeBytes("007f00")
        ),
        inputs = Coll[Box](input),
        outputs = Coll[Box](),
        height = 11,
        selfBox = input.copy(),  // in 3.x, 4.x implementation selfBox is never the same instance as input (see toSigmaContext)
        selfIndex = 0,
        lastBlockUtxoRootHash = CAvlTree(
          AvlTreeData(
            ErgoAlgos.decodeUnsafe("54d23dd080006bdb56800100356080935a80ffb77e90b800057f00661601807f17").toColl,
            AvlTreeFlags(true, true, true),
            1211925457,
            None
          )
        ),
        _minerPubKey = Helpers.decodeBytes("0227a58e9b2537103338c237c52c1213bf44bdb344fa07d9df8ab826cca26ca08f"),
        vars = Colls
          .replicate[AnyValue](10, null) // reserve 10 vars
          .append(Coll[AnyValue](
            CAnyValue(Helpers.decodeBytes("00")),
            CAnyValue(true))),
        spendingTransaction = tx,
        activatedScriptVersion = activatedVersionInTests,
        currentErgoTreeVersion = ergoTreeVersionInTests
      )
      val ctx2 = ctx.copy(spendingTransaction = tx2)
      val ctx3 = ctx.copy(spendingTransaction = tx3, vars = ctx.vars.patch(11, Coll(CAnyValue(0)), 1))
      val ctx4 = ctx.copy(spendingTransaction = tx4, vars = ctx.vars.patch(11, Coll(CAnyValue(false)), 1))

      (ctx, ctx2, ctx3, ctx4)
    }

    def getVarFromInput = {
      newFeature(
        { (x: Context) => x.getVarFromInput[Boolean](0, 11)},
        "{ (x: Context) => x.getVarFromInput[Boolean](0, 11) }",
        FuncValue(
          Array((1, SContext)),
          MethodCall.typed[Value[SOption[SBoolean.type]]](
            ValUse(1, SContext),
            SContextMethods.getVarFromInputMethod.withConcreteTypes(Map(STypeVar("T") -> SBoolean)),
            Array(ShortConstant(0.toShort), ByteConstant(11.toByte)),
            Map(STypeVar("T") -> SBoolean)
=======
  property("Global.deserializeTo - group element") {
    def deserializeTo: Feature[GroupElement, Boolean] = {
      newFeature(
        { (x: GroupElement) => CSigmaDslBuilder.deserializeTo[GroupElement](x.getEncoded) == x},
        "{ (x: GroupElement) => Global.deserializeTo[GroupElement](x.getEncoded) == x }",
        FuncValue(
          Array((1, SGroupElement)),
          EQ(
            MethodCall.typed[Value[SGroupElement.type]](
              Global,
              SGlobalMethods.deserializeToMethod.withConcreteTypes(Map(tT -> SGroupElement)),
              Vector(
                MethodCall.typed[Value[SCollection[SByte.type]]](
                  ValUse(1, SGroupElement),
                  SGroupElementMethods.getMethodByName("getEncoded"),
                  IndexedSeq(),
                  Map()
                )
              ),
              Map(STypeVar("T") -> SGroupElement)
            ),
            ValUse(1, SGroupElement)
>>>>>>> 904e2096
          )
        ),
        sinceVersion = VersionContext.V6SoftForkVersion
      )
    }

<<<<<<< HEAD
    val (ctx, ctx2, ctx3, ctx4) = contextData()

    verifyCases(
      Seq(
        ctx -> new Expected(ExpectedResult(Success(None), None)), // input with # provided does not exist
        ctx2 -> new Expected(ExpectedResult(Success(Some(true)), None)),
        ctx3 -> new Expected(ExpectedResult(Success(None), None)), // not expected type in context var
        ctx4 -> new Expected(ExpectedResult(Success(Some(false)), None))
      ),
      getVarFromInput
    )

    def getVar = {
      newFeature(
        { (x: Context) => x.getVar[Boolean](11)},
        "{ (x: Context) => CONTEXT.getVar[Boolean](11.toByte) }",
=======
    verifyCases(
      Seq(
        CGroupElement(SecP256K1Group.generator) -> new Expected(ExpectedResult(Success(true), None))
      ),
      deserializeTo
    )
  }

  property("Global.deserializeTo - header") {
    val headerBytes = "02ac2101807f0000ca01ff0119db227f202201007f62000177a080005d440896d05d3f80dcff7f5e7f59007294c180808d0158d1ff6ba10000f901c7f0ef87dcfff17fffacb6ff7f7f1180d2ff7f1e24ffffe1ff937f807f0797b9ff6ebdae007e5c8c00b8403d3701557181c8df800001b6d5009e2201c6ff807d71808c00019780f087adb3fcdbc0b3441480887f80007f4b01cf7f013ff1ffff564a0000b9a54f00770e807f41ff88c00240000080c0250000000003bedaee069ff4829500b3c07c4d5fe6b3ea3d3bf76c5c28c1d4dcdb1bed0ade0c0000000000003105"
    val header1 = new CHeader(ErgoHeader.sigmaSerializer.fromBytes(Base16.decode(headerBytes).get))

    // v1 header below
    val header2Bytes = "010000000000000000000000000000000000000000000000000000000000000000766ab7a313cd2fb66d135b0be6662aa02dfa8e5b17342c05a04396268df0bfbb93fb06aa44413ff57ac878fda9377207d5db0e78833556b331b4d9727b3153ba18b7a08878f2a7ee4389c5a1cece1e2724abe8b8adc8916240dd1bcac069177303f1f6cee9ba2d0e5751c026e543b2e8ab2eb06099daa1d1e5df47778f7787faab45cdf12fe3a8060117650100000003be7ad70c74f691345cbedba19f4844e7fc514e1188a7929f5ae261d5bb00bb6602da9385ac99014ddcffe88d2ac5f28ce817cd615f270a0a5eae58acfb9fd9f6a0000000030151dc631b7207d4420062aeb54e82b0cfb160ff6ace90ab7754f942c4c3266b"
    val header2 = new CHeader(ErgoHeader.sigmaSerializer.fromBytes(Base16.decode(header2Bytes).get))

    def deserializeTo: Feature[Header, Boolean] = {
      newFeature(
        { (x: Header) => CSigmaDslBuilder.deserializeTo[Header](CSigmaDslBuilder.serialize(x)) == x},
        "{ (x: Header) => Global.deserializeTo[Header](serialize(x)) == x }",
        FuncValue(
          Array((1, SHeader)),
          EQ(
            MethodCall.typed[Value[SHeader.type]](
              Global,
              SGlobalMethods.deserializeToMethod.withConcreteTypes(Map(tT -> SHeader)),
              Vector(
                MethodCall.typed[Value[SCollection[SByte.type]]](
                  Global,
                  SGlobalMethods.serializeMethod.withConcreteTypes(
                    Map(STypeVar("T") -> SHeader)
                  ),
                  Array(ValUse(1, SHeader)),
                  Map()
                )
              ),
              Map(STypeVar("T") -> SHeader)
            ),
            ValUse(1, SHeader)
          )
        ),
>>>>>>> 904e2096
        sinceVersion = VersionContext.V6SoftForkVersion
      )
    }

    verifyCases(
      Seq(
<<<<<<< HEAD
        ctx2 -> new Expected(ExpectedResult(Success(Some(true)), None)),
        ctx3 -> new Expected(ExpectedResult(Failure(new sigma.exceptions.InvalidType("Cannot getVar[Boolean](11): invalid type of value TestValue(0) at id=11")), None)), // not expected type in context var
        ctx4 -> new Expected(ExpectedResult(Success(Some(false)), None))
      ),
      getVar
    )
  }



  property("Option.getOrElse with lazy default") {

    val trace = TracedCost(
      Array(
        FixedCostItem(Apply),
        FixedCostItem(FuncValue),
        FixedCostItem(GetVar),
        FixedCostItem(OptionGet),
        FixedCostItem(FuncValue.AddToEnvironmentDesc, FixedCost(JitCost(5))),
        FixedCostItem(ValUse),
        FixedCostItem(OptionGetOrElse)
      )
    )

    verifyCases(
      Seq(
        Some(2L) -> Expected(Failure(new java.lang.ArithmeticException("/ by zero")), 6, trace, 1793,
          newVersionedResults = {
            expectedSuccessForAllTreeVersions(2L, 2015, trace)
          } ),
        None -> Expected(Failure(new java.lang.ArithmeticException("/ by zero")), 6, trace, 1793)
      ),
      changedFeature(
        changedInVersion = VersionContext.V6SoftForkVersion,
        { (x: Option[Long]) => val default = 1 / 0L; x.getOrElse(default) },
        { (x: Option[Long]) => if (VersionContext.current.isV6SoftForkActivated) {x.getOrElse(1 / 0L)} else {val default = 1 / 0L; x.getOrElse(default)} },
        "{ (x: Option[Long]) => x.getOrElse(1 / 0L) }",
        FuncValue(
          Array((1, SOption(SLong))),
          OptionGetOrElse(
            ValUse(1, SOption(SLong)),
            ArithOp(LongConstant(1L), LongConstant(0L), OpCode @@ (-99.toByte))
          )
        ),
        allowNewToSucceed = true
      )
    )
  }

  property("Coll getOrElse with lazy default") {

    val trace = TracedCost(
      Array(
        FixedCostItem(Apply),
        FixedCostItem(FuncValue),
        FixedCostItem(GetVar),
        FixedCostItem(OptionGet),
        FixedCostItem(FuncValue.AddToEnvironmentDesc, FixedCost(JitCost(5))),
        FixedCostItem(ValUse),
        FixedCostItem(Constant),
        FixedCostItem(ByIndex)
      )
    )

    def scalaFuncNew(x: Coll[Int]) = {
      if (VersionContext.current.isV6SoftForkActivated) {
        x.toArray.toIndexedSeq.headOption.getOrElse(1 / 0)
      } else scalaFuncOld(x)
    }

    def scalaFuncOld(x: Coll[Int]) = {
      x.getOrElse(0, 1 / 0)
    }

    verifyCases(
      Seq(
        Coll(1) -> Expected(Failure(new java.lang.ArithmeticException("/ by zero")), 6, trace, 1793,
          newVersionedResults = {
            expectedSuccessForAllTreeVersions(1, 2029, trace)
          } ),
        Coll[Int]() -> Expected(Failure(new java.lang.ArithmeticException("/ by zero")), 6, trace, 1793)
      ),
      changedFeature(
        changedInVersion = VersionContext.V6SoftForkVersion,
        scalaFuncOld,
        scalaFuncNew,
        "{ (x: Coll[Int]) => x.getOrElse(0, 1 / 0) }",
        FuncValue(
          Array((1, SCollectionType(SInt))),
          ByIndex(
            ValUse(1, SCollectionType(SInt)),
            IntConstant(0),
            Some(ArithOp(IntConstant(1), IntConstant(0), OpCode @@ (-99.toByte)))
          )
        ),
        allowNewToSucceed = true
      )
    )
=======
        header1 -> new Expected(ExpectedResult(Success(true), None)),
        header2 -> new Expected(ExpectedResult(Success(true), None))
      ),
      deserializeTo
    )
  }

  property("Global.serialize & deserialize roundtrip - BigInt") {
    import sigma.data.OrderingOps.BigIntOrdering

    def deserializeTo: Feature[BigInt, Boolean] = {
      newFeature(
        { (x: BigInt) => CSigmaDslBuilder.deserializeTo[BigInt](CSigmaDslBuilder.serialize(x)) == x},
        "{ (x: BigInt) => Global.deserializeTo[BigInt](serialize(x)) == x }",
        FuncValue(
          Array((1, SBigInt)),
          EQ(
            MethodCall.typed[Value[SBigInt.type]](
              Global,
              SGlobalMethods.deserializeToMethod.withConcreteTypes(Map(tT -> SBigInt)),
              Vector(
                MethodCall.typed[Value[SCollection[SByte.type]]](
                  Global,
                  SGlobalMethods.serializeMethod.withConcreteTypes(
                    Map(STypeVar("T") -> SBigInt)
                  ),
                  Array(ValUse(1, SBigInt)),
                  Map()
                )
              ),
              Map(STypeVar("T") -> SBigInt)
            ),
            ValUse(1, SBigInt)
          )
        ),
        sinceVersion = VersionContext.V6SoftForkVersion
      )
    }

    val cases = Seq(
      (CBigInt(BigInteger.ONE), new Expected(ExpectedResult(Success(true), None))),
      (CBigInt(sigma.crypto.SecP256K1Group.q.divide(new BigInteger("2"))), new Expected(ExpectedResult(Success(true), None))),
      (CBigInt(sigma.crypto.SecP256K1Group.p.divide(new BigInteger("2"))), new Expected(ExpectedResult(Success(true), None)))
    )
    verifyCases(cases, deserializeTo)
>>>>>>> 904e2096
  }


  property("Global - fromBigEndianBytes") {
    import sigma.data.OrderingOps.BigIntOrdering

    def byteFromBigEndianBytes: Feature[Byte, Boolean] = {
      newFeature(
        { (x: Byte) => CSigmaDslBuilder.fromBigEndianBytes[Byte](Colls.fromArray(Array(x))) == x},
        "{ (x: Byte) => fromBigEndianBytes[Byte](x.toBytes) == x }",
        sinceVersion = VersionContext.V6SoftForkVersion
      )
    }

    verifyCases(
      Seq(
        5.toByte -> new Expected(ExpectedResult(Success(true), None)),
        Byte.MaxValue -> new Expected(ExpectedResult(Success(true), None)),
        Byte.MinValue -> new Expected(ExpectedResult(Success(true), None))
      ),
      byteFromBigEndianBytes
    )

    def shortFromBigEndianBytes: Feature[Short, Boolean] = {
      newFeature(
        { (x: Short) => CSigmaDslBuilder.fromBigEndianBytes[Short](Colls.fromArray(Shorts.toByteArray(x))) == x},
        "{ (x: Short) => fromBigEndianBytes[Short](x.toBytes) == x }",
        sinceVersion = VersionContext.V6SoftForkVersion
      )
    }

    verifyCases(
      Seq(
        5.toShort -> new Expected(ExpectedResult(Success(true), None)),
        Short.MaxValue -> new Expected(ExpectedResult(Success(true), None)),
        Short.MinValue -> new Expected(ExpectedResult(Success(true), None))
      ),
      shortFromBigEndianBytes
    )

    def intFromBigEndianBytes: Feature[Int, Boolean] = {
      newFeature(
        { (x: Int) => CSigmaDslBuilder.fromBigEndianBytes[Int](Colls.fromArray(Ints.toByteArray(x))) == x},
        "{ (x: Int) => fromBigEndianBytes[Int](x.toBytes) == x }",
        sinceVersion = VersionContext.V6SoftForkVersion
      )
    }

    verifyCases(
      Seq(
        5 -> new Expected(ExpectedResult(Success(true), None)),
        Int.MaxValue -> new Expected(ExpectedResult(Success(true), None))
      ),
      intFromBigEndianBytes
    )

    def longFromBigEndianBytes: Feature[Long, Boolean] = {
      newFeature(
        { (x: Long) => CSigmaDslBuilder.fromBigEndianBytes[Long](Colls.fromArray(Longs.toByteArray(x))) == x},
        "{ (x: Long) => fromBigEndianBytes[Long](x.toBytes) == x }",
        sinceVersion = VersionContext.V6SoftForkVersion
      )
    }

    verifyCases(
      Seq(
        5L -> new Expected(ExpectedResult(Success(true), None)),
        Long.MinValue -> new Expected(ExpectedResult(Success(true), None))
      ),
      longFromBigEndianBytes
    )

    def bigIntFromBigEndianBytes: Feature[BigInt, Boolean] = {
      newFeature(
        { (x: BigInt) => CSigmaDslBuilder.fromBigEndianBytes[BigInt](x.toBytes) == x},
        "{ (x: BigInt) => Global.fromBigEndianBytes[BigInt](x.toBytes) == x }",
        sinceVersion = VersionContext.V6SoftForkVersion
      )
    }

    verifyCases(
      Seq(
        CBigInt(BigInteger.valueOf(50)) -> new Expected(ExpectedResult(Success(true), None)),
        CBigInt(BigInteger.valueOf(-500000000000L)) -> new Expected(ExpectedResult(Success(true), None)),
        CBigInt(sigma.crypto.CryptoConstants.groupOrder.divide(BigInteger.valueOf(2))) -> new Expected(ExpectedResult(Success(true), None))
      ),
      bigIntFromBigEndianBytes
    )

  }

  property("Coll.reverse") {
    val f = newFeature[Coll[Int], Coll[Int]](
      { (xs: Coll[Int]) => xs.reverse },
      """{(xs: Coll[Int]) => xs.reverse }""".stripMargin,
      sinceVersion = VersionContext.V6SoftForkVersion
    )

    verifyCases(
      Seq(
        Coll(1, 2) -> Expected(ExpectedResult(Success(Coll(2, 1)), None)),
        Coll[Int]() -> Expected(ExpectedResult(Success(Coll[Int]()), None))
      ),
      f
    )
  }

  property("Coll.distinct") {
    val f = newFeature[Coll[Int], Coll[Int]](
      { (xs: Coll[Int]) => xs.distinct },
      """{(xs: Coll[Int]) => xs.distinct }""".stripMargin,
      sinceVersion = VersionContext.V6SoftForkVersion
    )

    verifyCases(
      Seq(
        Coll(1, 2) -> Expected(ExpectedResult(Success(Coll(1, 2)), None)),
        Coll(1, 1, 2) -> Expected(ExpectedResult(Success(Coll(1, 2)), None)),
        Coll(1, 2, 2) -> Expected(ExpectedResult(Success(Coll(1, 2)), None)),
        Coll(2, 2, 2) -> Expected(ExpectedResult(Success(Coll(2)), None)),
        Coll(3, 1, 2, 2, 2, 4, 4, 1) -> Expected(ExpectedResult(Success(Coll(3, 1, 2, 4)), None)),
        Coll[Int]() -> Expected(ExpectedResult(Success(Coll[Int]()), None))
      ),
      f
    )
  }

  property("Coll.startsWith") {
    val f = newFeature[(Coll[Int], Coll[Int]), Boolean](
      { (xs: (Coll[Int], Coll[Int])) => xs._1.startsWith(xs._2) },
      """{(xs: (Coll[Int], Coll[Int])) => xs._1.startsWith(xs._2) }""".stripMargin,
      sinceVersion = VersionContext.V6SoftForkVersion
    )

    verifyCases(
      Seq(
        (Coll(1, 2, 3), Coll(1, 2)) -> Expected(ExpectedResult(Success(true), None)),
        (Coll(1, 2, 3), Coll(1, 2, 3)) -> Expected(ExpectedResult(Success(true), None)),
        (Coll(1, 2, 3), Coll(1, 2, 4)) -> Expected(ExpectedResult(Success(false), None)),
        (Coll(1, 2, 3), Coll(1, 2, 3, 4)) -> Expected(ExpectedResult(Success(false), None)),
        (Coll[Int](), Coll[Int]()) -> Expected(ExpectedResult(Success(true), None)),
        (Coll[Int](1, 2), Coll[Int]()) -> Expected(ExpectedResult(Success(true), None))
      ),
      f
    )
  }

  property("Coll.endsWith") {
    val f = newFeature[(Coll[Int], Coll[Int]), Boolean](
      { (xs: (Coll[Int], Coll[Int])) => xs._1.endsWith(xs._2) },
      """{(xs: (Coll[Int], Coll[Int])) => xs._1.endsWith(xs._2) }""".stripMargin,
      sinceVersion = VersionContext.V6SoftForkVersion
    )

    verifyCases(
      Seq(
        (Coll(1, 2, 3), Coll(1, 2)) -> Expected(ExpectedResult(Success(false), None)),
        (Coll(1, 2, 3), Coll(2, 3)) -> Expected(ExpectedResult(Success(true), None)),
        (Coll(1, 2, 3), Coll(2, 3, 4)) -> Expected(ExpectedResult(Success(false), None)),
        (Coll(1, 2, 3), Coll(1, 2, 3)) -> Expected(ExpectedResult(Success(true), None)),
        (Coll[Int](), Coll[Int]()) -> Expected(ExpectedResult(Success(true), None))
      ),
      f
    )
  }

  property("Coll.get") {
    val f = newFeature[(Coll[Int], Int), Option[Int]](
      { (xs: (Coll[Int], Int)) => xs._1.get(xs._2) },
      """{(xs: (Coll[Int], Int)) => xs._1.get(xs._2) }""".stripMargin,
      sinceVersion = VersionContext.V6SoftForkVersion
    )

    verifyCases(
      Seq(
        (Coll(1, 2), 0) -> Expected(ExpectedResult(Success(Some(1)), None)),
        (Coll(1, 2), 1) -> Expected(ExpectedResult(Success(Some(2)), None)),
        (Coll(1, 2), -1) -> Expected(ExpectedResult(Success(None), None)),
        (Coll(1, 2), 2) -> Expected(ExpectedResult(Success(None), None)),
        (Coll[Int](), 0) -> Expected(ExpectedResult(Success(None), None))
      ),
      f
    )
  }

}<|MERGE_RESOLUTION|>--- conflicted
+++ resolved
@@ -12,12 +12,9 @@
 import sigma.ast.SType.tT
 import sigma.ast.syntax.TrueSigmaProp
 import sigma.ast.{SInt, _}
-<<<<<<< HEAD
 import sigma.data.{AvlTreeData, AvlTreeFlags, CAnyValue, CAvlTree, CBigInt, CBox, CHeader, CSigmaProp, ExactNumeric, ProveDHTuple, RType}
-=======
 import sigma.crypto.SecP256K1Group
 import sigma.data.{CBigInt, CBox, CGroupElement, CHeader, CSigmaDslBuilder, ExactNumeric, RType}
->>>>>>> 904e2096
 import sigma.data.{CBigInt, CBox, CHeader, CSigmaDslBuilder, ExactNumeric, PairOfCols, RType}
 import sigma.eval.{CostDetails, SigmaDsl, TracedCost}
 import sigma.serialization.ValueCodes.OpCode
@@ -1534,7 +1531,6 @@
     )
   }
 
-<<<<<<< HEAD
   property("Context.getVar and getVarFromInput") {
 
     def contextData() = {
@@ -1641,7 +1637,134 @@
             SContextMethods.getVarFromInputMethod.withConcreteTypes(Map(STypeVar("T") -> SBoolean)),
             Array(ShortConstant(0.toShort), ByteConstant(11.toByte)),
             Map(STypeVar("T") -> SBoolean)
-=======
+          )
+        ),
+        sinceVersion = VersionContext.V6SoftForkVersion
+      )
+    }
+
+    val (ctx, ctx2, ctx3, ctx4) = contextData()
+
+    verifyCases(
+      Seq(
+        ctx -> new Expected(ExpectedResult(Success(None), None)), // input with # provided does not exist
+        ctx2 -> new Expected(ExpectedResult(Success(Some(true)), None)),
+        ctx3 -> new Expected(ExpectedResult(Success(None), None)), // not expected type in context var
+        ctx4 -> new Expected(ExpectedResult(Success(Some(false)), None))
+      ),
+      getVarFromInput
+    )
+
+    def getVar = {
+      newFeature(
+        { (x: Context) => x.getVar[Boolean](11)},
+        "{ (x: Context) => CONTEXT.getVar[Boolean](11.toByte) }",
+        sinceVersion = VersionContext.V6SoftForkVersion
+      )
+    }
+
+    verifyCases(
+      Seq(
+        ctx2 -> new Expected(ExpectedResult(Success(Some(true)), None)),
+        ctx3 -> new Expected(ExpectedResult(Failure(new sigma.exceptions.InvalidType("Cannot getVar[Boolean](11): invalid type of value TestValue(0) at id=11")), None)), // not expected type in context var
+        ctx4 -> new Expected(ExpectedResult(Success(Some(false)), None))
+      ),
+      getVar
+    )
+  }
+
+
+
+  property("Option.getOrElse with lazy default") {
+
+    val trace = TracedCost(
+      Array(
+        FixedCostItem(Apply),
+        FixedCostItem(FuncValue),
+        FixedCostItem(GetVar),
+        FixedCostItem(OptionGet),
+        FixedCostItem(FuncValue.AddToEnvironmentDesc, FixedCost(JitCost(5))),
+        FixedCostItem(ValUse),
+        FixedCostItem(OptionGetOrElse)
+      )
+    )
+
+    verifyCases(
+      Seq(
+        Some(2L) -> Expected(Failure(new java.lang.ArithmeticException("/ by zero")), 6, trace, 1793,
+          newVersionedResults = {
+            expectedSuccessForAllTreeVersions(2L, 2015, trace)
+          } ),
+        None -> Expected(Failure(new java.lang.ArithmeticException("/ by zero")), 6, trace, 1793)
+      ),
+      changedFeature(
+        changedInVersion = VersionContext.V6SoftForkVersion,
+        { (x: Option[Long]) => val default = 1 / 0L; x.getOrElse(default) },
+        { (x: Option[Long]) => if (VersionContext.current.isV6SoftForkActivated) {x.getOrElse(1 / 0L)} else {val default = 1 / 0L; x.getOrElse(default)} },
+        "{ (x: Option[Long]) => x.getOrElse(1 / 0L) }",
+        FuncValue(
+          Array((1, SOption(SLong))),
+          OptionGetOrElse(
+            ValUse(1, SOption(SLong)),
+            ArithOp(LongConstant(1L), LongConstant(0L), OpCode @@ (-99.toByte))
+          )
+        ),
+        allowNewToSucceed = true
+      )
+    )
+  }
+
+  property("Coll getOrElse with lazy default") {
+
+    val trace = TracedCost(
+      Array(
+        FixedCostItem(Apply),
+        FixedCostItem(FuncValue),
+        FixedCostItem(GetVar),
+        FixedCostItem(OptionGet),
+        FixedCostItem(FuncValue.AddToEnvironmentDesc, FixedCost(JitCost(5))),
+        FixedCostItem(ValUse),
+        FixedCostItem(Constant),
+        FixedCostItem(ByIndex)
+      )
+    )
+
+    def scalaFuncNew(x: Coll[Int]) = {
+      if (VersionContext.current.isV6SoftForkActivated) {
+        x.toArray.toIndexedSeq.headOption.getOrElse(1 / 0)
+      } else scalaFuncOld(x)
+    }
+
+    def scalaFuncOld(x: Coll[Int]) = {
+      x.getOrElse(0, 1 / 0)
+    }
+
+    verifyCases(
+      Seq(
+        Coll(1) -> Expected(Failure(new java.lang.ArithmeticException("/ by zero")), 6, trace, 1793,
+          newVersionedResults = {
+            expectedSuccessForAllTreeVersions(1, 2029, trace)
+          } ),
+        Coll[Int]() -> Expected(Failure(new java.lang.ArithmeticException("/ by zero")), 6, trace, 1793)
+      ),
+      changedFeature(
+        changedInVersion = VersionContext.V6SoftForkVersion,
+        scalaFuncOld,
+        scalaFuncNew,
+        "{ (x: Coll[Int]) => x.getOrElse(0, 1 / 0) }",
+        FuncValue(
+          Array((1, SCollectionType(SInt))),
+          ByIndex(
+            ValUse(1, SCollectionType(SInt)),
+            IntConstant(0),
+            Some(ArithOp(IntConstant(1), IntConstant(0), OpCode @@ (-99.toByte)))
+          )
+        ),
+        allowNewToSucceed = true
+      )
+    )
+  }
+
   property("Global.deserializeTo - group element") {
     def deserializeTo: Feature[GroupElement, Boolean] = {
       newFeature(
@@ -1664,31 +1787,12 @@
               Map(STypeVar("T") -> SGroupElement)
             ),
             ValUse(1, SGroupElement)
->>>>>>> 904e2096
           )
         ),
         sinceVersion = VersionContext.V6SoftForkVersion
       )
     }
 
-<<<<<<< HEAD
-    val (ctx, ctx2, ctx3, ctx4) = contextData()
-
-    verifyCases(
-      Seq(
-        ctx -> new Expected(ExpectedResult(Success(None), None)), // input with # provided does not exist
-        ctx2 -> new Expected(ExpectedResult(Success(Some(true)), None)),
-        ctx3 -> new Expected(ExpectedResult(Success(None), None)), // not expected type in context var
-        ctx4 -> new Expected(ExpectedResult(Success(Some(false)), None))
-      ),
-      getVarFromInput
-    )
-
-    def getVar = {
-      newFeature(
-        { (x: Context) => x.getVar[Boolean](11)},
-        "{ (x: Context) => CONTEXT.getVar[Boolean](11.toByte) }",
-=======
     verifyCases(
       Seq(
         CGroupElement(SecP256K1Group.generator) -> new Expected(ExpectedResult(Success(true), None))
@@ -1730,113 +1834,12 @@
             ValUse(1, SHeader)
           )
         ),
->>>>>>> 904e2096
         sinceVersion = VersionContext.V6SoftForkVersion
       )
     }
 
     verifyCases(
       Seq(
-<<<<<<< HEAD
-        ctx2 -> new Expected(ExpectedResult(Success(Some(true)), None)),
-        ctx3 -> new Expected(ExpectedResult(Failure(new sigma.exceptions.InvalidType("Cannot getVar[Boolean](11): invalid type of value TestValue(0) at id=11")), None)), // not expected type in context var
-        ctx4 -> new Expected(ExpectedResult(Success(Some(false)), None))
-      ),
-      getVar
-    )
-  }
-
-
-
-  property("Option.getOrElse with lazy default") {
-
-    val trace = TracedCost(
-      Array(
-        FixedCostItem(Apply),
-        FixedCostItem(FuncValue),
-        FixedCostItem(GetVar),
-        FixedCostItem(OptionGet),
-        FixedCostItem(FuncValue.AddToEnvironmentDesc, FixedCost(JitCost(5))),
-        FixedCostItem(ValUse),
-        FixedCostItem(OptionGetOrElse)
-      )
-    )
-
-    verifyCases(
-      Seq(
-        Some(2L) -> Expected(Failure(new java.lang.ArithmeticException("/ by zero")), 6, trace, 1793,
-          newVersionedResults = {
-            expectedSuccessForAllTreeVersions(2L, 2015, trace)
-          } ),
-        None -> Expected(Failure(new java.lang.ArithmeticException("/ by zero")), 6, trace, 1793)
-      ),
-      changedFeature(
-        changedInVersion = VersionContext.V6SoftForkVersion,
-        { (x: Option[Long]) => val default = 1 / 0L; x.getOrElse(default) },
-        { (x: Option[Long]) => if (VersionContext.current.isV6SoftForkActivated) {x.getOrElse(1 / 0L)} else {val default = 1 / 0L; x.getOrElse(default)} },
-        "{ (x: Option[Long]) => x.getOrElse(1 / 0L) }",
-        FuncValue(
-          Array((1, SOption(SLong))),
-          OptionGetOrElse(
-            ValUse(1, SOption(SLong)),
-            ArithOp(LongConstant(1L), LongConstant(0L), OpCode @@ (-99.toByte))
-          )
-        ),
-        allowNewToSucceed = true
-      )
-    )
-  }
-
-  property("Coll getOrElse with lazy default") {
-
-    val trace = TracedCost(
-      Array(
-        FixedCostItem(Apply),
-        FixedCostItem(FuncValue),
-        FixedCostItem(GetVar),
-        FixedCostItem(OptionGet),
-        FixedCostItem(FuncValue.AddToEnvironmentDesc, FixedCost(JitCost(5))),
-        FixedCostItem(ValUse),
-        FixedCostItem(Constant),
-        FixedCostItem(ByIndex)
-      )
-    )
-
-    def scalaFuncNew(x: Coll[Int]) = {
-      if (VersionContext.current.isV6SoftForkActivated) {
-        x.toArray.toIndexedSeq.headOption.getOrElse(1 / 0)
-      } else scalaFuncOld(x)
-    }
-
-    def scalaFuncOld(x: Coll[Int]) = {
-      x.getOrElse(0, 1 / 0)
-    }
-
-    verifyCases(
-      Seq(
-        Coll(1) -> Expected(Failure(new java.lang.ArithmeticException("/ by zero")), 6, trace, 1793,
-          newVersionedResults = {
-            expectedSuccessForAllTreeVersions(1, 2029, trace)
-          } ),
-        Coll[Int]() -> Expected(Failure(new java.lang.ArithmeticException("/ by zero")), 6, trace, 1793)
-      ),
-      changedFeature(
-        changedInVersion = VersionContext.V6SoftForkVersion,
-        scalaFuncOld,
-        scalaFuncNew,
-        "{ (x: Coll[Int]) => x.getOrElse(0, 1 / 0) }",
-        FuncValue(
-          Array((1, SCollectionType(SInt))),
-          ByIndex(
-            ValUse(1, SCollectionType(SInt)),
-            IntConstant(0),
-            Some(ArithOp(IntConstant(1), IntConstant(0), OpCode @@ (-99.toByte)))
-          )
-        ),
-        allowNewToSucceed = true
-      )
-    )
-=======
         header1 -> new Expected(ExpectedResult(Success(true), None)),
         header2 -> new Expected(ExpectedResult(Success(true), None))
       ),
@@ -1882,7 +1885,6 @@
       (CBigInt(sigma.crypto.SecP256K1Group.p.divide(new BigInteger("2"))), new Expected(ExpectedResult(Success(true), None)))
     )
     verifyCases(cases, deserializeTo)
->>>>>>> 904e2096
   }
 
 
