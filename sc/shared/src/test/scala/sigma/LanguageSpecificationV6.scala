package sigma

import org.ergoplatform.ErgoHeader
import scorex.util.encode.Base16
import sigma.VersionContext.V6SoftForkVersion
import org.ergoplatform.ErgoBox
import org.ergoplatform.ErgoBox.Token
import scorex.util.ModifierId
import scorex.utils.{Ints, Longs, Shorts}
import sigma.ast.ErgoTree.ZeroHeader
import sigma.ast.SCollection.SByteArray
import sigma.ast.syntax.TrueSigmaProp
import sigma.ast.{SInt, _}
import sigma.data.{CBigInt, CBox, CHeader, ExactNumeric}
import sigma.eval.{CostDetails, SigmaDsl, TracedCost}
<<<<<<< HEAD
import sigma.pow.Autolykos2PowValidation
=======
import sigma.serialization.ValueCodes.OpCode
import sigma.data.{RType}
>>>>>>> 43db8df7
import sigma.util.Extensions.{BooleanOps, ByteOps, IntOps, LongOps}
import sigmastate.exceptions.MethodNotFound
import sigmastate.utils.Extensions.ByteOpsForSigma
import sigmastate.utils.Helpers

import java.math.BigInteger
import scala.util.{Failure, Success}

/** This suite tests all operations for v6.0 version of the language.
  * The base classes establish the infrastructure for the tests.
  *
  * @see SigmaDslSpecificationBase
  */
class LanguageSpecificationV6 extends LanguageSpecificationBase { suite =>
  override def languageVersion: Byte = VersionContext.V6SoftForkVersion

  implicit override def evalSettings = super.evalSettings.copy(printTestVectors = true)

  def mkSerializeFeature[A: RType]: Feature[A, Coll[Byte]] = {
    val tA = RType[A]
    val tpe = Evaluation.rtypeToSType(tA)
    newFeature(
      (x: A) => SigmaDsl.serialize(x),
      s"{ (x: ${tA.name}) => serialize(x) }",
      expectedExpr = FuncValue(
        Array((1, tpe)),
        MethodCall(
          Global,
          SGlobalMethods.serializeMethod.withConcreteTypes(Map(STypeVar("T") -> tpe)),
          Array(ValUse(1, tpe)),
          Map()
        )
      ),
      sinceVersion = VersionContext.V6SoftForkVersion)
  }

  val baseTrace = Array(
    FixedCostItem(Apply),
    FixedCostItem(FuncValue),
    FixedCostItem(GetVar),
    FixedCostItem(OptionGet),
    FixedCostItem(FuncValue.AddToEnvironmentDesc, FixedCost(JitCost(5)))
  )

  property("Global.serialize[Byte]") {
    lazy val serializeByte = mkSerializeFeature[Byte]
    val expectedCostTrace = TracedCost(
      baseTrace ++ Array(
        FixedCostItem(Global),
        FixedCostItem(MethodCall),
        FixedCostItem(ValUse),
        FixedCostItem(NamedDesc("SigmaByteWriter.startWriter"), FixedCost(JitCost(10))),
        FixedCostItem(NamedDesc("SigmaByteWriter.put"), FixedCost(JitCost(1)))
      )
    )
    val cases = Seq(
      (-128.toByte, Expected(Success(Coll(-128.toByte)), expectedCostTrace)),
      (-1.toByte, Expected(Success(Coll(-1.toByte)), expectedCostTrace)),
      (0.toByte, Expected(Success(Coll(0.toByte)), expectedCostTrace)),
      (1.toByte, Expected(Success(Coll(1.toByte)), expectedCostTrace)),
      (127.toByte, Expected(Success(Coll(127.toByte)), expectedCostTrace))
    )
    verifyCases(cases, serializeByte, preGeneratedSamples = None)
  }

  property("Global.serialize[Short]") {
    lazy val serializeShort = mkSerializeFeature[Short]
    val expectedCostTrace = TracedCost(
      baseTrace ++ Array(
        FixedCostItem(Global),
        FixedCostItem(MethodCall),
        FixedCostItem(ValUse),
        FixedCostItem(NamedDesc("SigmaByteWriter.startWriter"), FixedCost(JitCost(10))),
        FixedCostItem(NamedDesc("SigmaByteWriter.putNumeric"), FixedCost(JitCost(3)))
      )
    )
    val cases = Seq(
      (Short.MinValue, Expected(Success(Coll[Byte](0xFF.toByte, 0xFF.toByte, 0x03.toByte)), expectedCostTrace)),
      (-1.toShort, Expected(Success(Coll(1.toByte)), expectedCostTrace)),
      (0.toShort, Expected(Success(Coll(0.toByte)), expectedCostTrace)),
      (1.toShort, Expected(Success(Coll(2.toByte)), expectedCostTrace)),
      (Short.MaxValue, Expected(Success(Coll(-2.toByte, -1.toByte, 3.toByte)), expectedCostTrace))
    )
    verifyCases(cases, serializeShort, preGeneratedSamples = None)
  }

  // TODO v6.0: implement serialization roundtrip tests after merge with deserializeTo


  property("Boolean.toByte") {
    val toByte = newFeature((x: Boolean) => x.toByte, "{ (x: Boolean) => x.toByte }",
      sinceVersion = V6SoftForkVersion
    )

    val cases = Seq(
      (true, Success(1.toByte)),
      (false, Success(0.toByte))
    )

    if (toByte.isSupportedIn(VersionContext.current)) {
      // TODO v6.0: implement as part of https://github.com/ScorexFoundation/sigmastate-interpreter/pull/932
      assertExceptionThrown(
        testCases(cases, toByte),
        rootCauseLike[MethodNotFound]("Cannot find method")
      )
    }
    else
      testCases(cases, toByte)
  }

  property("Byte methods - 6.0 features") {

    lazy val bitOr = newFeature(
      { (x: (Byte, Byte)) => (x._1 | x._2).toByteExact },
      "{ (x: (Byte, Byte)) => x._1.bitwiseOr(x._2) }",
      FuncValue(
        Array((1, SPair(SByte, SByte))),
        MethodCall.typed[Value[SByte.type]](
          SelectField.typed[Value[SByte.type]](ValUse(1, SPair(SByte, SByte)), 1.toByte),
          SByteMethods.v6Methods.find(_.name == "bitwiseOr").get,
          Vector(SelectField.typed[Value[SByte.type]](ValUse(1, SPair(SByte, SByte)),2.toByte)),
          Map()
        )
      ),
      sinceVersion = V6SoftForkVersion)

    verifyCases(
      Seq(
        (1.toByte, 2.toByte) -> new Expected(ExpectedResult(Success(3.toByte), None))
      ),
      bitOr
    )

    lazy val bitNot = newFeature(
      { (x: Byte) => (~x).toByteExact },
      "{ (x: Byte) => x.bitwiseInverse }",
      FuncValue(
        Array((1, SByte)),
        MethodCall.typed[Value[SByte.type]](
          ValUse(1, SByte),
          SByteMethods.v6Methods.find(_.name == "bitwiseInverse").get,
          Vector(),
          Map()
        )
      ),
      sinceVersion = V6SoftForkVersion)

    verifyCases(
      Seq(
        1.toByte -> new Expected(ExpectedResult(Success((-2).toByte), None))
      ),
      bitNot
    )

    lazy val bitAnd = newFeature(
      { (x: (Byte, Byte)) => (x._1 & x._2).toByteExact },
      "{ (x: (Byte, Byte)) => x._1.bitwiseAnd(x._2) }",
      FuncValue(
        Array((1, SPair(SByte, SByte))),
        MethodCall.typed[Value[SByte.type]](
          SelectField.typed[Value[SByte.type]](ValUse(1, SPair(SByte, SByte)), 1.toByte),
          SByteMethods.v6Methods.find(_.name == "bitwiseAnd").get,
          Vector(SelectField.typed[Value[SByte.type]](ValUse(1, SPair(SByte, SByte)),2.toByte)),
          Map()
        )
      ),
      sinceVersion = V6SoftForkVersion)

    verifyCases(
      Seq(
        (3.toByte, 5.toByte) -> new Expected(ExpectedResult(Success(1.toByte), None))
      ),
      bitAnd
    )

    lazy val bitXor = newFeature(
      { (x: (Byte, Byte)) => (x._1 ^ x._2).toByteExact },
      "{ (x: (Byte, Byte)) => x._1.bitwiseXor(x._2) }",
      FuncValue(
        Array((1, SPair(SByte, SByte))),
        MethodCall.typed[Value[SByte.type]](
          SelectField.typed[Value[SByte.type]](ValUse(1, SPair(SByte, SByte)), 1.toByte),
          SByteMethods.v6Methods.find(_.name == "bitwiseXor").get,
          Vector(SelectField.typed[Value[SByte.type]](ValUse(1, SPair(SByte, SByte)),2.toByte)),
          Map()
        )
      ),
      sinceVersion = V6SoftForkVersion)

    verifyCases(
      Seq(
        (3.toByte, 5.toByte) -> new Expected(ExpectedResult(Success(6.toByte), None))
      ),
      bitXor
    )

    lazy val toBigEndianBytes = newFeature(
      { x: Byte => Coll(x) },
      "{ (x: Byte) => x.toBytes }",
      FuncValue(
        Array((1, SByte)),
        MethodCall.typed[Value[SCollection[SByte.type]]](
          ValUse(1, SByte),
          SByteMethods.getMethodByName("toBytes"),
          Vector(),
          Map()
        )
      ),
      sinceVersion = V6SoftForkVersion)

    verifyCases(
      Seq(
        127.toByte -> new Expected(ExpectedResult(Success(Coll(127.toByte)), None))
      ),
      toBigEndianBytes
    )

    def byte2Bools(b: Byte): Seq[Boolean] =
      (0 to 7 map isBitSet(b)).reverse

    def isBitSet(byte: Byte)(bit: Int): Boolean =
      ((byte >> bit) & 1) == 1

    lazy val toBits = newFeature[Byte, Coll[Boolean]](
      { x: Byte => Colls.fromArray(byte2Bools(x).toArray) },
      "{ (x: Byte) => x.toBits }",
      FuncValue(
        Array((1, SByte)),
        MethodCall.typed[Value[SCollection[SByte.type]]](
          ValUse(1, SByte),
          SByteMethods.getMethodByName("toBits"),
          Vector(),
          Map()
        )
      ),
      sinceVersion = V6SoftForkVersion)

    verifyCases(
      Seq(
        83.toByte -> new Expected(ExpectedResult(Success(Coll(false, true, false, true, false, false, true, true)), None)),
        -55.toByte -> new Expected(ExpectedResult(Success(Coll(true, true, false, false, true, false, false, true)), None)),
        -1.toByte -> new Expected(ExpectedResult(Success(Coll(true, true, true, true, true, true, true, true)), None))
      ),
      toBits
    )

    lazy val shiftLeft = newFeature(
      { (x: (Byte, Int)) => if(x._2 < 0 || x._2 >= 8) throw new IllegalArgumentException() else (x._1 << x._2).toByte },
      "{ (x: (Byte, Int)) => x._1.shiftLeft(x._2) }",
      FuncValue(
        Array((1, SPair(SByte, SInt))),
        MethodCall.typed[Value[SByte.type]](
          SelectField.typed[Value[SByte.type]](ValUse(1, SPair(SByte, SInt)), 1.toByte),
          SByteMethods.v6Methods.find(_.name == "shiftLeft").get,
          Vector(SelectField.typed[Value[SInt.type]](ValUse(1, SPair(SByte, SInt)), 2.toByte)),
          Map()
        )
      ),
      sinceVersion = V6SoftForkVersion)

    verifyCases(
      Seq(
        (3.toByte, 3) -> new Expected(ExpectedResult(Success(24.toByte), None)),
        (3.toByte, 0) -> new Expected(ExpectedResult(Success(3.toByte), None)),
        (3.toByte, -1) -> new Expected(ExpectedResult(Failure(new IllegalArgumentException()), None)),
        (3.toByte, 8) -> new Expected(ExpectedResult(Failure(new IllegalArgumentException()), None))
      ),
      shiftLeft,
      preGeneratedSamples = Some(Seq())
    )

    lazy val shiftRight = newFeature(
      { (x: (Byte, Int)) => if(x._2 < 0 || x._2 >= 8) throw new IllegalArgumentException() else (x._1 >> x._2).toByte },
      "{ (x: (Byte, Int)) => x._1.shiftRight(x._2) }",
      FuncValue(
        Array((1, SPair(SByte, SInt))),
        MethodCall.typed[Value[SByte.type]](
          SelectField.typed[Value[SByte.type]](ValUse(1, SPair(SByte, SInt)), 1.toByte),
          SByteMethods.v6Methods.find(_.name == "shiftRight").get,
          Vector(SelectField.typed[Value[SInt.type]](ValUse(1, SPair(SByte, SInt)), 2.toByte)),
          Map()
        )
      ),
      sinceVersion = V6SoftForkVersion)

    verifyCases(
      Seq(
        (24.toByte, 3) -> new Expected(ExpectedResult(Success(3.toByte), None)),
        (24.toByte, 0) -> new Expected(ExpectedResult(Success(24.toByte), None)),
        (24.toByte, -1) -> new Expected(ExpectedResult(Failure(new IllegalArgumentException()), None)),
        (24.toByte, 8) -> new Expected(ExpectedResult(Failure(new IllegalArgumentException()), None))
      ),
      shiftRight,
      preGeneratedSamples = Some(Seq())
    )
  }

  property("Short - 6.0 methods") {

    lazy val bitOr = newFeature(
      { (x: (Short, Short)) => (x._1 | x._2).toShortExact },
      "{ (x: (Short, Short)) => x._1.bitwiseOr(x._2) }",
      FuncValue(
        Array((1, SPair(SShort, SShort))),
        MethodCall.typed[Value[SShort.type]](
          SelectField.typed[Value[SShort.type]](ValUse(1,SPair(SShort, SShort)), 1.toByte),
          SShortMethods.v6Methods.find(_.name == "bitwiseOr").get,
          Vector(SelectField.typed[Value[SShort.type]](ValUse(1, SPair(SShort, SShort)),2.toByte)),
          Map()
        )
      ),
      sinceVersion = V6SoftForkVersion)

    verifyCases(
      Seq(
        (1.toShort, 2.toShort) -> new Expected(ExpectedResult(Success(3.toShort), None)),
        (1001.toShort, 2002.toShort) -> new Expected(ExpectedResult(Success(2043.toShort), None))
      ),
      bitOr
    )

    lazy val bitNot = newFeature(
      { (x: Short) => (~x).toShortExact },
      "{ (x: Short) => x.bitwiseInverse }",
      FuncValue(
        Array((1, SShort)),
        MethodCall.typed[Value[SShort.type]](
          ValUse(1, SShort),
          SShortMethods.v6Methods.find(_.name == "bitwiseInverse").get,
          Vector(),
          Map()
        )
      ),
      sinceVersion = V6SoftForkVersion)

    verifyCases(
      Seq(
        1.toShort -> new Expected(ExpectedResult(Success((-2).toShort), None)),
        10001.toShort -> new Expected(ExpectedResult(Success((-10002).toShort), None))
      ),
      bitNot
    )

    lazy val bitAnd = newFeature(
      { (x: (Short, Short)) => (x._1 & x._2).toShortExact },
      "{ (x: (Short, Short)) => x._1.bitwiseAnd(x._2) }",
      FuncValue(
        Array((1, SPair(SShort, SShort))),
        MethodCall.typed[Value[SShort.type]](
          SelectField.typed[Value[SShort.type]](ValUse(1, SPair(SShort, SShort)), 1.toByte),
          SShortMethods.v6Methods.find(_.name == "bitwiseAnd").get,
          Vector(SelectField.typed[Value[SShort.type]](ValUse(1, SPair(SShort, SShort)),2.toByte)),
          Map()
        )
      ),
      sinceVersion = V6SoftForkVersion)

    verifyCases(
      Seq(
        (3.toShort, 5.toShort) -> new Expected(ExpectedResult(Success(1.toShort), None)),
        (10001.toShort, 2202.toShort) -> new Expected(ExpectedResult(Success(16.toShort), None))
      ),
      bitAnd
    )

    lazy val bitXor = newFeature(
      { (x: (Short, Short)) => (x._1 ^ x._2).toShortExact },
      "{ (x: (Short, Short)) => x._1.bitwiseXor(x._2) }",
      FuncValue(
        Array((1, SPair(SShort, SShort))),
        MethodCall.typed[Value[SShort.type]](
          SelectField.typed[Value[SShort.type]](ValUse(1, SPair(SShort, SShort)), 1.toByte),
          SShortMethods.v6Methods.find(_.name == "bitwiseXor").get,
          Vector(SelectField.typed[Value[SShort.type]](ValUse(1, SPair(SShort, SShort)),2.toByte)),
          Map()
        )
      ),
      sinceVersion = V6SoftForkVersion)

    verifyCases(
      Seq(
        (3.toShort, 5.toShort) -> new Expected(ExpectedResult(Success(6.toShort), None)),
        (10001.toShort, 2202.toShort) -> new Expected(ExpectedResult(Success(12171.toShort), None))
      ),
      bitXor
    )

    lazy val toBigEndianBytes = newFeature[Short, Coll[Byte]](
      { x: Short => Colls.fromArray(Shorts.toByteArray(x)) },
      "{ (x: Short) => x.toBytes }",
      FuncValue(
        Array((1, SShort)),
        MethodCall.typed[Value[SCollection[SShort.type]]](
          ValUse(1, SShort),
          SShortMethods.getMethodByName("toBytes"),
          Vector(),
          Map()
        )
      ),
      sinceVersion = V6SoftForkVersion)

    verifyCases(
      Seq(
        127.toShort -> new Expected(ExpectedResult(Success(Coll(0.toByte, 127.toByte)), None)),
        Short.MaxValue -> new Expected(ExpectedResult(Success(Coll(127.toByte, (-1).toByte)), None)),
        Short.MinValue -> new Expected(ExpectedResult(Success(Coll((-128).toByte, 0.toByte)), None))
      ),
      toBigEndianBytes
    )

    def byte2Bools(b: Byte): Seq[Boolean] =
      (0 to 7 map isBitSet(b)).reverse

    def isBitSet(byte: Byte)(bit: Int): Boolean =
      ((byte >> bit) & 1) == 1

    lazy val toBits = newFeature[Short, Coll[Boolean]](
      { x: Short => Colls.fromArray(Shorts.toByteArray(x)).flatMap(b => Colls.fromArray(byte2Bools(b).toArray)) },
      "{ (x: Short) => x.toBits }",
      FuncValue(
        Array((1, SShort)),
        MethodCall.typed[Value[SCollection[SShort.type]]](
          ValUse(1, SShort),
          SShortMethods.getMethodByName("toBits"),
          Vector(),
          Map()
        )
      ),
      sinceVersion = V6SoftForkVersion)

    verifyCases(
      Seq(
        83.toShort -> new Expected(ExpectedResult(Success(Coll(false, false, false, false, false, false, false, false, false, true, false, true, false, false, true, true)), None)),
        -55.toShort -> new Expected(ExpectedResult(Success(Coll(true, true, true, true, true, true, true, true, true, true, false, false, true, false, false, true)), None)),
        -1.toShort-> new Expected(ExpectedResult(Success(Coll(true, true, true, true, true, true, true, true, true, true, true, true, true, true, true, true)), None)),
        -10001.toShort-> new Expected(ExpectedResult(Success(Coll(true, true, false, true, true, false, false, false, true, true, true, false, true, true, true, true)), None))
      ),
      toBits
    )

    lazy val shiftLeft = newFeature(
      { (x: (Short, Int)) => if(x._2 < 0 || x._2 >= 16) throw new IllegalArgumentException() else (x._1 << x._2).toShort },
      "{ (x: (Short, Int)) => x._1.shiftLeft(x._2) }",
      FuncValue(
        Array((1, SPair(SShort, SInt))),
        MethodCall.typed[Value[SShort.type]](
          SelectField.typed[Value[SShort.type]](ValUse(1, SPair(SShort, SInt)), 1.toByte),
          SShortMethods.v6Methods.find(_.name == "shiftLeft").get,
          Vector(SelectField.typed[Value[SInt.type]](ValUse(1, SPair(SShort, SInt)), 2.toByte)),
          Map()
        )
      ),
      sinceVersion = V6SoftForkVersion)

    verifyCases(
      Seq(
        (3.toShort, 3) -> new Expected(ExpectedResult(Success(24.toShort), None)),
        (3.toShort, 8) -> new Expected(ExpectedResult(Success(768.toShort), None)),
        ((-2).toShort, 10) -> new Expected(ExpectedResult(Success((-2048).toShort), None)),
        ((-2).toShort, 20) -> new Expected(ExpectedResult(Failure(new IllegalArgumentException()), None)),
        (3.toShort, -1) -> new Expected(ExpectedResult(Failure(new IllegalArgumentException()), None))
      ),
      shiftLeft,
      preGeneratedSamples = Some(Seq())
    )

    lazy val shiftRight = newFeature(
      { (x: (Short, Int)) => if(x._2 < 0 || x._2 >= 16) throw new IllegalArgumentException() else (x._1 >> x._2).toShort },
      "{ (x: (Short, Int)) => x._1.shiftRight(x._2) }",
      FuncValue(
        Array((1, SPair(SShort, SInt))),
        MethodCall.typed[Value[SShort.type]](
          SelectField.typed[Value[SShort.type]](ValUse(1, SPair(SShort, SInt)), 1.toByte),
          SShortMethods.v6Methods.find(_.name == "shiftRight").get,
          Vector(SelectField.typed[Value[SInt.type]](ValUse(1, SPair(SShort, SInt)), 2.toByte)),
          Map()
        )
      ),
      sinceVersion = V6SoftForkVersion)

    verifyCases(
      Seq(
        (24.toShort, 3) -> new Expected(ExpectedResult(Success(3.toShort), None)),
        (1600.toShort, 8) -> new Expected(ExpectedResult(Success(6.toShort), None)),
        ((-3200).toShort, 8) -> new Expected(ExpectedResult(Success((-13).toShort), None)),
        (3.toShort, -1) -> new Expected(ExpectedResult(Failure(new IllegalArgumentException()), None)),
        (3.toShort, 16) -> new Expected(ExpectedResult(Failure(new IllegalArgumentException()), None))
      ),
      shiftRight,
      preGeneratedSamples = Some(Seq())
    )
  }

  property("Int - 6.0 methods") {

    lazy val bitOr = newFeature(
      { (x: (Int, Int)) => (x._1 | x._2)},
      "{ (x: (Int, Int)) => x._1.bitwiseOr(x._2) }",
      FuncValue(
        Array((1, SPair(SInt, SInt))),
        MethodCall.typed[Value[SInt.type]](
          SelectField.typed[Value[SInt.type]](ValUse(1,SPair(SInt, SInt)), 1.toByte),
          SIntMethods.v6Methods.find(_.name == "bitwiseOr").get,
          Vector(SelectField.typed[Value[SInt.type]](ValUse(1, SPair(SInt, SInt)),2.toByte)),
          Map()
        )
      ),
      sinceVersion = V6SoftForkVersion)

    verifyCases(
      Seq(
        (1, 2) -> new Expected(ExpectedResult(Success(3), None)),
        (1001, 2002) -> new Expected(ExpectedResult(Success(2043), None)),
        (100001, 20002) -> new Expected(ExpectedResult(Success(118435), None))
      ),
      bitOr
    )

    lazy val bitNot = newFeature(
      { (x: Int) => ~x },
      "{ (x: Int) => x.bitwiseInverse }",
      FuncValue(
        Array((1, SInt)),
        MethodCall.typed[Value[SInt.type]](
          ValUse(1, SInt),
          SIntMethods.v6Methods.find(_.name == "bitwiseInverse").get,
          Vector(),
          Map()
        )
      ),
      sinceVersion = V6SoftForkVersion)

    verifyCases(
      Seq(
        1 -> new Expected(ExpectedResult(Success(-2), None)),
        10001 -> new Expected(ExpectedResult(Success(-10002), None)),
        Int.MinValue -> new Expected(ExpectedResult(Success(Int.MaxValue), None))
      ),
      bitNot
    )

    lazy val bitAnd = newFeature(
      { (x: (Int, Int)) => x._1 & x._2 },
      "{ (x: (Int, Int)) => x._1.bitwiseAnd(x._2) }",
      FuncValue(
        Array((1, SPair(SInt, SInt))),
        MethodCall.typed[Value[SInt.type]](
          SelectField.typed[Value[SInt.type]](ValUse(1, SPair(SInt, SInt)), 1.toByte),
          SIntMethods.v6Methods.find(_.name == "bitwiseAnd").get,
          Vector(SelectField.typed[Value[SInt.type]](ValUse(1, SPair(SInt, SInt)),2.toByte)),
          Map()
        )
      ),
      sinceVersion = V6SoftForkVersion)

    verifyCases(
      Seq(
        (3, 5) -> new Expected(ExpectedResult(Success(1), None)),
        (10001, 2202) -> new Expected(ExpectedResult(Success(16), None)),
        (-10001, 200202) -> new Expected(ExpectedResult(Success(198666), None))
      ),
      bitAnd
    )

    lazy val bitXor = newFeature(
      { (x: (Int, Int)) => (x._1 ^ x._2) },
      "{ (x: (Int, Int)) => x._1.bitwiseXor(x._2) }",
      FuncValue(
        Array((1, SPair(SInt, SInt))),
        MethodCall.typed[Value[SInt.type]](
          SelectField.typed[Value[SInt.type]](ValUse(1, SPair(SInt, SInt)), 1.toByte),
          SIntMethods.v6Methods.find(_.name == "bitwiseXor").get,
          Vector(SelectField.typed[Value[SInt.type]](ValUse(1, SPair(SInt, SInt)),2.toByte)),
          Map()
        )
      ),
      sinceVersion = V6SoftForkVersion)

    verifyCases(
      Seq(
        (3, 5) -> new Expected(ExpectedResult(Success(6), None)),
        (10001, 2202) -> new Expected(ExpectedResult(Success(12171), None)),
        (-10001, 200202) -> new Expected(ExpectedResult(Success(-207131), None))
      ),
      bitXor
    )

    lazy val toBigEndianBytes = newFeature[Int, Coll[Byte]](
      { x: Int => Colls.fromArray(Ints.toByteArray(x)) },
      "{ (x: Int) => x.toBytes }",
      FuncValue(
        Array((1, SInt)),
        MethodCall.typed[Value[SCollection[SInt.type]]](
          ValUse(1, SInt),
          SIntMethods.getMethodByName("toBytes"),
          Vector(),
          Map()
        )
      ),
      sinceVersion = V6SoftForkVersion)

    verifyCases(
      Seq(
        127 -> new Expected(ExpectedResult(Success(Coll(0.toByte, 0.toByte, 0.toByte, 127.toByte)), None)),
        Short.MaxValue.toInt -> new Expected(ExpectedResult(Success(Coll(0.toByte, 0.toByte, 127.toByte, (-1).toByte)), None)),
        Short.MinValue.toInt -> new Expected(ExpectedResult(Success(Coll((-1).toByte, (-1).toByte, (-128).toByte, 0.toByte)), None)),
        Int.MaxValue.toInt -> new Expected(ExpectedResult(Success(Coll(127.toByte, (-1).toByte, (-1).toByte, (-1).toByte)), None))
      ),
      toBigEndianBytes
    )

    def byte2Bools(b: Byte): Seq[Boolean] =
      (0 to 7 map isBitSet(b)).reverse

    def isBitSet(byte: Byte)(bit: Int): Boolean =
      ((byte >> bit) & 1) == 1

    lazy val toBits = newFeature[Int, Coll[Boolean]](
      { x: Int => Colls.fromArray(Ints.toByteArray(x)).flatMap(b => Colls.fromArray(byte2Bools(b).toArray))  },
      "{ (x: Int) => x.toBits }",
      FuncValue(
        Array((1, SInt)),
        MethodCall.typed[Value[SCollection[SInt.type]]](
          ValUse(1, SInt),
          SIntMethods.getMethodByName("toBits"),
          Vector(),
          Map()
        )
      ),
      sinceVersion = V6SoftForkVersion)

    verifyCases(
      Seq(
        83 -> new Expected(ExpectedResult(Success(Coll(false, false, false, false, false, false, false, false, false, false, false, false, false, false, false, false, false, false, false, false, false, false, false, false, false, true, false, true, false, false, true, true)), None)),
        -55 -> new Expected(ExpectedResult(Success(Coll(true, true, true, true, true, true, true, true, true, true, true, true, true, true, true, true, true, true, true, true, true, true, true, true, true, true, false, false, true, false, false, true)), None)),
        -1 -> new Expected(ExpectedResult(Success(Coll(true, true, true, true, true, true, true, true, true, true, true, true, true, true, true, true, true, true, true, true, true, true, true, true, true, true, true, true, true, true, true, true)), None)),
        -10001 -> new Expected(ExpectedResult(Success(Coll(true, true, true, true, true, true, true, true, true, true, true, true, true, true, true, true, true, true, false, true, true, false, false, false, true, true, true, false, true, true, true, true)), None))
      ),
      toBits
    )

    lazy val shiftLeft = newFeature(
      { (x: (Int, Int)) => if(x._2 < 0 || x._2 >= 32) throw new IllegalArgumentException() else (x._1 << x._2) },
      "{ (x: (Int, Int)) => x._1.shiftLeft(x._2) }",
      FuncValue(
        Array((1, SPair(SInt, SInt))),
        MethodCall.typed[Value[SInt.type]](
          SelectField.typed[Value[SInt.type]](ValUse(1, SPair(SInt, SInt)), 1.toByte),
          SIntMethods.v6Methods.find(_.name == "shiftLeft").get,
          Vector(SelectField.typed[Value[SInt.type]](ValUse(1, SPair(SInt, SInt)), 2.toByte)),
          Map()
        )
      ),
      sinceVersion = V6SoftForkVersion)

    verifyCases(
      Seq(
        (3, 3) -> new Expected(ExpectedResult(Success(24), None)),
        (3, 8) -> new Expected(ExpectedResult(Success(768), None)),
        (-2, 10) -> new Expected(ExpectedResult(Success(-2048), None)),
        (-222, 10) -> new Expected(ExpectedResult(Success(-227328), None)),
        (-222, 32) -> new Expected(ExpectedResult(Failure(new IllegalArgumentException()), None)),
        (-222, -1) -> new Expected(ExpectedResult(Failure(new IllegalArgumentException()), None))
      ),
      shiftLeft,
      preGeneratedSamples = Some(Seq())
    )

    lazy val shiftRight = newFeature(
      { (x: (Int, Int)) => if(x._2 < 0 || x._2 >= 32) throw new IllegalArgumentException() else (x._1 >> x._2) },
      "{ (x: (Int, Int)) => x._1.shiftRight(x._2) }",
      FuncValue(
        Array((1, SPair(SInt, SInt))),
        MethodCall.typed[Value[SInt.type]](
          SelectField.typed[Value[SInt.type]](ValUse(1, SPair(SInt, SInt)), 1.toByte),
          SIntMethods.v6Methods.find(_.name == "shiftRight").get,
          Vector(SelectField.typed[Value[SInt.type]](ValUse(1, SPair(SInt, SInt)), 2.toByte)),
          Map()
        )
      ),
      sinceVersion = V6SoftForkVersion)

    verifyCases(
      Seq(
        (24, 3) -> new Expected(ExpectedResult(Success(3), None)),
        (1600, 8) -> new Expected(ExpectedResult(Success(6), None)),
        (-3200, 8) -> new Expected(ExpectedResult(Success(-13), None)),
        (-320019, 18) -> new Expected(ExpectedResult(Success(-2), None)),
        (-320019, 32) -> new Expected(ExpectedResult(Failure(new IllegalArgumentException()), None)),
        (-320019, -1) -> new Expected(ExpectedResult(Failure(new IllegalArgumentException()), None))
      ),
      shiftRight,
      preGeneratedSamples = Some(Seq())
    )
  }

  property("Long - 6.0 methods") {

    lazy val bitOr = newFeature(
      { (x: (Long, Long)) => (x._1 | x._2)},
      "{ (x: (Long, Long)) => x._1.bitwiseOr(x._2) }",
      FuncValue(
        Array((1, SPair(SLong, SLong))),
        MethodCall.typed[Value[SLong.type]](
          SelectField.typed[Value[SLong.type]](ValUse(1,SPair(SLong, SLong)), 1.toByte),
          SLongMethods.v6Methods.find(_.name == "bitwiseOr").get,
          Vector(SelectField.typed[Value[SLong.type]](ValUse(1, SPair(SLong, SLong)),2.toByte)),
          Map()
        )
      ),
      sinceVersion = V6SoftForkVersion)

    verifyCases(
      Seq(
        (1L, 2L) -> new Expected(ExpectedResult(Success(3L), None)),
        (1001L, 2002L) -> new Expected(ExpectedResult(Success(2043L), None)),
        (100001L, 20002L) -> new Expected(ExpectedResult(Success(118435L), None)),
        (1000010111L, -22L) -> new Expected(ExpectedResult(Success(-1L), None))
      ),
      bitOr
    )

    lazy val bitNot = newFeature(
      { (x: Long) => ~x },
      "{ (x: Long) => x.bitwiseInverse }",
      FuncValue(
        Array((1, SLong)),
        MethodCall.typed[Value[SLong.type]](
          ValUse(1, SLong),
          SLongMethods.v6Methods.find(_.name == "bitwiseInverse").get,
          Vector(),
          Map()
        )
      ),
      sinceVersion = V6SoftForkVersion)

    verifyCases(
      Seq(
        1L -> new Expected(ExpectedResult(Success(-2L), None)),
        10001L -> new Expected(ExpectedResult(Success(-10002L), None)),
        Int.MinValue.toLong -> new Expected(ExpectedResult(Success(Int.MaxValue.toLong), None)),
        Long.MinValue -> new Expected(ExpectedResult(Success(Long.MaxValue), None)),
        Long.MaxValue -> new Expected(ExpectedResult(Success(Long.MinValue), None))
      ),
      bitNot
    )

    lazy val bitAnd = newFeature(
      { (x: (Long, Long)) => x._1 & x._2 },
      "{ (x: (Long, Long)) => x._1.bitwiseAnd(x._2) }",
      FuncValue(
        Array((1, SPair(SLong, SLong))),
        MethodCall.typed[Value[SLong.type]](
          SelectField.typed[Value[SLong.type]](ValUse(1, SPair(SLong, SLong)), 1.toByte),
          SLongMethods.v6Methods.find(_.name == "bitwiseAnd").get,
          Vector(SelectField.typed[Value[SLong.type]](ValUse(1, SPair(SLong, SLong)),2.toByte)),
          Map()
        )
      ),
      sinceVersion = V6SoftForkVersion)

    verifyCases(
      Seq(
        (3L, 5L) -> new Expected(ExpectedResult(Success(1L), None)),
        (10001L, 2202L) -> new Expected(ExpectedResult(Success(16L), None)),
        (-10001L, 200202L) -> new Expected(ExpectedResult(Success(198666L), None)),
        (1000010111L, -22L) -> new Expected(ExpectedResult(Success(1000010090L), None))
      ),
      bitAnd
    )

    lazy val bitXor = newFeature(
      { (x: (Long, Long)) => (x._1 ^ x._2) },
      "{ (x: (Long, Long)) => x._1.bitwiseXor(x._2) }",
      FuncValue(
        Array((1, SPair(SLong, SLong))),
        MethodCall.typed[Value[SLong.type]](
          SelectField.typed[Value[SLong.type]](ValUse(1, SPair(SLong, SLong)), 1.toByte),
          SLongMethods.v6Methods.find(_.name == "bitwiseXor").get,
          Vector(SelectField.typed[Value[SLong.type]](ValUse(1, SPair(SLong, SLong)),2.toByte)),
          Map()
        )
      ),
      sinceVersion = V6SoftForkVersion)

    verifyCases(
      Seq(
        (3L, 5L) -> new Expected(ExpectedResult(Success(6L), None)),
        (10001L, 2202L) -> new Expected(ExpectedResult(Success(12171L), None)),
        (-10001L, 200202L) -> new Expected(ExpectedResult(Success(-207131L), None)),
        (1000010111L, -22L) -> new Expected(ExpectedResult(Success(-1000010091L), None))
      ),
      bitXor
    )

    lazy val toBigEndianBytes = newFeature[Long, Coll[Byte]](
      { x: Long => Colls.fromArray(Longs.toByteArray(x)) },
      "{ (x: Long) => x.toBytes }",
      FuncValue(
        Array((1, SLong)),
        MethodCall.typed[Value[SCollection[SLong.type]]](
          ValUse(1, SLong),
          SLongMethods.getMethodByName("toBytes"),
          Vector(),
          Map()
        )
      ),
      sinceVersion = V6SoftForkVersion)

    verifyCases(
      Seq(
        127L -> new Expected(ExpectedResult(Success(Coll(0.toByte, 0.toByte, 0.toByte, 0.toByte, 0.toByte, 0.toByte, 0.toByte, 127.toByte)), None)),
        Short.MaxValue.toLong -> new Expected(ExpectedResult(Success(Coll(0.toByte, 0.toByte, 0.toByte, 0.toByte, 0.toByte, 0.toByte, 127.toByte, (-1).toByte)), None)),
        Short.MinValue.toLong -> new Expected(ExpectedResult(Success(Coll((-1).toByte, (-1).toByte, (-1).toByte, (-1).toByte, (-1).toByte, (-1).toByte, (-128).toByte, 0.toByte)), None)),
        Int.MaxValue.toLong -> new Expected(ExpectedResult(Success(Coll(0.toByte, 0.toByte, 0.toByte, 0.toByte, 127.toByte, (-1).toByte, (-1).toByte, (-1).toByte)), None))
      ),
      toBigEndianBytes
    )

    def byte2Bools(b: Byte): Seq[Boolean] =
      (0 to 7 map isBitSet(b)).reverse

    def isBitSet(byte: Byte)(bit: Int): Boolean =
      ((byte >> bit) & 1) == 1

    lazy val toBits = newFeature[Long, Coll[Boolean]](
      { x: Long => Colls.fromArray(Longs.toByteArray(x)).flatMap(b => Colls.fromArray(byte2Bools(b).toArray)) },
      "{ (x: Long) => x.toBits }",
      FuncValue(
        Array((1, SLong)),
        MethodCall.typed[Value[SCollection[SLong.type]]](
          ValUse(1, SLong),
          SLongMethods.getMethodByName("toBits"),
          Vector(),
          Map()
        )
      ),
      sinceVersion = V6SoftForkVersion)

    verifyCases(
      Seq(
        83L -> new Expected(ExpectedResult(Success(Colls.fromArray(Array.fill(57)(false)).append(Coll(true, false, true, false, false, true, true))), None)),
        -55L -> new Expected(ExpectedResult(Success(Colls.fromArray(Array.fill(58)(true)).append(Coll(false, false, true, false, false, true))), None)),
        -1L -> new Expected(ExpectedResult(Success(Colls.fromArray(Array.fill(64)(true))), None)),
        -10001L -> new Expected(ExpectedResult(Success(Colls.fromArray(Array.fill(50)(true)).append(Coll( false, true, true, false, false, false, true, true, true, false, true, true, true, true))), None))
      ),
      toBits
    )

    lazy val shiftLeft = newFeature(
      { (x: (Long, Int)) => if(x._2 < 0 || x._2 >= 32) throw new IllegalArgumentException() else (x._1 << x._2) },
      "{ (x: (Long, Int)) => x._1.shiftLeft(x._2) }",
      FuncValue(
        Array((1, SPair(SLong, SInt))),
        MethodCall.typed[Value[SLong.type]](
          SelectField.typed[Value[SLong.type]](ValUse(1, SPair(SLong, SInt)), 1.toByte),
          SLongMethods.v6Methods.find(_.name == "shiftLeft").get,
          Vector(SelectField.typed[Value[SInt.type]](ValUse(1, SPair(SLong, SInt)), 2.toByte)),
          Map()
        )
      ),
      sinceVersion = V6SoftForkVersion)

    verifyCases(
      Seq(
        (3L, 3) -> new Expected(ExpectedResult(Success(24L), None)),
        (3L, 8) -> new Expected(ExpectedResult(Success(768L), None)),
        (-2L, 10) -> new Expected(ExpectedResult(Success(-2048L), None)),
        (-222L, 10) -> new Expected(ExpectedResult(Success(-227328L), None)),
        (-222L, -1) -> new Expected(ExpectedResult(Failure(new IllegalArgumentException()), None)),
        (-222L, 64) -> new Expected(ExpectedResult(Failure(new IllegalArgumentException()), None))
      ),
      shiftLeft,
      preGeneratedSamples = Some(Seq())
    )

    lazy val shiftRight = newFeature(
      { (x: (Long, Int)) => if(x._2 < 0 || x._2 >= 64) throw new IllegalArgumentException() else (x._1 >> x._2) },
      "{ (x: (Long, Int)) => x._1.shiftRight(x._2) }",
      FuncValue(
        Array((1, SPair(SLong, SInt))),
        MethodCall.typed[Value[SLong.type]](
          SelectField.typed[Value[SLong.type]](ValUse(1, SPair(SLong, SInt)), 1.toByte),
          SLongMethods.v6Methods.find(_.name == "shiftRight").get,
          Vector(SelectField.typed[Value[SInt.type]](ValUse(1, SPair(SLong, SInt)), 2.toByte)),
          Map()
        )
      ),
      sinceVersion = V6SoftForkVersion)

    verifyCases(
      Seq(
        (24L, 3) -> new Expected(ExpectedResult(Success(3L), None)),
        (1600L, 8) -> new Expected(ExpectedResult(Success(6L), None)),
        (-3200L, 8) -> new Expected(ExpectedResult(Success(-13L), None)),
        (-320019L, 18) -> new Expected(ExpectedResult(Success(-2L), None)),
        (-320019L, 63) -> new Expected(ExpectedResult(Success(-1L), None)),
        (24L, -1) -> new Expected(ExpectedResult(Failure(new IllegalArgumentException()), None))
      ),
      shiftRight,
      preGeneratedSamples = Some(Seq())
    )
  }

  property("BigInt - 6.0 features") {
    import sigma.data.OrderingOps.BigIntOrdering

    if (activatedVersionInTests < VersionContext.V6SoftForkVersion) {
      // The `Upcast(bigInt, SBigInt)` node is never produced by ErgoScript compiler, but is still valid ErgoTree.
      // Fixed in 6.0
      assertExceptionThrown(
        SBigInt.upcast(CBigInt(new BigInteger("0", 16)).asInstanceOf[AnyVal]),
        _.getMessage.contains("Cannot upcast value")
      )

      // The `Downcast(bigInt, SBigInt)` node is never produced by ErgoScript compiler, but is still valid ErgoTree.
      // Fixed in 6.0
      assertExceptionThrown(
        SBigInt.downcast(CBigInt(new BigInteger("0", 16)).asInstanceOf[AnyVal]),
        _.getMessage.contains("Cannot downcast value")
      )

      forAll { x: Long =>
        assertExceptionThrown(
          SLong.downcast(CBigInt(new BigInteger(x.toString)).asInstanceOf[AnyVal]),
          _.getMessage.contains("Cannot downcast value")
        )
      }
      forAll { x: Int =>
        assertExceptionThrown(
          SInt.downcast(CBigInt(new BigInteger(x.toString)).asInstanceOf[AnyVal]),
          _.getMessage.contains("Cannot downcast value")
        )
      }
      forAll { x: Byte =>
        assertExceptionThrown(
          SByte.downcast(CBigInt(new BigInteger(x.toString)).asInstanceOf[AnyVal]),
          _.getMessage.contains("Cannot downcast value")
        )
      }
      forAll { x: Short =>
        assertExceptionThrown(
          SShort.downcast(CBigInt(new BigInteger(x.toString)).asInstanceOf[AnyVal]),
          _.getMessage.contains("Cannot downcast value")
        )
      }
    } else {
      forAll { x: BigInteger =>
        SBigInt.upcast(CBigInt(x).asInstanceOf[AnyVal]) shouldBe CBigInt(x)
        SBigInt.downcast(CBigInt(x).asInstanceOf[AnyVal]) shouldBe CBigInt(x)
      }
      forAll { x: Long =>
          SLong.downcast(CBigInt(new BigInteger(x.toString)).asInstanceOf[AnyVal]) shouldBe x
      }
      forAll { x: Int =>
          SInt.downcast(CBigInt(new BigInteger(x.toString)).asInstanceOf[AnyVal]) shouldBe x
      }
      forAll { x: Byte =>
        SByte.downcast(CBigInt(new BigInteger(x.toString)).asInstanceOf[AnyVal]) shouldBe x
      }
      forAll { x: Short =>
        SShort.downcast(CBigInt(new BigInteger(x.toString)).asInstanceOf[AnyVal]) shouldBe x
      }
    }

    lazy val bitOr = newFeature[(BigInt, BigInt), BigInt](
      { (x: (BigInt, BigInt)) => (x._1 | x._2)},
      "{ (x: (BigInt, BigInt)) => x._1.bitwiseOr(x._2) }",
      FuncValue(
        Array((1, SPair(SBigInt, SBigInt))),
        MethodCall.typed[Value[SBigInt.type]](
          SelectField.typed[Value[SBigInt.type]](ValUse(1,SPair(SBigInt, SBigInt)), 1.toByte),
          SBigIntMethods.v6Methods.find(_.name == "bitwiseOr").get,
          Vector(SelectField.typed[Value[SBigInt.type]](ValUse(1, SPair(SBigInt, SBigInt)),2.toByte)),
          Map()
        )
      ),
      sinceVersion = V6SoftForkVersion)

    verifyCases(
      Seq(
        (CBigInt(BigInteger.valueOf(1)), CBigInt(BigInteger.valueOf(2))) -> new Expected(ExpectedResult(Success(CBigInt(BigInteger.valueOf(3))), None)),
        (CBigInt(BigInteger.valueOf(1001)), CBigInt(BigInteger.valueOf(2002))) -> new Expected(ExpectedResult(Success(CBigInt(BigInteger.valueOf(2043))), None)),
        (CBigInt(BigInteger.valueOf(100001)), CBigInt(BigInteger.valueOf(20002))) -> new Expected(ExpectedResult(Success(CBigInt(BigInteger.valueOf(118435))), None)),
        (CBigInt(BigInteger.valueOf(1000010111)), CBigInt(BigInteger.valueOf(-22))) -> new Expected(ExpectedResult(Success(CBigInt(BigInteger.valueOf(-1))), None))
      ),
      bitOr
    )

    lazy val bitNot = newFeature[BigInt, BigInt](
      { (x: BigInt) => CBigInt(x.asInstanceOf[CBigInt].wrappedValue.not()) },
      "{ (x: BigInt) => x.bitwiseInverse }",
      FuncValue(
        Array((1, SBigInt)),
        MethodCall.typed[Value[SBigInt.type]](
          ValUse(1, SBigInt),
          SBigIntMethods.v6Methods.find(_.name == "bitwiseInverse").get,
          Vector(),
          Map()
        )
      ),
      sinceVersion = V6SoftForkVersion)

    verifyCases(
      Seq(
        CBigInt(BigInteger.valueOf(1)) -> new Expected(ExpectedResult(Success(CBigInt(BigInteger.valueOf(-2))), None)),
        CBigInt(BigInteger.valueOf(10001)) -> new Expected(ExpectedResult(Success(CBigInt(BigInteger.valueOf(-10002))), None)),
        CBigInt(BigInteger.valueOf(Int.MinValue)) -> new Expected(ExpectedResult(Success(CBigInt(BigInteger.valueOf(Int.MaxValue))), None)),
        CBigInt(BigInteger.valueOf(Long.MinValue)) -> new Expected(ExpectedResult(Success(CBigInt(BigInteger.valueOf(Long.MaxValue))), None)),
        CBigInt(BigInteger.valueOf(Long.MaxValue)) -> new Expected(ExpectedResult(Success(CBigInt(BigInteger.valueOf(Long.MinValue))), None))
      ),
      bitNot
    )

    lazy val bitAnd = newFeature(
      { (x: (BigInt, BigInt)) => x._1.asInstanceOf[CBigInt].and(x._2.asInstanceOf[CBigInt]) },
      "{ (x: (BigInt, BigInt)) => x._1.bitwiseAnd(x._2) }",
      FuncValue(
        Array((1, SPair(SBigInt, SBigInt))),
        MethodCall.typed[Value[SBigInt.type]](
          SelectField.typed[Value[SBigInt.type]](ValUse(1, SPair(SBigInt, SBigInt)), 1.toByte),
          SBigIntMethods.v6Methods.find(_.name == "bitwiseAnd").get,
          Vector(SelectField.typed[Value[SBigInt.type]](ValUse(1, SPair(SBigInt, SBigInt)), 2.toByte)),
          Map()
        )
      ),
      sinceVersion = V6SoftForkVersion)

    verifyCases(
      Seq(
        (CBigInt(BigInteger.valueOf(3)), CBigInt(BigInteger.valueOf(5))) -> new Expected(ExpectedResult(Success(CBigInt(BigInteger.valueOf(1))), None)),
        (CBigInt(BigInteger.valueOf(10001)), CBigInt(BigInteger.valueOf(2202))) -> new Expected(ExpectedResult(Success(CBigInt(BigInteger.valueOf(16))), None)),
        (CBigInt(BigInteger.valueOf(-10001)), CBigInt(BigInteger.valueOf(200202))) -> new Expected(ExpectedResult(Success(CBigInt(BigInteger.valueOf(198666))), None)),
        (CBigInt(BigInteger.valueOf(1000010111)), CBigInt(BigInteger.valueOf(-22))) -> new Expected(ExpectedResult(Success(CBigInt(BigInteger.valueOf(1000010090))), None))
      ),
      bitAnd
    )

    lazy val bitXor = newFeature(
      { (x: (BigInt, BigInt)) => x._1.asInstanceOf[CBigInt].xor(x._2.asInstanceOf[CBigInt]) },
      "{ (x: (BigInt, BigInt)) => x._1.bitwiseXor(x._2) }",
      FuncValue(
        Array((1, SPair(SBigInt, SBigInt))),
        MethodCall.typed[Value[SBigInt.type]](
          SelectField.typed[Value[SBigInt.type]](ValUse(1, SPair(SBigInt, SBigInt)), 1.toByte),
          SBigIntMethods.v6Methods.find(_.name == "bitwiseXor").get,
          Vector(SelectField.typed[Value[SBigInt.type]](ValUse(1, SPair(SBigInt, SBigInt)),2.toByte)),
          Map()
        )
      ),
      sinceVersion = V6SoftForkVersion)

    verifyCases(
      Seq(
        (CBigInt(BigInteger.valueOf(3)), CBigInt(BigInteger.valueOf(5))) -> new Expected(ExpectedResult(Success(CBigInt(BigInteger.valueOf(6))), None)),
        (CBigInt(BigInteger.valueOf(10001)), CBigInt(BigInteger.valueOf(2202))) -> new Expected(ExpectedResult(Success(CBigInt(BigInteger.valueOf(12171))), None)),
        (CBigInt(BigInteger.valueOf(-10001)), CBigInt(BigInteger.valueOf(200202))) -> new Expected(ExpectedResult(Success(CBigInt(BigInteger.valueOf(-207131))), None)),
        (CBigInt(BigInteger.valueOf(1000010111)), CBigInt(BigInteger.valueOf(-22))) -> new Expected(ExpectedResult(Success(CBigInt(BigInteger.valueOf(-1000010091))), None))
      ),
      bitXor
    )

    lazy val toBigEndianBytes = newFeature[BigInt, Coll[Byte]](
      { x: BigInt => x.toBytes },
      "{ (x: BigInt) => x.toBytes }",
      FuncValue(
        Array((1, SBigInt)),
        MethodCall.typed[Value[SCollection[SBigInt.type]]](
          ValUse(1, SBigInt),
          SBigIntMethods.getMethodByName("toBytes"),
          Vector(),
          Map()
        )
      ),
      sinceVersion = V6SoftForkVersion)

    verifyCases(
      Seq(
        CBigInt(BigInteger.valueOf(127)) -> new Expected(ExpectedResult(Success(Coll(127.toByte)), None)),
        CBigInt(BigInteger.valueOf(Short.MaxValue)) -> new Expected(ExpectedResult(Success(Coll(127.toByte, (-1).toByte)), None)),
        CBigInt(BigInteger.valueOf(Short.MinValue)) -> new Expected(ExpectedResult(Success(Coll((-128).toByte, 0.toByte)), None)),
        CBigInt(BigInteger.valueOf(Int.MaxValue)) -> new Expected(ExpectedResult(Success(Coll(127.toByte, (-1).toByte, (-1).toByte, (-1).toByte)), None))
      ),
      toBigEndianBytes
    )

    def byte2Bools(b: Byte): Seq[Boolean] =
      (0 to 7 map isBitSet(b)).reverse

    def isBitSet(byte: Byte)(bit: Int): Boolean =
      ((byte >> bit) & 1) == 1

    lazy val toBits = newFeature[BigInt, Coll[Boolean]](
      { x: BigInt => x.toBytes.flatMap(b => Colls.fromArray(byte2Bools(b).toArray))  },
      "{ (x: BigInt) => x.toBits }",
      FuncValue(
        Array((1, SBigInt)),
        MethodCall.typed[Value[SCollection[SBigInt.type]]](
          ValUse(1, SBigInt),
          SBigIntMethods.getMethodByName("toBits"),
          Vector(),
          Map()
        )
      ),
      sinceVersion = V6SoftForkVersion)

    verifyCases(
      Seq(
        CBigInt(BigInteger.valueOf(83)) -> new Expected(ExpectedResult(Success(Coll(false, true, false, true, false, false, true, true)), None)),
        CBigInt(BigInteger.valueOf(-55)) -> new Expected(ExpectedResult(Success(Coll(true, true, false, false, true, false, false, true)), None)),
        CBigInt(BigInteger.valueOf(-1L)) -> new Expected(ExpectedResult(Success(Colls.fromArray(Array.fill(8)(true))), None)),
        CBigInt(BigInteger.valueOf(-10001L)) -> new Expected(ExpectedResult(Success(Coll(true,true,false,true,true,false,false,false,true,true,true,false,true,true,true,true)), None))
      ),
      toBits
    )

    lazy val shiftLeft = newFeature(
      { (x: (BigInt, Int)) => if(x._2 < 0 || x._2 >= 256) throw new IllegalArgumentException() else (x._1.asInstanceOf[BigInt].shiftLeft(x._2)) },
      "{ (x: (BigInt, Int)) => x._1.shiftLeft(x._2) }",
      FuncValue(
        Array((1, SPair(SBigInt, SInt))),
        MethodCall.typed[Value[SBigInt.type]](
          SelectField.typed[Value[SBigInt.type]](ValUse(1, SPair(SBigInt, SInt)), 1.toByte),
          SBigIntMethods.v6Methods.find(_.name == "shiftLeft").get,
          Vector(SelectField.typed[Value[SInt.type]](ValUse(1, SPair(SBigInt, SInt)), 2.toByte)),
          Map()
        )
      ),
      sinceVersion = V6SoftForkVersion)

    verifyCases(
      Seq(
        (CBigInt(BigInteger.valueOf(3)), 3) -> new Expected(ExpectedResult(Success(CBigInt(BigInteger.valueOf(24))), None)),
        (CBigInt(BigInteger.valueOf(3)), 8) -> new Expected(ExpectedResult(Success(CBigInt(BigInteger.valueOf(768))), None)),
        (CBigInt(BigInteger.valueOf(-2)), 10) -> new Expected(ExpectedResult(Success(CBigInt(BigInteger.valueOf(-2048))), None)),
        (CBigInt(BigInteger.valueOf(-222)), 10) -> new Expected(ExpectedResult(Success(CBigInt(BigInteger.valueOf(-227328L))), None)),
        (CBigInt(BigInteger.valueOf(-222)), -1) -> new Expected(ExpectedResult(Failure(new IllegalArgumentException()), None)),
        (CBigInt(BigInteger.valueOf(-222)), 256) -> new Expected(ExpectedResult(Failure(new IllegalArgumentException()), None))
      ),
      shiftLeft,
      preGeneratedSamples = Some(Seq())
    )

    lazy val shiftRight = newFeature(
      { (x: (BigInt, Int)) => if(x._2 < 0 || x._2 >= 256) throw new IllegalArgumentException() else (x._1.asInstanceOf[BigInt].shiftRight(x._2)) },
      "{ (x: (BigInt, Int)) => x._1.shiftRight(x._2) }",
      FuncValue(
        Array((1, SPair(SBigInt, SInt))),
        MethodCall.typed[Value[SBigInt.type]](
          SelectField.typed[Value[SBigInt.type]](ValUse(1, SPair(SBigInt, SInt)), 1.toByte),
          SBigIntMethods.v6Methods.find(_.name == "shiftRight").get,
          Vector(SelectField.typed[Value[SInt.type]](ValUse(1, SPair(SBigInt, SInt)), 2.toByte)),
          Map()
        )
      ),
      sinceVersion = V6SoftForkVersion)

    verifyCases(
      Seq(
        (CBigInt(BigInteger.valueOf(24)), 3) -> new Expected(ExpectedResult(Success(CBigInt(BigInteger.valueOf(3))), None)),
        (CBigInt(BigInteger.valueOf(1600)), 8) -> new Expected(ExpectedResult(Success(CBigInt(BigInteger.valueOf(6))), None)),
        (CBigInt(BigInteger.valueOf(-3200)), 8) -> new Expected(ExpectedResult(Success(CBigInt(BigInteger.valueOf(-13))), None)),
        (CBigInt(BigInteger.valueOf(-320019)), 18) -> new Expected(ExpectedResult(Success(CBigInt(BigInteger.valueOf(-2))), None)),
        (CBigInt(BigInteger.valueOf(-320019)), 63) -> new Expected(ExpectedResult(Success(CBigInt(BigInteger.valueOf(-1))), None)),
        (CBigInt(BigInteger.valueOf(24)), -1) -> new Expected(ExpectedResult(Failure(new IllegalArgumentException()), None)),
        (CBigInt(BigInteger.valueOf(24)), 256) -> new Expected(ExpectedResult(Failure(new IllegalArgumentException()), None))
      ),
      shiftRight,
      preGeneratedSamples = Some(Seq())
    )
  }

  property("Box properties equivalence (new features)") {
    // related to https://github.com/ScorexFoundation/sigmastate-interpreter/issues/416
    def getReg = newFeature((x: Box) => x.getReg[Long](0).get,
      "{ (x: Box) => x.getReg[Long](0).get }",
      FuncValue(
        Array((1, SBox)),
        OptionGet(ExtractRegisterAs(ValUse(1, SBox), ErgoBox.R0, SOption(SLong)))
      ),
      sinceVersion = V6SoftForkVersion)

    if (activatedVersionInTests < V6SoftForkVersion) {
      // NOTE, for such versions getReg is not supported
      // which is checked below

      forAll { box: Box =>
        Seq(getReg).foreach(_.checkEquality(box))
      }
    } else {
      val value = 10L
      val box = CBox(new ErgoBox(value, TrueTree, Colls.emptyColl[Token], Map.empty,
                                  ModifierId @@ Base16.encode(Array.fill(32)(0)), 0, 0))
      verifyCases(
        Seq(
          box -> new Expected(ExpectedResult(Success(value), None))
        ),
        getReg
      )
    }
  }

  // TODO v6.0 (3h): https://github.com/ScorexFoundation/sigmastate-interpreter/issues/479
  property("Coll find method equivalence") {
    val find = newFeature((x: Coll[Int]) => x.find({ (v: Int) => v > 0 }),
      "{ (x: Coll[Int]) => x.find({ (v: Int) => v > 0} ) }",
      sinceVersion = V6SoftForkVersion)

    if (activatedVersionInTests < VersionContext.V6SoftForkVersion) {
      // NOTE, for such versions getReg is not supported
      // which is checked below

      forAll { x: Coll[Int] =>
        find.checkEquality(x)
      }
    }
  }

  // TODO v6.0 (3h): https://github.com/ScorexFoundation/sigmastate-interpreter/issues/418
  property("Coll bitwise methods equivalence") {
    val shiftRight = newFeature(
      { (x: Coll[Boolean]) =>
        if (x.size > 2) x.slice(0, x.size - 2) else Colls.emptyColl[Boolean]
      },
      "{ (x: Coll[Boolean]) => x >> 2 }",
      sinceVersion = V6SoftForkVersion)

    if (activatedVersionInTests < VersionContext.V6SoftForkVersion) {
      // NOTE, for such versions getReg is not supported
      // which is checked below

      forAll { x: Array[Boolean] =>
        shiftRight.checkEquality(Colls.fromArray(x))
      }
    }
  }

  // TODO v6.0 (3h): https://github.com/ScorexFoundation/sigmastate-interpreter/issues/479
  property("Coll diff methods equivalence") {
    val diff = newFeature((x: (Coll[Int], Coll[Int])) => x._1.diff(x._2),
      "{ (x: (Coll[Int], Coll[Int])) => x._1.diff(x._2) }",
      sinceVersion = V6SoftForkVersion)

    if (activatedVersionInTests < VersionContext.V6SoftForkVersion) {
      // NOTE, for such versions getReg is not supported
      // which is checked below

      forAll { (x: Coll[Int], y: Coll[Int]) =>
        diff.checkEquality((x, y))
      }
    }
  }

  // TODO v6.0: implement Option.fold (see https://github.com/ScorexFoundation/sigmastate-interpreter/issues/479)
  property("Option new methods") {
    val n = ExactNumeric.LongIsExactNumeric
    val fold = newFeature({ (x: Option[Long]) => x.fold(5.toLong)( (v: Long) => n.plus(v, 1) ) },
      "{ (x: Option[Long]) => x.fold(5, { (v: Long) => v + 1 }) }",
      sinceVersion = V6SoftForkVersion)

    if (activatedVersionInTests < VersionContext.V6SoftForkVersion) {
      // NOTE, for such versions getReg is not supported
      // which is checked below

      forAll { x: Option[Long] =>
        Seq(fold).map(_.checkEquality(x))
      }
    }
  }

  // TODO v6.0 (3h): implement allZK func https://github.com/ScorexFoundation/sigmastate-interpreter/issues/543
  property("allZK equivalence") {
    lazy val allZK = newFeature((x: Coll[SigmaProp]) => SigmaDsl.allZK(x),
      "{ (x: Coll[SigmaProp]) => allZK(x) }",
      sinceVersion = V6SoftForkVersion)

    if (activatedVersionInTests < VersionContext.V6SoftForkVersion) {
      // NOTE, for such versions getReg is not supported
      // which is checked below

      forAll { x: Coll[SigmaProp] =>
        allZK.checkEquality(x)
      }
    }
  }

  // TODO v6.0 (3h): implement anyZK func https://github.com/ScorexFoundation/sigmastate-interpreter/issues/543
  property("anyZK equivalence") {
    lazy val anyZK = newFeature((x: Coll[SigmaProp]) => SigmaDsl.anyZK(x),
      "{ (x: Coll[SigmaProp]) => anyZK(x) }",
      sinceVersion = V6SoftForkVersion)

    if (activatedVersionInTests < VersionContext.V6SoftForkVersion) {
      // NOTE, for such versions getReg is not supported
      // which is checked below

      forAll { x: Coll[SigmaProp] =>
        anyZK.checkEquality(x)
      }
    }
  }

  property("Numeric.toBytes methods equivalence") {
    lazy val toBytes = newFeature(
      { (x: Byte) => x.toBigEndianBytes },
      "{ (x: Byte) => x.toBytes }",
      FuncValue(
        Array((1, SByte)),
        MethodCall.typed[Value[SCollection[SByte.type]]](
          ValUse(1, SByte),
          SByteMethods.getMethodByName("toBytes"),
          Vector(),
          Map()
        )
      ),
      sinceVersion = V6SoftForkVersion)
    val cases = Seq(
      (0.toByte, Success(Coll(0.toByte))),
      (1.toByte, Success(Coll(1.toByte)))
    )

    testCases(cases, toBytes)
  }

  property("Fix substConstants in v6.0 for ErgoTree version > 0") {
    // tree with one segregated constant and v0
    val t1 = ErgoTree(
      header = ErgoTree.setConstantSegregation(ZeroHeader),
      constants = Vector(TrueSigmaProp),
      ConstantPlaceholder(0, SSigmaProp))

    // tree with one segregated constant and max supported version
    val t2 = ErgoTree(
      header = ErgoTree.setConstantSegregation(
        ErgoTree.headerWithVersion(ZeroHeader, VersionContext.MaxSupportedScriptVersion)
      ),
      Vector(TrueSigmaProp),
      ConstantPlaceholder(0, SSigmaProp))

    def costDetails(nItems: Int) = TracedCost(
      traceBase ++ Array(
        FixedCostItem(SelectField),
        FixedCostItem(ConcreteCollection),
        FixedCostItem(ValUse),
        FixedCostItem(SelectField),
        FixedCostItem(ConcreteCollection),
        FixedCostItem(Constant),
        FixedCostItem(BoolToSigmaProp),
        ast.SeqCostItem(CompanionDesc(SubstConstants), PerItemCost(JitCost(100), JitCost(100), 1), nItems)
      )
    )
    val expectedTreeBytes_beforeV6 = Helpers.decodeBytes("1b0108d27300")
    val expectedTreeBytes_V6 = Helpers.decodeBytes("1b050108d27300")

    verifyCases(
      Seq(
        // for tree v0, the result is the same for all versions
        (Coll(t1.bytes: _*), 0) -> Expected(
          Success(Helpers.decodeBytes("100108d27300")),
          cost = 1793,
          expectedDetails = CostDetails.ZeroCost,
          newCost = 2065,
          newVersionedResults = expectedSuccessForAllTreeVersions(Helpers.decodeBytes("100108d27300"), 2065, costDetails(1))
        ),
        // for tree version > 0, the result depend on activated version
        (Coll(t2.bytes: _*), 0) -> Expected(
          Success(expectedTreeBytes_beforeV6),
          cost = 1793,
          expectedDetails = CostDetails.ZeroCost,
          newCost = 2065,
          newVersionedResults = expectedSuccessForAllTreeVersions(expectedTreeBytes_V6, 2065, costDetails(1)))
      ),
      changedFeature(
        changedInVersion = VersionContext.V6SoftForkVersion,
        { (x: (Coll[Byte], Int)) =>
          SigmaDsl.substConstants(x._1, Coll[Int](x._2), Coll[Any](SigmaDsl.sigmaProp(false))(sigma.AnyType))
        },
        { (x: (Coll[Byte], Int)) =>
          SigmaDsl.substConstants(x._1, Coll[Int](x._2), Coll[Any](SigmaDsl.sigmaProp(false))(sigma.AnyType))
        },
        "{ (x: (Coll[Byte], Int)) => substConstants[Any](x._1, Coll[Int](x._2), Coll[Any](sigmaProp(false))) }",
        FuncValue(
          Vector((1, SPair(SByteArray, SInt))),
          SubstConstants(
            SelectField.typed[Value[SCollection[SByte.type]]](ValUse(1, SPair(SByteArray, SInt)), 1.toByte),
            ConcreteCollection(
              Array(SelectField.typed[Value[SInt.type]](ValUse(1, SPair(SByteArray, SInt)), 2.toByte)),
              SInt
            ),
            ConcreteCollection(Array(BoolToSigmaProp(FalseLeaf)), SSigmaProp)
          )
        )
      )
    )

    // before v6.0 the expected tree is not parsable
    ErgoTree.fromBytes(expectedTreeBytes_beforeV6.toArray).isRightParsed shouldBe false

    // in v6.0 the expected tree should be parsable and similar to the original tree
    val tree = ErgoTree.fromBytes(expectedTreeBytes_V6.toArray)
    tree.isRightParsed shouldBe true
    tree.header shouldBe t2.header
    tree.constants.length shouldBe t2.constants.length
    tree.root shouldBe t2.root
  }

  property("Header new methods") {

    def checkPoW = {
      newFeature(
        { (x: Header) => x.checkPow},
        "{ (x: Header) => x.checkPow }",
        FuncValue(
          Array((1, SHeader)),
          MethodCall.typed[Value[SBoolean.type]](
            ValUse(1, SHeader),
            SHeaderMethods.checkPowMethod,
            IndexedSeq(),
            Map()
          )
        ),
        sinceVersion = VersionContext.V6SoftForkVersion
      )
    }

    // bytes of real mainnet block header at height 614,440
    val headerBytes = "02ac2101807f0000ca01ff0119db227f202201007f62000177a080005d440896d05d3f80dcff7f5e7f59007294c180808d0158d1ff6ba10000f901c7f0ef87dcfff17fffacb6ff7f7f1180d2ff7f1e24ffffe1ff937f807f0797b9ff6ebdae007e5c8c00b8403d3701557181c8df800001b6d5009e2201c6ff807d71808c00019780f087adb3fcdbc0b3441480887f80007f4b01cf7f013ff1ffff564a0000b9a54f00770e807f41ff88c00240000080c0250000000003bedaee069ff4829500b3c07c4d5fe6b3ea3d3bf76c5c28c1d4dcdb1bed0ade0c0000000000003105"
    val header1 = new CHeader(ErgoHeader.sigmaSerializer.fromBytes(Base16.decode(headerBytes).get))

    verifyCases(
      Seq(
        header1 -> new Expected(ExpectedResult(Success(true), None))
      ),
      checkPoW
    )
  }

<<<<<<< HEAD
  property("Global.powHit") {
    def powHit: Feature[Coll[Byte], sigma.BigInt] = newFeature(
      { (x: Coll[Byte]) =>
        val msg = x.slice(0, 7).toArray
        val nonce = x.slice(7, 15).toArray
        val h = x.slice(15, 19).toArray
        CBigInt(Autolykos2PowValidation.hitForVersion2ForMessageWithChecks(32, msg, nonce, h, 1024 * 1024).bigInteger) },
      "{ (x: Coll[Byte]) => val msg = x.slice(0,7); val nonce = x.slice(7,15); val h = x.slice(15,19); " +
         "Global.powHit(32, msg, nonce, h, 1024 * 1024) }",
      FuncValue(
        Array((1, SByteArray)),
        MethodCall.typed[Value[SBigInt.type]](
          Global,
          SGlobalMethods.powHitMethod,
          Array(
            IntConstant(32),
            Slice(ValUse(1, SByteArray), IntConstant(0), IntConstant(7)),
            Slice(ValUse(1, SByteArray), IntConstant(7), IntConstant(15)),
            Slice(ValUse(1, SByteArray), IntConstant(15), IntConstant(19)),
            IntConstant(1048576)
          ),
          Map()
        )
      ),
      sinceVersion = VersionContext.V6SoftForkVersion)

    // bytes of real mainnet block header at height 614,440
    val msg = Base16.decode("0a101b8c6a4f2e").get
    val nonce = Base16.decode("000000000000002c").get
    val h = Base16.decode("00000000").get
    val x = Colls.fromArray(msg ++ nonce ++ h)
    val hit = CBigInt(new BigInteger("326674862673836209462483453386286740270338859283019276168539876024851191344"))

    verifyCases(
      Seq(
        x -> new Expected(ExpectedResult(Success(hit), None))
      ),
      powHit
    )

=======
  property("higher order lambdas") {
    val f = newFeature[Coll[Int], Coll[Int]](
      { (xs: Coll[Int]) =>
        val inc = { (x: Int) => x + 1 }

        def apply(in: (Int => Int, Int)) = in._1(in._2)

        xs.map { (x: Int) => apply((inc, x)) }
      },
      """{(xs: Coll[Int]) =>
        |   val inc = { (x: Int) => x + 1 }
        |   def apply(in: (Int => Int, Int)) = in._1(in._2)
        |   xs.map { (x: Int) => apply((inc, x)) }
        | }
        |""".stripMargin,
      FuncValue(
        Array((1, SCollectionType(SInt))),
        MapCollection(
          ValUse(1, SCollectionType(SInt)),
          FuncValue(
            Array((3, SInt)),
            Apply(
              FuncValue(
                Array((5, SPair(SFunc(Array(SInt), SInt, List()), SInt))),
                Apply(
                  SelectField.typed[Value[SFunc]](
                    ValUse(5, SPair(SFunc(Array(SInt), SInt, List()), SInt)),
                    1.toByte
                  ),
                  Array(
                    SelectField.typed[Value[SInt.type]](
                      ValUse(5, SPair(SFunc(Array(SInt), SInt, List()), SInt)),
                      2.toByte
                    )
                  )
                )
              ),
              Array(
                Tuple(
                  Vector(
                    FuncValue(
                      Array((5, SInt)),
                      ArithOp(ValUse(5, SInt), IntConstant(1), OpCode @@ (-102.toByte))
                    ),
                    ValUse(3, SInt)
                  )
                )
              )
            )
          )
        )
      ),
    sinceVersion = VersionContext.V6SoftForkVersion
    )

    verifyCases(
      Seq(
        Coll(1, 2) -> Expected(
          Success(Coll(2, 3)),
          cost = 1793,
          expectedDetails = CostDetails.ZeroCost
        )
      ),
      f,
      preGeneratedSamples = Some(Seq(
        Coll(Int.MinValue, Int.MaxValue - 1),
        Coll(0, 1, 2, 3, 100, 1000)
      ))
    )
>>>>>>> 43db8df7
  }

}<|MERGE_RESOLUTION|>--- conflicted
+++ resolved
@@ -13,12 +13,9 @@
 import sigma.ast.{SInt, _}
 import sigma.data.{CBigInt, CBox, CHeader, ExactNumeric}
 import sigma.eval.{CostDetails, SigmaDsl, TracedCost}
-<<<<<<< HEAD
-import sigma.pow.Autolykos2PowValidation
-=======
 import sigma.serialization.ValueCodes.OpCode
 import sigma.data.{RType}
->>>>>>> 43db8df7
+import sigma.pow.Autolykos2PowValidation
 import sigma.util.Extensions.{BooleanOps, ByteOps, IntOps, LongOps}
 import sigmastate.exceptions.MethodNotFound
 import sigmastate.utils.Extensions.ByteOpsForSigma
@@ -1456,7 +1453,6 @@
     )
   }
 
-<<<<<<< HEAD
   property("Global.powHit") {
     def powHit: Feature[Coll[Byte], sigma.BigInt] = newFeature(
       { (x: Coll[Byte]) =>
@@ -1497,7 +1493,8 @@
       powHit
     )
 
-=======
+  }
+
   property("higher order lambdas") {
     val f = newFeature[Coll[Int], Coll[Int]](
       { (xs: Coll[Int]) =>
@@ -1567,7 +1564,6 @@
         Coll(0, 1, 2, 3, 100, 1000)
       ))
     )
->>>>>>> 43db8df7
   }
 
 }