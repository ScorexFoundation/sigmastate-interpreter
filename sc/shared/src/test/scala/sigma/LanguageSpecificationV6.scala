package sigma

<<<<<<< HEAD
import org.ergoplatform.sdk.utils.ErgoTreeUtils
import sigma.VersionContext.V6SoftForkVersion
import sigma.ast.ErgoTree.ZeroHeader
import sigma.ast.SCollection.SByteArray
import sigma.ast.syntax.TrueSigmaProp
import sigma.ast.{BoolToSigmaProp, CompanionDesc, ConcreteCollection, Constant, ConstantPlaceholder, Downcast, ErgoTree, FalseLeaf, FixedCostItem, FuncValue, Global, JitCost, MethodCall, PerItemCost, SBigInt, SByte, SCollection, SGlobalMethods, SInt, SLong, SPair, SShort, SSigmaProp, STypeVar, SelectField, SubstConstants, ValUse, Value}
import sigma.data.{CBigInt, ExactNumeric, RType}
import sigma.eval.{CostDetails, SigmaDsl, TracedCost}
import sigma.serialization.ErgoTreeSerializer
import sigma.util.Extensions.{BooleanOps, ByteOps, IntOps, LongOps}
import sigmastate.exceptions.MethodNotFound
import sigmastate.utils.Extensions.ByteOpsForSigma
=======
import sigma.ast.ErgoTree.ZeroHeader
import sigma.ast.SCollection.SByteArray
import sigma.ast.syntax.TrueSigmaProp
import sigma.ast._
import sigma.data.{CBigInt, ExactNumeric}
import sigma.eval.{CostDetails, SigmaDsl, TracedCost}
import sigma.util.Extensions.{BooleanOps, ByteOps, IntOps, LongOps}
import sigmastate.exceptions.MethodNotFound
>>>>>>> 2cfd2ffb
import sigmastate.utils.Helpers

import java.math.BigInteger
import scala.util.Success

/** This suite tests all operations for v6.0 version of the language.
  * The base classes establish the infrastructure for the tests.
  *
  * @see SigmaDslSpecificationBase
  */
class LanguageSpecificationV6 extends LanguageSpecificationBase { suite =>
  override def languageVersion: Byte = VersionContext.V6SoftForkVersion

<<<<<<< HEAD
  /** Returns the VersionContext with V6 activation and the given ErgoTree version. */
  def sinceV6AndTreeVersion(treeVersion: Byte): VersionContext =
    VersionContext(V6SoftForkVersion, ergoTreeVersion = treeVersion)

  def expectedSuccessForAllTreeVersions[A](value: A, cost: Int, costDetails: CostDetails) = {
    val res = ExpectedResult(Success(value), Some(cost)) -> Some(costDetails)
    Seq(0, 1, 2, 3).map(version => version -> res)
  }

=======
>>>>>>> 2cfd2ffb
  property("Boolean.toByte") {
    val toByte = newFeature((x: Boolean) => x.toByte, "{ (x: Boolean) => x.toByte }",
      sinceVersion = sinceV6AndTreeVersion(0)
    )

    val cases = Seq(
      (true, Success(1.toByte)),
      (false, Success(0.toByte))
    )

    if (toByte.isSupportedIn(VersionContext.current)) {
      // TODO v6.0: implement as part of https://github.com/ScorexFoundation/sigmastate-interpreter/pull/932
      assertExceptionThrown(
        testCases(cases, toByte),
        rootCauseLike[MethodNotFound]("Cannot find method")
      )
    }
    else
      testCases(cases, toByte)
  }

  property("Byte methods equivalence (new features)") {
    // TODO v6.0: implement as part of https://github.com/ScorexFoundation/sigmastate-interpreter/issues/474
    if (activatedVersionInTests < VersionContext.V6SoftForkVersion) {
      // NOTE, for such versions the new features are not supported
      // which is checked below

      lazy val toAbs = newFeature((x: Byte) => x.toAbs, "{ (x: Byte) => x.toAbs }",
        sinceVersion = sinceV6AndTreeVersion(0))

      lazy val compareTo = newFeature(
        (x: (Byte, Byte)) => x._1.compareTo(x._2),
        "{ (x: (Byte, Byte)) => x._1.compareTo(x._2) }",
        sinceVersion = sinceV6AndTreeVersion(0))

      lazy val bitOr = newFeature(
        { (x: (Byte, Byte)) => (x._1 | x._2).toByteExact },
        "{ (x: (Byte, Byte)) => (x._1 | x._2) }",
        sinceVersion = sinceV6AndTreeVersion(0))

      lazy val bitAnd = newFeature(
        { (x: (Byte, Byte)) => (x._1 & x._2).toByteExact },
        "{ (x: (Byte, Byte)) => (x._1 & x._2) }",
        sinceVersion = sinceV6AndTreeVersion(0))

      forAll { x: Byte =>
        Seq(toAbs).foreach(f => f.checkEquality(x))
      }

      forAll { x: (Byte, Byte) =>
        Seq(compareTo, bitOr, bitAnd).foreach(_.checkEquality(x))
      }
    }
  }

  // TODO v6.0: enable as part of https://github.com/ScorexFoundation/sigmastate-interpreter/issues/474
  property("Short methods equivalence (new features)") {
    if (activatedVersionInTests < VersionContext.V6SoftForkVersion) {
      // NOTE, for such versions the new features are not supported
      // which is checked below

      lazy val toAbs = newFeature((x: Short) => x.toAbs, "{ (x: Short) => x.toAbs }",
        sinceVersion = sinceV6AndTreeVersion(0))

      lazy val compareTo = newFeature((x: (Short, Short)) => x._1.compareTo(x._2),
        "{ (x: (Short, Short)) => x._1.compareTo(x._2) }",
        sinceVersion = sinceV6AndTreeVersion(0))

      lazy val bitOr = newFeature(
      { (x: (Short, Short)) => (x._1 | x._2).toShortExact },
      "{ (x: (Short, Short)) => x._1 | x._2 }",
      sinceVersion = sinceV6AndTreeVersion(0))

      lazy val bitAnd = newFeature(
      { (x: (Short, Short)) => (x._1 & x._2).toShortExact },
      "{ (x: (Short, Short)) => x._1 & x._2 }",
      sinceVersion = sinceV6AndTreeVersion(0))

      forAll { x: Short =>
        Seq(toAbs).foreach(_.checkEquality(x))
      }
      forAll { x: (Short, Short) =>
        Seq(compareTo, bitOr, bitAnd).foreach(_.checkEquality(x))
      }
    }
  }

  property("Int methods equivalence (new features)") {
    if (activatedVersionInTests < VersionContext.V6SoftForkVersion) {
      // NOTE, for such versions the new features are not supported
      // which is checked below
      lazy val toAbs     = newFeature((x: Int) => x.toAbs, "{ (x: Int) => x.toAbs }",
        sinceVersion = sinceV6AndTreeVersion(0))
      lazy val compareTo = newFeature((x: (Int, Int)) => x._1.compareTo(x._2),
        "{ (x: (Int, Int)) => x._1.compareTo(x._2) }",
        sinceVersion = sinceV6AndTreeVersion(0))
      lazy val bitOr = newFeature(
      { (x: (Int, Int)) => x._1 | x._2 },
      "{ (x: (Int, Int)) => x._1 | x._2 }",
      sinceVersion = sinceV6AndTreeVersion(0))
      lazy val bitAnd = newFeature(
      { (x: (Int, Int)) => x._1 & x._2 },
      "{ (x: (Int, Int)) => x._1 & x._2 }",
      sinceVersion = sinceV6AndTreeVersion(0))
      forAll { x: Int =>
        Seq(toAbs).foreach(_.checkEquality(x))
      }
      forAll { x: (Int, Int) =>
        Seq(compareTo, bitOr, bitAnd).foreach(_.checkEquality(x))
      }
    }
  }

  property("Long methods equivalence (new features)") {
    if (activatedVersionInTests < VersionContext.V6SoftForkVersion) {
      // NOTE, for such versions the new features are not supported
      // which is checked below
      lazy val toAbs = newFeature((x: Long) => x.toAbs, "{ (x: Long) => x.toAbs }",
        sinceVersion = sinceV6AndTreeVersion(0))
      lazy val compareTo = newFeature((x: (Long, Long)) => x._1.compareTo(x._2),
        "{ (x: (Long, Long)) => x._1.compareTo(x._2) }",
        sinceVersion = sinceV6AndTreeVersion(0))

      lazy val bitOr = newFeature(
        { (x: (Long, Long)) => x._1 | x._2 },
        "{ (x: (Long, Long)) => x._1 | x._2 }",
        sinceVersion = sinceV6AndTreeVersion(0))

      lazy val bitAnd = newFeature(
        { (x: (Long, Long)) => x._1 & x._2 },
        "{ (x: (Long, Long)) => x._1 & x._2 }",
        sinceVersion = sinceV6AndTreeVersion(0))

      forAll { x: Long =>
        Seq(toAbs).foreach(_.checkEquality(x))
      }
      forAll { x: (Long, Long) =>
        Seq(compareTo, bitOr, bitAnd).foreach(_.checkEquality(x))
      }
    }

  }

  property("BigInt methods equivalence (new features)") {
    if (activatedVersionInTests < VersionContext.V6SoftForkVersion) {
      // The `Upcast(bigInt, SBigInt)` node is never produced by ErgoScript compiler, but is still valid ErgoTree.
      // Fixed in 6.0
      assertExceptionThrown(
        SBigInt.upcast(CBigInt(new BigInteger("0", 16)).asInstanceOf[AnyVal]),
        _.getMessage.contains("Cannot upcast value")
      )

      // The `Downcast(bigInt, SBigInt)` node is never produced by ErgoScript compiler, but is still valid ErgoTree.
      // Fixed in 6.0
      assertExceptionThrown(
        SBigInt.downcast(CBigInt(new BigInteger("0", 16)).asInstanceOf[AnyVal]),
        _.getMessage.contains("Cannot downcast value")
      )
    } else {
      forAll { x: BigInteger =>
        SBigInt.upcast(CBigInt(x).asInstanceOf[AnyVal]) shouldBe CBigInt(x)
        SBigInt.downcast(CBigInt(x).asInstanceOf[AnyVal]) shouldBe CBigInt(x)
      }
    }

    if (activatedVersionInTests < VersionContext.V6SoftForkVersion) {
      // NOTE, for such versions the new features are not supported
      // which is checked below
      val toByte = newFeature((x: BigInt) => x.toByte,
        "{ (x: BigInt) => x.toByte }",
        FuncValue(Vector((1, SBigInt)), Downcast(ValUse(1, SBigInt), SByte)),
        sinceVersion = sinceV6AndTreeVersion(0))
      val toShort = newFeature((x: BigInt) => x.toShort,
        "{ (x: BigInt) => x.toShort }",
        FuncValue(Vector((1, SBigInt)), Downcast(ValUse(1, SBigInt), SShort)),
        sinceVersion = sinceV6AndTreeVersion(0))
      val toInt = newFeature((x: BigInt) => x.toInt,
        "{ (x: BigInt) => x.toInt }",
        FuncValue(Vector((1, SBigInt)), Downcast(ValUse(1, SBigInt), SInt)),
        sinceVersion = sinceV6AndTreeVersion(0))
      val toLong = newFeature((x: BigInt) => x.toLong,
        "{ (x: BigInt) => x.toLong }",
        FuncValue(Vector((1, SBigInt)), Downcast(ValUse(1, SBigInt), SLong)),
        sinceVersion = sinceV6AndTreeVersion(0))
      lazy val toAbs   = newFeature((x: BigInt) => x.toAbs, "{ (x: BigInt) => x.toAbs }",
        sinceVersion = sinceV6AndTreeVersion(0))
      lazy val compareTo = newFeature((x: (BigInt, BigInt)) => x._1.compareTo(x._2),
        "{ (x: (BigInt, BigInt)) => x._1.compareTo(x._2) }",
        sinceVersion = sinceV6AndTreeVersion(0))
      lazy val bitOr = newFeature({ (x: (BigInt, BigInt)) => x._1 | x._2 },
        "{ (x: (BigInt, BigInt)) => x._1 | x._2 }",
        sinceVersion = sinceV6AndTreeVersion(0))
      lazy val bitAnd = newFeature({ (x: (BigInt, BigInt)) => x._1 & x._2 },
        "{ (x: (BigInt, BigInt)) => x._1 & x._2 }",
        sinceVersion = sinceV6AndTreeVersion(0))

      forAll { x: BigInt =>
        Seq(toByte, toShort, toInt, toLong, toAbs).foreach(_.checkEquality(x))
      }
      forAll { x: (BigInt, BigInt) =>
        Seq(compareTo, bitOr, bitAnd).foreach(_.checkEquality(x))
      }

      forAll { x: Long =>
        assertExceptionThrown(
          SLong.downcast(CBigInt(new BigInteger(x.toString)).asInstanceOf[AnyVal]),
          _.getMessage.contains("Cannot downcast value")
        )
      }
      forAll { x: Int =>
        assertExceptionThrown(
          SInt.downcast(CBigInt(new BigInteger(x.toString)).asInstanceOf[AnyVal]),
          _.getMessage.contains("Cannot downcast value")
        )
      }
      forAll { x: Byte =>
        assertExceptionThrown(
          SByte.downcast(CBigInt(new BigInteger(x.toString)).asInstanceOf[AnyVal]),
          _.getMessage.contains("Cannot downcast value")
        )
      }
      forAll { x: Short =>
        assertExceptionThrown(
          SShort.downcast(CBigInt(new BigInteger(x.toString)).asInstanceOf[AnyVal]),
          _.getMessage.contains("Cannot downcast value")
        )
      }
    } else {
      forAll { x: Long =>
          SLong.downcast(CBigInt(new BigInteger(x.toString)).asInstanceOf[AnyVal]) shouldBe x
      }
      forAll { x: Int =>
          SInt.downcast(CBigInt(new BigInteger(x.toString)).asInstanceOf[AnyVal]) shouldBe x
      }
      forAll { x: Byte =>
        SByte.downcast(CBigInt(new BigInteger(x.toString)).asInstanceOf[AnyVal]) shouldBe x
      }
      forAll { x: Short =>
        SShort.downcast(CBigInt(new BigInteger(x.toString)).asInstanceOf[AnyVal]) shouldBe x
      }
    }
  }

  property("Box properties equivalence (new features)") {
    // TODO v6.0: related to https://github.com/ScorexFoundation/sigmastate-interpreter/issues/416
    val getReg = newFeature((x: Box) => x.getReg[Int](1).get,
      "{ (x: Box) => x.getReg[Int](1).get }",
      sinceVersion = sinceV6AndTreeVersion(0))

    if (activatedVersionInTests < VersionContext.V6SoftForkVersion) {
      // NOTE, for such versions getReg is not supported
      // which is checked below

      forAll { box: Box =>
        Seq(getReg).foreach(_.checkEquality(box))
      }
    }
  }

  // TODO v6.0 (3h): https://github.com/ScorexFoundation/sigmastate-interpreter/issues/479
  property("Coll find method equivalence") {
    val find = newFeature((x: Coll[Int]) => x.find({ (v: Int) => v > 0 }),
      "{ (x: Coll[Int]) => x.find({ (v: Int) => v > 0} ) }",
      sinceVersion = sinceV6AndTreeVersion(0))

    if (activatedVersionInTests < VersionContext.V6SoftForkVersion) {
      // NOTE, for such versions getReg is not supported
      // which is checked below

      forAll { x: Coll[Int] =>
        find.checkEquality(x)
      }
    }
  }

  // TODO v6.0 (3h): https://github.com/ScorexFoundation/sigmastate-interpreter/issues/418
  property("Coll bitwise methods equivalence") {
    val shiftRight = newFeature(
      { (x: Coll[Boolean]) =>
        if (x.size > 2) x.slice(0, x.size - 2) else Colls.emptyColl[Boolean]
      },
      "{ (x: Coll[Boolean]) => x >> 2 }",
      sinceVersion = sinceV6AndTreeVersion(0))

    if (activatedVersionInTests < VersionContext.V6SoftForkVersion) {
      // NOTE, for such versions getReg is not supported
      // which is checked below

      forAll { x: Array[Boolean] =>
        shiftRight.checkEquality(Colls.fromArray(x))
      }
    }
  }

  // TODO v6.0 (3h): https://github.com/ScorexFoundation/sigmastate-interpreter/issues/479
  property("Coll diff methods equivalence") {
    val diff = newFeature((x: (Coll[Int], Coll[Int])) => x._1.diff(x._2),
      "{ (x: (Coll[Int], Coll[Int])) => x._1.diff(x._2) }",
      sinceVersion = sinceV6AndTreeVersion(0))

    if (activatedVersionInTests < VersionContext.V6SoftForkVersion) {
      // NOTE, for such versions getReg is not supported
      // which is checked below

      forAll { (x: Coll[Int], y: Coll[Int]) =>
        diff.checkEquality((x, y))
      }
    }
  }

  // TODO v6.0: implement Option.fold (see https://github.com/ScorexFoundation/sigmastate-interpreter/issues/479)
  property("Option new methods") {
    val n = ExactNumeric.LongIsExactNumeric
    val fold = newFeature({ (x: Option[Long]) => x.fold(5.toLong)( (v: Long) => n.plus(v, 1) ) },
      "{ (x: Option[Long]) => x.fold(5, { (v: Long) => v + 1 }) }",
      sinceVersion = sinceV6AndTreeVersion(0))

    if (activatedVersionInTests < VersionContext.V6SoftForkVersion) {
      // NOTE, for such versions getReg is not supported
      // which is checked below

      forAll { x: Option[Long] =>
        Seq(fold).map(_.checkEquality(x))
      }
    }
  }

  // TODO v6.0 (3h): implement allZK func https://github.com/ScorexFoundation/sigmastate-interpreter/issues/543
  property("allZK equivalence") {
    lazy val allZK = newFeature((x: Coll[SigmaProp]) => SigmaDsl.allZK(x),
      "{ (x: Coll[SigmaProp]) => allZK(x) }",
      sinceVersion = sinceV6AndTreeVersion(0))

    if (activatedVersionInTests < VersionContext.V6SoftForkVersion) {
      // NOTE, for such versions getReg is not supported
      // which is checked below

      forAll { x: Coll[SigmaProp] =>
        allZK.checkEquality(x)
      }
    }
  }

  // TODO v6.0 (3h): implement anyZK func https://github.com/ScorexFoundation/sigmastate-interpreter/issues/543
  property("anyZK equivalence") {
    lazy val anyZK = newFeature((x: Coll[SigmaProp]) => SigmaDsl.anyZK(x),
      "{ (x: Coll[SigmaProp]) => anyZK(x) }",
      sinceVersion = sinceV6AndTreeVersion(0))

    if (activatedVersionInTests < VersionContext.V6SoftForkVersion) {
      // NOTE, for such versions getReg is not supported
      // which is checked below

      forAll { x: Coll[SigmaProp] =>
        anyZK.checkEquality(x)
      }
    }
  }

<<<<<<< HEAD
  property("Numeric.toBytes methods equivalence") {
    lazy val toBytes = newFeature(
      { (x: Byte) => x.toBigEndianBytes },
      "{ (x: Byte) => x.toBytes }",
      sinceVersion = sinceV6AndTreeVersion(0))
    val cases = Seq(
      (0.toByte, Success(Coll(0.toByte))),
      (1.toByte, Success(Coll(1.toByte)))
    )

    testCases(cases, toBytes)
  }

=======
  property("Fix substConstants in v6.0 for ErgoTree version > 0") {
    // tree with one segregated constant and v0
    val t1 = ErgoTree(
      header = ErgoTree.setConstantSegregation(ZeroHeader),
      constants = Vector(TrueSigmaProp),
      ConstantPlaceholder(0, SSigmaProp))

    // tree with one segregated constant and max supported version
    val t2 = ErgoTree(
      header = ErgoTree.setConstantSegregation(
        ErgoTree.headerWithVersion(ZeroHeader, VersionContext.MaxSupportedScriptVersion)
      ),
      Vector(TrueSigmaProp),
      ConstantPlaceholder(0, SSigmaProp))

    def costDetails(nItems: Int) = TracedCost(
      traceBase ++ Array(
        FixedCostItem(SelectField),
        FixedCostItem(ConcreteCollection),
        FixedCostItem(ValUse),
        FixedCostItem(SelectField),
        FixedCostItem(ConcreteCollection),
        FixedCostItem(Constant),
        FixedCostItem(BoolToSigmaProp),
        ast.SeqCostItem(CompanionDesc(SubstConstants), PerItemCost(JitCost(100), JitCost(100), 1), nItems)
      )
    )

    val expectedTreeBytes_beforeV6 = Helpers.decodeBytes("1b0108d27300")
    val expectedTreeBytes_V6 = Helpers.decodeBytes("1b050108d27300")

    verifyCases(
      Seq(
        // for tree v0, the result is the same for all versions
        (Coll(t1.bytes: _*), 0) -> Expected(
          Success(Helpers.decodeBytes("100108d27300")),
          cost = 1793,
          expectedDetails = CostDetails.ZeroCost,
          newCost = 2065,
          newVersionedResults = expectedSuccessForAllTreeVersions(Helpers.decodeBytes("100108d27300"), 2065, costDetails(1))
        ),
        // for tree version > 0, the result depend on activated version
        (Coll(t2.bytes: _*), 0) -> Expected(
          Success(expectedTreeBytes_beforeV6),
          cost = 1793,
          expectedDetails = CostDetails.ZeroCost,
          newCost = 2065,
          newVersionedResults = expectedSuccessForAllTreeVersions(expectedTreeBytes_V6, 2065, costDetails(1)))
      ),
      changedFeature(
        changedInVersion = VersionContext.V6SoftForkVersion,
        { (x: (Coll[Byte], Int)) =>
          SigmaDsl.substConstants(x._1, Coll[Int](x._2), Coll[Any](SigmaDsl.sigmaProp(false))(sigma.AnyType))
        },
        { (x: (Coll[Byte], Int)) =>
          SigmaDsl.substConstants(x._1, Coll[Int](x._2), Coll[Any](SigmaDsl.sigmaProp(false))(sigma.AnyType))
        },
        "{ (x: (Coll[Byte], Int)) => substConstants[Any](x._1, Coll[Int](x._2), Coll[Any](sigmaProp(false))) }",
        FuncValue(
          Vector((1, SPair(SByteArray, SInt))),
          SubstConstants(
            SelectField.typed[Value[SCollection[SByte.type]]](ValUse(1, SPair(SByteArray, SInt)), 1.toByte),
            ConcreteCollection(
              Array(SelectField.typed[Value[SInt.type]](ValUse(1, SPair(SByteArray, SInt)), 2.toByte)),
              SInt
            ),
            ConcreteCollection(Array(BoolToSigmaProp(FalseLeaf)), SSigmaProp)
          )
        )
      )
    )

    // before v6.0 the expected tree is not parsable
    ErgoTree.fromBytes(expectedTreeBytes_beforeV6.toArray).isRightParsed shouldBe false

    // in v6.0 the expected tree should be parsable and similar to the original tree
    val tree = ErgoTree.fromBytes(expectedTreeBytes_V6.toArray)
    tree.isRightParsed shouldBe true
    tree.header shouldBe t2.header
    tree.constants.length shouldBe t2.constants.length
    tree.root shouldBe t2.root
  }
>>>>>>> 2cfd2ffb

}<|MERGE_RESOLUTION|>--- conflicted
+++ resolved
@@ -1,19 +1,6 @@
 package sigma
 
-<<<<<<< HEAD
-import org.ergoplatform.sdk.utils.ErgoTreeUtils
 import sigma.VersionContext.V6SoftForkVersion
-import sigma.ast.ErgoTree.ZeroHeader
-import sigma.ast.SCollection.SByteArray
-import sigma.ast.syntax.TrueSigmaProp
-import sigma.ast.{BoolToSigmaProp, CompanionDesc, ConcreteCollection, Constant, ConstantPlaceholder, Downcast, ErgoTree, FalseLeaf, FixedCostItem, FuncValue, Global, JitCost, MethodCall, PerItemCost, SBigInt, SByte, SCollection, SGlobalMethods, SInt, SLong, SPair, SShort, SSigmaProp, STypeVar, SelectField, SubstConstants, ValUse, Value}
-import sigma.data.{CBigInt, ExactNumeric, RType}
-import sigma.eval.{CostDetails, SigmaDsl, TracedCost}
-import sigma.serialization.ErgoTreeSerializer
-import sigma.util.Extensions.{BooleanOps, ByteOps, IntOps, LongOps}
-import sigmastate.exceptions.MethodNotFound
-import sigmastate.utils.Extensions.ByteOpsForSigma
-=======
 import sigma.ast.ErgoTree.ZeroHeader
 import sigma.ast.SCollection.SByteArray
 import sigma.ast.syntax.TrueSigmaProp
@@ -22,7 +9,7 @@
 import sigma.eval.{CostDetails, SigmaDsl, TracedCost}
 import sigma.util.Extensions.{BooleanOps, ByteOps, IntOps, LongOps}
 import sigmastate.exceptions.MethodNotFound
->>>>>>> 2cfd2ffb
+import sigmastate.utils.Extensions.ByteOpsForSigma
 import sigmastate.utils.Helpers
 
 import java.math.BigInteger
@@ -36,21 +23,9 @@
 class LanguageSpecificationV6 extends LanguageSpecificationBase { suite =>
   override def languageVersion: Byte = VersionContext.V6SoftForkVersion
 
-<<<<<<< HEAD
-  /** Returns the VersionContext with V6 activation and the given ErgoTree version. */
-  def sinceV6AndTreeVersion(treeVersion: Byte): VersionContext =
-    VersionContext(V6SoftForkVersion, ergoTreeVersion = treeVersion)
-
-  def expectedSuccessForAllTreeVersions[A](value: A, cost: Int, costDetails: CostDetails) = {
-    val res = ExpectedResult(Success(value), Some(cost)) -> Some(costDetails)
-    Seq(0, 1, 2, 3).map(version => version -> res)
-  }
-
-=======
->>>>>>> 2cfd2ffb
   property("Boolean.toByte") {
     val toByte = newFeature((x: Boolean) => x.toByte, "{ (x: Boolean) => x.toByte }",
-      sinceVersion = sinceV6AndTreeVersion(0)
+      sinceVersion = V6SoftForkVersion
     )
 
     val cases = Seq(
@@ -76,22 +51,22 @@
       // which is checked below
 
       lazy val toAbs = newFeature((x: Byte) => x.toAbs, "{ (x: Byte) => x.toAbs }",
-        sinceVersion = sinceV6AndTreeVersion(0))
+        sinceVersion = V6SoftForkVersion)
 
       lazy val compareTo = newFeature(
         (x: (Byte, Byte)) => x._1.compareTo(x._2),
         "{ (x: (Byte, Byte)) => x._1.compareTo(x._2) }",
-        sinceVersion = sinceV6AndTreeVersion(0))
+        sinceVersion = V6SoftForkVersion)
 
       lazy val bitOr = newFeature(
         { (x: (Byte, Byte)) => (x._1 | x._2).toByteExact },
         "{ (x: (Byte, Byte)) => (x._1 | x._2) }",
-        sinceVersion = sinceV6AndTreeVersion(0))
+        sinceVersion = V6SoftForkVersion)
 
       lazy val bitAnd = newFeature(
         { (x: (Byte, Byte)) => (x._1 & x._2).toByteExact },
         "{ (x: (Byte, Byte)) => (x._1 & x._2) }",
-        sinceVersion = sinceV6AndTreeVersion(0))
+        sinceVersion = V6SoftForkVersion)
 
       forAll { x: Byte =>
         Seq(toAbs).foreach(f => f.checkEquality(x))
@@ -110,21 +85,21 @@
       // which is checked below
 
       lazy val toAbs = newFeature((x: Short) => x.toAbs, "{ (x: Short) => x.toAbs }",
-        sinceVersion = sinceV6AndTreeVersion(0))
+        sinceVersion = V6SoftForkVersion)
 
       lazy val compareTo = newFeature((x: (Short, Short)) => x._1.compareTo(x._2),
         "{ (x: (Short, Short)) => x._1.compareTo(x._2) }",
-        sinceVersion = sinceV6AndTreeVersion(0))
+        sinceVersion = V6SoftForkVersion)
 
       lazy val bitOr = newFeature(
       { (x: (Short, Short)) => (x._1 | x._2).toShortExact },
       "{ (x: (Short, Short)) => x._1 | x._2 }",
-      sinceVersion = sinceV6AndTreeVersion(0))
+      sinceVersion = V6SoftForkVersion)
 
       lazy val bitAnd = newFeature(
       { (x: (Short, Short)) => (x._1 & x._2).toShortExact },
       "{ (x: (Short, Short)) => x._1 & x._2 }",
-      sinceVersion = sinceV6AndTreeVersion(0))
+      sinceVersion = V6SoftForkVersion)
 
       forAll { x: Short =>
         Seq(toAbs).foreach(_.checkEquality(x))
@@ -140,18 +115,18 @@
       // NOTE, for such versions the new features are not supported
       // which is checked below
       lazy val toAbs     = newFeature((x: Int) => x.toAbs, "{ (x: Int) => x.toAbs }",
-        sinceVersion = sinceV6AndTreeVersion(0))
+        sinceVersion = V6SoftForkVersion)
       lazy val compareTo = newFeature((x: (Int, Int)) => x._1.compareTo(x._2),
         "{ (x: (Int, Int)) => x._1.compareTo(x._2) }",
-        sinceVersion = sinceV6AndTreeVersion(0))
+        sinceVersion = V6SoftForkVersion)
       lazy val bitOr = newFeature(
       { (x: (Int, Int)) => x._1 | x._2 },
       "{ (x: (Int, Int)) => x._1 | x._2 }",
-      sinceVersion = sinceV6AndTreeVersion(0))
+      sinceVersion = V6SoftForkVersion)
       lazy val bitAnd = newFeature(
       { (x: (Int, Int)) => x._1 & x._2 },
       "{ (x: (Int, Int)) => x._1 & x._2 }",
-      sinceVersion = sinceV6AndTreeVersion(0))
+      sinceVersion = V6SoftForkVersion)
       forAll { x: Int =>
         Seq(toAbs).foreach(_.checkEquality(x))
       }
@@ -166,20 +141,20 @@
       // NOTE, for such versions the new features are not supported
       // which is checked below
       lazy val toAbs = newFeature((x: Long) => x.toAbs, "{ (x: Long) => x.toAbs }",
-        sinceVersion = sinceV6AndTreeVersion(0))
+        sinceVersion = V6SoftForkVersion)
       lazy val compareTo = newFeature((x: (Long, Long)) => x._1.compareTo(x._2),
         "{ (x: (Long, Long)) => x._1.compareTo(x._2) }",
-        sinceVersion = sinceV6AndTreeVersion(0))
+        sinceVersion = V6SoftForkVersion)
 
       lazy val bitOr = newFeature(
         { (x: (Long, Long)) => x._1 | x._2 },
         "{ (x: (Long, Long)) => x._1 | x._2 }",
-        sinceVersion = sinceV6AndTreeVersion(0))
+        sinceVersion = V6SoftForkVersion)
 
       lazy val bitAnd = newFeature(
         { (x: (Long, Long)) => x._1 & x._2 },
         "{ (x: (Long, Long)) => x._1 & x._2 }",
-        sinceVersion = sinceV6AndTreeVersion(0))
+        sinceVersion = V6SoftForkVersion)
 
       forAll { x: Long =>
         Seq(toAbs).foreach(_.checkEquality(x))
@@ -219,30 +194,30 @@
       val toByte = newFeature((x: BigInt) => x.toByte,
         "{ (x: BigInt) => x.toByte }",
         FuncValue(Vector((1, SBigInt)), Downcast(ValUse(1, SBigInt), SByte)),
-        sinceVersion = sinceV6AndTreeVersion(0))
+        sinceVersion = V6SoftForkVersion)
       val toShort = newFeature((x: BigInt) => x.toShort,
         "{ (x: BigInt) => x.toShort }",
         FuncValue(Vector((1, SBigInt)), Downcast(ValUse(1, SBigInt), SShort)),
-        sinceVersion = sinceV6AndTreeVersion(0))
+        sinceVersion = V6SoftForkVersion)
       val toInt = newFeature((x: BigInt) => x.toInt,
         "{ (x: BigInt) => x.toInt }",
         FuncValue(Vector((1, SBigInt)), Downcast(ValUse(1, SBigInt), SInt)),
-        sinceVersion = sinceV6AndTreeVersion(0))
+        sinceVersion = V6SoftForkVersion)
       val toLong = newFeature((x: BigInt) => x.toLong,
         "{ (x: BigInt) => x.toLong }",
         FuncValue(Vector((1, SBigInt)), Downcast(ValUse(1, SBigInt), SLong)),
-        sinceVersion = sinceV6AndTreeVersion(0))
+        sinceVersion = V6SoftForkVersion)
       lazy val toAbs   = newFeature((x: BigInt) => x.toAbs, "{ (x: BigInt) => x.toAbs }",
-        sinceVersion = sinceV6AndTreeVersion(0))
+        sinceVersion = V6SoftForkVersion)
       lazy val compareTo = newFeature((x: (BigInt, BigInt)) => x._1.compareTo(x._2),
         "{ (x: (BigInt, BigInt)) => x._1.compareTo(x._2) }",
-        sinceVersion = sinceV6AndTreeVersion(0))
+        sinceVersion = V6SoftForkVersion)
       lazy val bitOr = newFeature({ (x: (BigInt, BigInt)) => x._1 | x._2 },
         "{ (x: (BigInt, BigInt)) => x._1 | x._2 }",
-        sinceVersion = sinceV6AndTreeVersion(0))
+        sinceVersion = V6SoftForkVersion)
       lazy val bitAnd = newFeature({ (x: (BigInt, BigInt)) => x._1 & x._2 },
         "{ (x: (BigInt, BigInt)) => x._1 & x._2 }",
-        sinceVersion = sinceV6AndTreeVersion(0))
+        sinceVersion = V6SoftForkVersion)
 
       forAll { x: BigInt =>
         Seq(toByte, toShort, toInt, toLong, toAbs).foreach(_.checkEquality(x))
@@ -295,7 +270,7 @@
     // TODO v6.0: related to https://github.com/ScorexFoundation/sigmastate-interpreter/issues/416
     val getReg = newFeature((x: Box) => x.getReg[Int](1).get,
       "{ (x: Box) => x.getReg[Int](1).get }",
-      sinceVersion = sinceV6AndTreeVersion(0))
+      sinceVersion = V6SoftForkVersion)
 
     if (activatedVersionInTests < VersionContext.V6SoftForkVersion) {
       // NOTE, for such versions getReg is not supported
@@ -311,7 +286,7 @@
   property("Coll find method equivalence") {
     val find = newFeature((x: Coll[Int]) => x.find({ (v: Int) => v > 0 }),
       "{ (x: Coll[Int]) => x.find({ (v: Int) => v > 0} ) }",
-      sinceVersion = sinceV6AndTreeVersion(0))
+      sinceVersion = V6SoftForkVersion)
 
     if (activatedVersionInTests < VersionContext.V6SoftForkVersion) {
       // NOTE, for such versions getReg is not supported
@@ -330,7 +305,7 @@
         if (x.size > 2) x.slice(0, x.size - 2) else Colls.emptyColl[Boolean]
       },
       "{ (x: Coll[Boolean]) => x >> 2 }",
-      sinceVersion = sinceV6AndTreeVersion(0))
+      sinceVersion = V6SoftForkVersion)
 
     if (activatedVersionInTests < VersionContext.V6SoftForkVersion) {
       // NOTE, for such versions getReg is not supported
@@ -346,7 +321,7 @@
   property("Coll diff methods equivalence") {
     val diff = newFeature((x: (Coll[Int], Coll[Int])) => x._1.diff(x._2),
       "{ (x: (Coll[Int], Coll[Int])) => x._1.diff(x._2) }",
-      sinceVersion = sinceV6AndTreeVersion(0))
+      sinceVersion = V6SoftForkVersion)
 
     if (activatedVersionInTests < VersionContext.V6SoftForkVersion) {
       // NOTE, for such versions getReg is not supported
@@ -363,7 +338,7 @@
     val n = ExactNumeric.LongIsExactNumeric
     val fold = newFeature({ (x: Option[Long]) => x.fold(5.toLong)( (v: Long) => n.plus(v, 1) ) },
       "{ (x: Option[Long]) => x.fold(5, { (v: Long) => v + 1 }) }",
-      sinceVersion = sinceV6AndTreeVersion(0))
+      sinceVersion = V6SoftForkVersion)
 
     if (activatedVersionInTests < VersionContext.V6SoftForkVersion) {
       // NOTE, for such versions getReg is not supported
@@ -379,7 +354,7 @@
   property("allZK equivalence") {
     lazy val allZK = newFeature((x: Coll[SigmaProp]) => SigmaDsl.allZK(x),
       "{ (x: Coll[SigmaProp]) => allZK(x) }",
-      sinceVersion = sinceV6AndTreeVersion(0))
+      sinceVersion = V6SoftForkVersion)
 
     if (activatedVersionInTests < VersionContext.V6SoftForkVersion) {
       // NOTE, for such versions getReg is not supported
@@ -395,7 +370,7 @@
   property("anyZK equivalence") {
     lazy val anyZK = newFeature((x: Coll[SigmaProp]) => SigmaDsl.anyZK(x),
       "{ (x: Coll[SigmaProp]) => anyZK(x) }",
-      sinceVersion = sinceV6AndTreeVersion(0))
+      sinceVersion = V6SoftForkVersion)
 
     if (activatedVersionInTests < VersionContext.V6SoftForkVersion) {
       // NOTE, for such versions getReg is not supported
@@ -407,12 +382,20 @@
     }
   }
 
-<<<<<<< HEAD
   property("Numeric.toBytes methods equivalence") {
     lazy val toBytes = newFeature(
       { (x: Byte) => x.toBigEndianBytes },
       "{ (x: Byte) => x.toBytes }",
-      sinceVersion = sinceV6AndTreeVersion(0))
+      FuncValue(
+        Array((1, SByte)),
+        MethodCall.typed[Value[SCollection[SByte.type]]](
+          ValUse(1, SByte),
+          SByteMethods.getMethodByName("toBytes"),
+          Vector(),
+          Map()
+        )
+      ),
+      sinceVersion = V6SoftForkVersion)
     val cases = Seq(
       (0.toByte, Success(Coll(0.toByte))),
       (1.toByte, Success(Coll(1.toByte)))
@@ -421,7 +404,6 @@
     testCases(cases, toBytes)
   }
 
-=======
   property("Fix substConstants in v6.0 for ErgoTree version > 0") {
     // tree with one segregated constant and v0
     val t1 = ErgoTree(
@@ -449,7 +431,6 @@
         ast.SeqCostItem(CompanionDesc(SubstConstants), PerItemCost(JitCost(100), JitCost(100), 1), nItems)
       )
     )
-
     val expectedTreeBytes_beforeV6 = Helpers.decodeBytes("1b0108d27300")
     val expectedTreeBytes_V6 = Helpers.decodeBytes("1b050108d27300")
 
@@ -504,6 +485,5 @@
     tree.constants.length shouldBe t2.constants.length
     tree.root shouldBe t2.root
   }
->>>>>>> 2cfd2ffb
 
 }