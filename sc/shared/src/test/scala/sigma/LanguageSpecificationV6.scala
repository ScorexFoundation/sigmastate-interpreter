package sigma

import org.ergoplatform.ErgoHeader
import scorex.util.encode.Base16
<<<<<<< HEAD
import sigma.VersionContext.V6SoftForkVersion
=======
import org.ergoplatform.ErgoBox
import org.ergoplatform.ErgoBox.Token
import scorex.util.ModifierId
>>>>>>> 19900305
import sigma.ast.ErgoTree.ZeroHeader
import sigma.ast.SCollection.SByteArray
import sigma.ast.syntax.TrueSigmaProp
import sigma.ast._
import sigma.data.{CBigInt, CHeader, CBox, ExactNumeric}
import sigma.eval.{CostDetails, SigmaDsl, TracedCost}
import sigma.serialization.ValueCodes.OpCode
import sigma.util.Extensions.{BooleanOps, ByteOps, IntOps, LongOps}
import sigmastate.exceptions.MethodNotFound
import sigmastate.utils.Extensions.ByteOpsForSigma
import sigmastate.utils.Helpers

import java.math.BigInteger
import scala.util.Success

/** This suite tests all operations for v6.0 version of the language.
  * The base classes establish the infrastructure for the tests.
  *
  * @see SigmaDslSpecificationBase
  */
class LanguageSpecificationV6 extends LanguageSpecificationBase { suite =>
  override def languageVersion: Byte = VersionContext.V6SoftForkVersion

  property("Boolean.toByte") {
    val toByte = newFeature((x: Boolean) => x.toByte, "{ (x: Boolean) => x.toByte }",
      sinceVersion = V6SoftForkVersion
    )

    val cases = Seq(
      (true, Success(1.toByte)),
      (false, Success(0.toByte))
    )

    if (toByte.isSupportedIn(VersionContext.current)) {
      // TODO v6.0: implement as part of https://github.com/ScorexFoundation/sigmastate-interpreter/pull/932
      assertExceptionThrown(
        testCases(cases, toByte),
        rootCauseLike[MethodNotFound]("Cannot find method")
      )
    }
    else
      testCases(cases, toByte)
  }

  property("Byte methods equivalence (new features)") {
    // TODO v6.0: implement as part of https://github.com/ScorexFoundation/sigmastate-interpreter/issues/474
    if (activatedVersionInTests < VersionContext.V6SoftForkVersion) {
      // NOTE, for such versions the new features are not supported
      // which is checked below

      lazy val toAbs = newFeature((x: Byte) => x.toAbs, "{ (x: Byte) => x.toAbs }",
        sinceVersion = V6SoftForkVersion)

      lazy val compareTo = newFeature(
        (x: (Byte, Byte)) => x._1.compareTo(x._2),
        "{ (x: (Byte, Byte)) => x._1.compareTo(x._2) }",
        sinceVersion = V6SoftForkVersion)

      lazy val bitOr = newFeature(
        { (x: (Byte, Byte)) => (x._1 | x._2).toByteExact },
        "{ (x: (Byte, Byte)) => (x._1 | x._2) }",
        sinceVersion = V6SoftForkVersion)

      lazy val bitAnd = newFeature(
        { (x: (Byte, Byte)) => (x._1 & x._2).toByteExact },
        "{ (x: (Byte, Byte)) => (x._1 & x._2) }",
        sinceVersion = V6SoftForkVersion)

      forAll { x: Byte =>
        Seq(toAbs).foreach(f => f.checkEquality(x))
      }

      forAll { x: (Byte, Byte) =>
        Seq(compareTo, bitOr, bitAnd).foreach(_.checkEquality(x))
      }
    }
  }

  // TODO v6.0: enable as part of https://github.com/ScorexFoundation/sigmastate-interpreter/issues/474
  property("Short methods equivalence (new features)") {
    if (activatedVersionInTests < VersionContext.V6SoftForkVersion) {
      // NOTE, for such versions the new features are not supported
      // which is checked below

      lazy val toAbs = newFeature((x: Short) => x.toAbs, "{ (x: Short) => x.toAbs }",
        sinceVersion = V6SoftForkVersion)

      lazy val compareTo = newFeature((x: (Short, Short)) => x._1.compareTo(x._2),
        "{ (x: (Short, Short)) => x._1.compareTo(x._2) }",
        sinceVersion = V6SoftForkVersion)

      lazy val bitOr = newFeature(
      { (x: (Short, Short)) => (x._1 | x._2).toShortExact },
      "{ (x: (Short, Short)) => x._1 | x._2 }",
      sinceVersion = V6SoftForkVersion)

      lazy val bitAnd = newFeature(
      { (x: (Short, Short)) => (x._1 & x._2).toShortExact },
      "{ (x: (Short, Short)) => x._1 & x._2 }",
      sinceVersion = V6SoftForkVersion)

      forAll { x: Short =>
        Seq(toAbs).foreach(_.checkEquality(x))
      }
      forAll { x: (Short, Short) =>
        Seq(compareTo, bitOr, bitAnd).foreach(_.checkEquality(x))
      }
    }
  }

  property("Int methods equivalence (new features)") {
    if (activatedVersionInTests < VersionContext.V6SoftForkVersion) {
      // NOTE, for such versions the new features are not supported
      // which is checked below
      lazy val toAbs     = newFeature((x: Int) => x.toAbs, "{ (x: Int) => x.toAbs }",
        sinceVersion = V6SoftForkVersion)
      lazy val compareTo = newFeature((x: (Int, Int)) => x._1.compareTo(x._2),
        "{ (x: (Int, Int)) => x._1.compareTo(x._2) }",
        sinceVersion = V6SoftForkVersion)
      lazy val bitOr = newFeature(
      { (x: (Int, Int)) => x._1 | x._2 },
      "{ (x: (Int, Int)) => x._1 | x._2 }",
      sinceVersion = V6SoftForkVersion)
      lazy val bitAnd = newFeature(
      { (x: (Int, Int)) => x._1 & x._2 },
      "{ (x: (Int, Int)) => x._1 & x._2 }",
      sinceVersion = V6SoftForkVersion)
      forAll { x: Int =>
        Seq(toAbs).foreach(_.checkEquality(x))
      }
      forAll { x: (Int, Int) =>
        Seq(compareTo, bitOr, bitAnd).foreach(_.checkEquality(x))
      }
    }
  }

  property("Long methods equivalence (new features)") {
    if (activatedVersionInTests < VersionContext.V6SoftForkVersion) {
      // NOTE, for such versions the new features are not supported
      // which is checked below
      lazy val toAbs = newFeature((x: Long) => x.toAbs, "{ (x: Long) => x.toAbs }",
        sinceVersion = V6SoftForkVersion)
      lazy val compareTo = newFeature((x: (Long, Long)) => x._1.compareTo(x._2),
        "{ (x: (Long, Long)) => x._1.compareTo(x._2) }",
        sinceVersion = V6SoftForkVersion)

      lazy val bitOr = newFeature(
        { (x: (Long, Long)) => x._1 | x._2 },
        "{ (x: (Long, Long)) => x._1 | x._2 }",
        sinceVersion = V6SoftForkVersion)

      lazy val bitAnd = newFeature(
        { (x: (Long, Long)) => x._1 & x._2 },
        "{ (x: (Long, Long)) => x._1 & x._2 }",
        sinceVersion = V6SoftForkVersion)

      forAll { x: Long =>
        Seq(toAbs).foreach(_.checkEquality(x))
      }
      forAll { x: (Long, Long) =>
        Seq(compareTo, bitOr, bitAnd).foreach(_.checkEquality(x))
      }
    }

  }

  property("BigInt methods equivalence (new features)") {
    if (activatedVersionInTests < VersionContext.V6SoftForkVersion) {
      // The `Upcast(bigInt, SBigInt)` node is never produced by ErgoScript compiler, but is still valid ErgoTree.
      // Fixed in 6.0
      assertExceptionThrown(
        SBigInt.upcast(CBigInt(new BigInteger("0", 16)).asInstanceOf[AnyVal]),
        _.getMessage.contains("Cannot upcast value")
      )

      // The `Downcast(bigInt, SBigInt)` node is never produced by ErgoScript compiler, but is still valid ErgoTree.
      // Fixed in 6.0
      assertExceptionThrown(
        SBigInt.downcast(CBigInt(new BigInteger("0", 16)).asInstanceOf[AnyVal]),
        _.getMessage.contains("Cannot downcast value")
      )
    } else {
      forAll { x: BigInteger =>
        SBigInt.upcast(CBigInt(x).asInstanceOf[AnyVal]) shouldBe CBigInt(x)
        SBigInt.downcast(CBigInt(x).asInstanceOf[AnyVal]) shouldBe CBigInt(x)
      }
    }

    if (activatedVersionInTests < VersionContext.V6SoftForkVersion) {
      // NOTE, for such versions the new features are not supported
      // which is checked below
      val toByte = newFeature((x: BigInt) => x.toByte,
        "{ (x: BigInt) => x.toByte }",
        FuncValue(Vector((1, SBigInt)), Downcast(ValUse(1, SBigInt), SByte)),
        sinceVersion = V6SoftForkVersion)
      val toShort = newFeature((x: BigInt) => x.toShort,
        "{ (x: BigInt) => x.toShort }",
        FuncValue(Vector((1, SBigInt)), Downcast(ValUse(1, SBigInt), SShort)),
        sinceVersion = V6SoftForkVersion)
      val toInt = newFeature((x: BigInt) => x.toInt,
        "{ (x: BigInt) => x.toInt }",
        FuncValue(Vector((1, SBigInt)), Downcast(ValUse(1, SBigInt), SInt)),
        sinceVersion = V6SoftForkVersion)
      val toLong = newFeature((x: BigInt) => x.toLong,
        "{ (x: BigInt) => x.toLong }",
        FuncValue(Vector((1, SBigInt)), Downcast(ValUse(1, SBigInt), SLong)),
        sinceVersion = V6SoftForkVersion)
      lazy val toAbs   = newFeature((x: BigInt) => x.toAbs, "{ (x: BigInt) => x.toAbs }",
        sinceVersion = V6SoftForkVersion)
      lazy val compareTo = newFeature((x: (BigInt, BigInt)) => x._1.compareTo(x._2),
        "{ (x: (BigInt, BigInt)) => x._1.compareTo(x._2) }",
        sinceVersion = V6SoftForkVersion)
      lazy val bitOr = newFeature({ (x: (BigInt, BigInt)) => x._1 | x._2 },
        "{ (x: (BigInt, BigInt)) => x._1 | x._2 }",
        sinceVersion = V6SoftForkVersion)
      lazy val bitAnd = newFeature({ (x: (BigInt, BigInt)) => x._1 & x._2 },
        "{ (x: (BigInt, BigInt)) => x._1 & x._2 }",
        sinceVersion = V6SoftForkVersion)

      forAll { x: BigInt =>
        Seq(toByte, toShort, toInt, toLong, toAbs).foreach(_.checkEquality(x))
      }
      forAll { x: (BigInt, BigInt) =>
        Seq(compareTo, bitOr, bitAnd).foreach(_.checkEquality(x))
      }

      forAll { x: Long =>
        assertExceptionThrown(
          SLong.downcast(CBigInt(new BigInteger(x.toString)).asInstanceOf[AnyVal]),
          _.getMessage.contains("Cannot downcast value")
        )
      }
      forAll { x: Int =>
        assertExceptionThrown(
          SInt.downcast(CBigInt(new BigInteger(x.toString)).asInstanceOf[AnyVal]),
          _.getMessage.contains("Cannot downcast value")
        )
      }
      forAll { x: Byte =>
        assertExceptionThrown(
          SByte.downcast(CBigInt(new BigInteger(x.toString)).asInstanceOf[AnyVal]),
          _.getMessage.contains("Cannot downcast value")
        )
      }
      forAll { x: Short =>
        assertExceptionThrown(
          SShort.downcast(CBigInt(new BigInteger(x.toString)).asInstanceOf[AnyVal]),
          _.getMessage.contains("Cannot downcast value")
        )
      }
    } else {
      forAll { x: Long =>
          SLong.downcast(CBigInt(new BigInteger(x.toString)).asInstanceOf[AnyVal]) shouldBe x
      }
      forAll { x: Int =>
          SInt.downcast(CBigInt(new BigInteger(x.toString)).asInstanceOf[AnyVal]) shouldBe x
      }
      forAll { x: Byte =>
        SByte.downcast(CBigInt(new BigInteger(x.toString)).asInstanceOf[AnyVal]) shouldBe x
      }
      forAll { x: Short =>
        SShort.downcast(CBigInt(new BigInteger(x.toString)).asInstanceOf[AnyVal]) shouldBe x
      }
    }
  }

  property("Box properties equivalence (new features)") {
<<<<<<< HEAD
    // TODO v6.0: related to https://github.com/ScorexFoundation/sigmastate-interpreter/issues/416
    val getReg = newFeature((x: Box) => x.getReg[Int](1).get,
      "{ (x: Box) => x.getReg[Int](1).get }",
      sinceVersion = V6SoftForkVersion)
=======
    // related to https://github.com/ScorexFoundation/sigmastate-interpreter/issues/416
    def getReg = newFeature((x: Box) => x.getReg[Long](0).get,
      "{ (x: Box) => x.getReg[Long](0).get }",
      FuncValue(
        Array((1, SBox)),
        OptionGet(ExtractRegisterAs(ValUse(1, SBox), ErgoBox.R0, SOption(SLong)))
      ),
      sinceVersion = VersionContext.V6SoftForkVersion)
>>>>>>> 19900305

    if (activatedVersionInTests < VersionContext.V6SoftForkVersion) {
      // NOTE, for such versions getReg is not supported
      // which is checked below

      forAll { box: Box =>
        Seq(getReg).foreach(_.checkEquality(box))
      }
    } else {
      val value = 10L
      val box = CBox(new ErgoBox(value, TrueTree, Colls.emptyColl[Token], Map.empty,
                                  ModifierId @@ Base16.encode(Array.fill(32)(0)), 0, 0))
      verifyCases(
        Seq(
          box -> new Expected(ExpectedResult(Success(value), None))
        ),
        getReg
      )
    }
  }

  // TODO v6.0 (3h): https://github.com/ScorexFoundation/sigmastate-interpreter/issues/479
  property("Coll find method equivalence") {
    val find = newFeature((x: Coll[Int]) => x.find({ (v: Int) => v > 0 }),
      "{ (x: Coll[Int]) => x.find({ (v: Int) => v > 0} ) }",
      sinceVersion = V6SoftForkVersion)

    if (activatedVersionInTests < VersionContext.V6SoftForkVersion) {
      // NOTE, for such versions getReg is not supported
      // which is checked below

      forAll { x: Coll[Int] =>
        find.checkEquality(x)
      }
    }
  }

  // TODO v6.0 (3h): https://github.com/ScorexFoundation/sigmastate-interpreter/issues/418
  property("Coll bitwise methods equivalence") {
    val shiftRight = newFeature(
      { (x: Coll[Boolean]) =>
        if (x.size > 2) x.slice(0, x.size - 2) else Colls.emptyColl[Boolean]
      },
      "{ (x: Coll[Boolean]) => x >> 2 }",
      sinceVersion = V6SoftForkVersion)

    if (activatedVersionInTests < VersionContext.V6SoftForkVersion) {
      // NOTE, for such versions getReg is not supported
      // which is checked below

      forAll { x: Array[Boolean] =>
        shiftRight.checkEquality(Colls.fromArray(x))
      }
    }
  }

  // TODO v6.0 (3h): https://github.com/ScorexFoundation/sigmastate-interpreter/issues/479
  property("Coll diff methods equivalence") {
    val diff = newFeature((x: (Coll[Int], Coll[Int])) => x._1.diff(x._2),
      "{ (x: (Coll[Int], Coll[Int])) => x._1.diff(x._2) }",
      sinceVersion = V6SoftForkVersion)

    if (activatedVersionInTests < VersionContext.V6SoftForkVersion) {
      // NOTE, for such versions getReg is not supported
      // which is checked below

      forAll { (x: Coll[Int], y: Coll[Int]) =>
        diff.checkEquality((x, y))
      }
    }
  }

  // TODO v6.0: implement Option.fold (see https://github.com/ScorexFoundation/sigmastate-interpreter/issues/479)
  property("Option new methods") {
    val n = ExactNumeric.LongIsExactNumeric
    val fold = newFeature({ (x: Option[Long]) => x.fold(5.toLong)( (v: Long) => n.plus(v, 1) ) },
      "{ (x: Option[Long]) => x.fold(5, { (v: Long) => v + 1 }) }",
      sinceVersion = V6SoftForkVersion)

    if (activatedVersionInTests < VersionContext.V6SoftForkVersion) {
      // NOTE, for such versions getReg is not supported
      // which is checked below

      forAll { x: Option[Long] =>
        Seq(fold).map(_.checkEquality(x))
      }
    }
  }

  // TODO v6.0 (3h): implement allZK func https://github.com/ScorexFoundation/sigmastate-interpreter/issues/543
  property("allZK equivalence") {
    lazy val allZK = newFeature((x: Coll[SigmaProp]) => SigmaDsl.allZK(x),
      "{ (x: Coll[SigmaProp]) => allZK(x) }",
      sinceVersion = V6SoftForkVersion)

    if (activatedVersionInTests < VersionContext.V6SoftForkVersion) {
      // NOTE, for such versions getReg is not supported
      // which is checked below

      forAll { x: Coll[SigmaProp] =>
        allZK.checkEquality(x)
      }
    }
  }

  // TODO v6.0 (3h): implement anyZK func https://github.com/ScorexFoundation/sigmastate-interpreter/issues/543
  property("anyZK equivalence") {
    lazy val anyZK = newFeature((x: Coll[SigmaProp]) => SigmaDsl.anyZK(x),
      "{ (x: Coll[SigmaProp]) => anyZK(x) }",
      sinceVersion = V6SoftForkVersion)

    if (activatedVersionInTests < VersionContext.V6SoftForkVersion) {
      // NOTE, for such versions getReg is not supported
      // which is checked below

      forAll { x: Coll[SigmaProp] =>
        anyZK.checkEquality(x)
      }
    }
  }

  property("Numeric.toBytes methods equivalence") {
    lazy val toBytes = newFeature(
      { (x: Byte) => x.toBigEndianBytes },
      "{ (x: Byte) => x.toBytes }",
      FuncValue(
        Array((1, SByte)),
        MethodCall.typed[Value[SCollection[SByte.type]]](
          ValUse(1, SByte),
          SByteMethods.getMethodByName("toBytes"),
          Vector(),
          Map()
        )
      ),
      sinceVersion = V6SoftForkVersion)
    val cases = Seq(
      (0.toByte, Success(Coll(0.toByte))),
      (1.toByte, Success(Coll(1.toByte)))
    )

    testCases(cases, toBytes)
  }

  property("Fix substConstants in v6.0 for ErgoTree version > 0") {
    // tree with one segregated constant and v0
    val t1 = ErgoTree(
      header = ErgoTree.setConstantSegregation(ZeroHeader),
      constants = Vector(TrueSigmaProp),
      ConstantPlaceholder(0, SSigmaProp))

    // tree with one segregated constant and max supported version
    val t2 = ErgoTree(
      header = ErgoTree.setConstantSegregation(
        ErgoTree.headerWithVersion(ZeroHeader, VersionContext.MaxSupportedScriptVersion)
      ),
      Vector(TrueSigmaProp),
      ConstantPlaceholder(0, SSigmaProp))

    def costDetails(nItems: Int) = TracedCost(
      traceBase ++ Array(
        FixedCostItem(SelectField),
        FixedCostItem(ConcreteCollection),
        FixedCostItem(ValUse),
        FixedCostItem(SelectField),
        FixedCostItem(ConcreteCollection),
        FixedCostItem(Constant),
        FixedCostItem(BoolToSigmaProp),
        ast.SeqCostItem(CompanionDesc(SubstConstants), PerItemCost(JitCost(100), JitCost(100), 1), nItems)
      )
    )
    val expectedTreeBytes_beforeV6 = Helpers.decodeBytes("1b0108d27300")
    val expectedTreeBytes_V6 = Helpers.decodeBytes("1b050108d27300")

    verifyCases(
      Seq(
        // for tree v0, the result is the same for all versions
        (Coll(t1.bytes: _*), 0) -> Expected(
          Success(Helpers.decodeBytes("100108d27300")),
          cost = 1793,
          expectedDetails = CostDetails.ZeroCost,
          newCost = 2065,
          newVersionedResults = expectedSuccessForAllTreeVersions(Helpers.decodeBytes("100108d27300"), 2065, costDetails(1))
        ),
        // for tree version > 0, the result depend on activated version
        (Coll(t2.bytes: _*), 0) -> Expected(
          Success(expectedTreeBytes_beforeV6),
          cost = 1793,
          expectedDetails = CostDetails.ZeroCost,
          newCost = 2065,
          newVersionedResults = expectedSuccessForAllTreeVersions(expectedTreeBytes_V6, 2065, costDetails(1)))
      ),
      changedFeature(
        changedInVersion = VersionContext.V6SoftForkVersion,
        { (x: (Coll[Byte], Int)) =>
          SigmaDsl.substConstants(x._1, Coll[Int](x._2), Coll[Any](SigmaDsl.sigmaProp(false))(sigma.AnyType))
        },
        { (x: (Coll[Byte], Int)) =>
          SigmaDsl.substConstants(x._1, Coll[Int](x._2), Coll[Any](SigmaDsl.sigmaProp(false))(sigma.AnyType))
        },
        "{ (x: (Coll[Byte], Int)) => substConstants[Any](x._1, Coll[Int](x._2), Coll[Any](sigmaProp(false))) }",
        FuncValue(
          Vector((1, SPair(SByteArray, SInt))),
          SubstConstants(
            SelectField.typed[Value[SCollection[SByte.type]]](ValUse(1, SPair(SByteArray, SInt)), 1.toByte),
            ConcreteCollection(
              Array(SelectField.typed[Value[SInt.type]](ValUse(1, SPair(SByteArray, SInt)), 2.toByte)),
              SInt
            ),
            ConcreteCollection(Array(BoolToSigmaProp(FalseLeaf)), SSigmaProp)
          )
        )
      )
    )

    // before v6.0 the expected tree is not parsable
    ErgoTree.fromBytes(expectedTreeBytes_beforeV6.toArray).isRightParsed shouldBe false

    // in v6.0 the expected tree should be parsable and similar to the original tree
    val tree = ErgoTree.fromBytes(expectedTreeBytes_V6.toArray)
    tree.isRightParsed shouldBe true
    tree.header shouldBe t2.header
    tree.constants.length shouldBe t2.constants.length
    tree.root shouldBe t2.root
  }

  property("Header new methods") {

    def checkPoW = {
      newFeature(
        { (x: Header) => x.checkPow},
        "{ (x: Header) => x.checkPow }",
        FuncValue(
          Array((1, SHeader)),
          MethodCall.typed[Value[SBoolean.type]](
            ValUse(1, SHeader),
            SHeaderMethods.checkPowMethod,
            IndexedSeq(),
            Map()
          )
        ),
        sinceVersion = VersionContext.V6SoftForkVersion
      )
    }

    // bytes of real mainnet block header at height 614,440
    val headerBytes = "02ac2101807f0000ca01ff0119db227f202201007f62000177a080005d440896d05d3f80dcff7f5e7f59007294c180808d0158d1ff6ba10000f901c7f0ef87dcfff17fffacb6ff7f7f1180d2ff7f1e24ffffe1ff937f807f0797b9ff6ebdae007e5c8c00b8403d3701557181c8df800001b6d5009e2201c6ff807d71808c00019780f087adb3fcdbc0b3441480887f80007f4b01cf7f013ff1ffff564a0000b9a54f00770e807f41ff88c00240000080c0250000000003bedaee069ff4829500b3c07c4d5fe6b3ea3d3bf76c5c28c1d4dcdb1bed0ade0c0000000000003105"
    val header1 = new CHeader(ErgoHeader.sigmaSerializer.fromBytes(Base16.decode(headerBytes).get))

    verifyCases(
      Seq(
        header1 -> new Expected(ExpectedResult(Success(true), None))
      ),
      checkPoW
    )
  }

  property("higher order lambdas") {
    val f = newFeature[Coll[Int], Coll[Int]](
      { (xs: Coll[Int]) =>
        val inc = { (x: Int) => x + 1 }

        def apply(in: (Int => Int, Int)) = in._1(in._2)

        xs.map { (x: Int) => apply((inc, x)) }
      },
      """{(xs: Coll[Int]) =>
        |   val inc = { (x: Int) => x + 1 }
        |   def apply(in: (Int => Int, Int)) = in._1(in._2)
        |   xs.map { (x: Int) => apply((inc, x)) }
        | }
        |""".stripMargin,
      FuncValue(
        Array((1, SCollectionType(SInt))),
        MapCollection(
          ValUse(1, SCollectionType(SInt)),
          FuncValue(
            Array((3, SInt)),
            Apply(
              FuncValue(
                Array((5, SPair(SFunc(Array(SInt), SInt, List()), SInt))),
                Apply(
                  SelectField.typed[Value[SFunc]](
                    ValUse(5, SPair(SFunc(Array(SInt), SInt, List()), SInt)),
                    1.toByte
                  ),
                  Array(
                    SelectField.typed[Value[SInt.type]](
                      ValUse(5, SPair(SFunc(Array(SInt), SInt, List()), SInt)),
                      2.toByte
                    )
                  )
                )
              ),
              Array(
                Tuple(
                  Vector(
                    FuncValue(
                      Array((5, SInt)),
                      ArithOp(ValUse(5, SInt), IntConstant(1), OpCode @@ (-102.toByte))
                    ),
                    ValUse(3, SInt)
                  )
                )
              )
            )
          )
        )
      ),
    sinceVersion = VersionContext.V6SoftForkVersion
    )

    verifyCases(
      Seq(
        Coll(1, 2) -> Expected(
          Success(Coll(2, 3)),
          cost = 1793,
          expectedDetails = CostDetails.ZeroCost
        )
      ),
      f,
      preGeneratedSamples = Some(Seq(
        Coll(Int.MinValue, Int.MaxValue - 1),
        Coll(0, 1, 2, 3, 100, 1000)
      ))
    )
  }

}<|MERGE_RESOLUTION|>--- conflicted
+++ resolved
@@ -2,13 +2,10 @@
 
 import org.ergoplatform.ErgoHeader
 import scorex.util.encode.Base16
-<<<<<<< HEAD
 import sigma.VersionContext.V6SoftForkVersion
-=======
 import org.ergoplatform.ErgoBox
 import org.ergoplatform.ErgoBox.Token
 import scorex.util.ModifierId
->>>>>>> 19900305
 import sigma.ast.ErgoTree.ZeroHeader
 import sigma.ast.SCollection.SByteArray
 import sigma.ast.syntax.TrueSigmaProp
@@ -276,12 +273,6 @@
   }
 
   property("Box properties equivalence (new features)") {
-<<<<<<< HEAD
-    // TODO v6.0: related to https://github.com/ScorexFoundation/sigmastate-interpreter/issues/416
-    val getReg = newFeature((x: Box) => x.getReg[Int](1).get,
-      "{ (x: Box) => x.getReg[Int](1).get }",
-      sinceVersion = V6SoftForkVersion)
-=======
     // related to https://github.com/ScorexFoundation/sigmastate-interpreter/issues/416
     def getReg = newFeature((x: Box) => x.getReg[Long](0).get,
       "{ (x: Box) => x.getReg[Long](0).get }",
@@ -289,10 +280,9 @@
         Array((1, SBox)),
         OptionGet(ExtractRegisterAs(ValUse(1, SBox), ErgoBox.R0, SOption(SLong)))
       ),
-      sinceVersion = VersionContext.V6SoftForkVersion)
->>>>>>> 19900305
-
-    if (activatedVersionInTests < VersionContext.V6SoftForkVersion) {
+      sinceVersion = V6SoftForkVersion)
+
+    if (activatedVersionInTests < V6SoftForkVersion) {
       // NOTE, for such versions getReg is not supported
       // which is checked below
 
