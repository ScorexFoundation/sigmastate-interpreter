--- conflicted
+++ resolved
@@ -14,13 +14,9 @@
 import sigma.data.{CBigInt, CBox, CHeader, CSigmaDslBuilder, ExactNumeric, PairOfCols, RType}
 import sigma.eval.{CostDetails, SigmaDsl, TracedCost}
 import sigma.serialization.ValueCodes.OpCode
-<<<<<<< HEAD
 import sigma.data.{RType}
 import sigma.serialization.ValueCodes.OpCode
 import sigma.util.Extensions.{BooleanOps, ByteOps, IntOps, LongOps}
-=======
-import sigma.util.Extensions.{BooleanOps, IntOps}
->>>>>>> 83ba4a44
 import sigmastate.exceptions.MethodNotFound
 import sigmastate.utils.Extensions.ByteOpsForSigma
 import sigmastate.utils.Helpers
@@ -1529,7 +1525,6 @@
   }
 
 
-<<<<<<< HEAD
 
   property("Option.getOrElse with lazy default") {
 
@@ -1593,72 +1588,10 @@
 
     def scalaFuncOld(x: Coll[Int]) = {
       x.getOrElse(0, 1 / 0)
-=======
-  property("Global - fromBigEndianBytes") {
-    import sigma.data.OrderingOps.BigIntOrdering
-
-    def byteFromBigEndianBytes: Feature[Byte, Boolean] = {
-      newFeature(
-        { (x: Byte) => CSigmaDslBuilder.fromBigEndianBytes[Byte](Colls.fromArray(Array(x))) == x},
-        "{ (x: Byte) => fromBigEndianBytes[Byte](x.toBytes) == x }",
-        sinceVersion = VersionContext.V6SoftForkVersion
-      )
     }
 
     verifyCases(
       Seq(
-        5.toByte -> new Expected(ExpectedResult(Success(true), None)),
-        Byte.MaxValue -> new Expected(ExpectedResult(Success(true), None)),
-        Byte.MinValue -> new Expected(ExpectedResult(Success(true), None))
-      ),
-      byteFromBigEndianBytes
-    )
-
-    def shortFromBigEndianBytes: Feature[Short, Boolean] = {
-      newFeature(
-        { (x: Short) => CSigmaDslBuilder.fromBigEndianBytes[Short](Colls.fromArray(Shorts.toByteArray(x))) == x},
-        "{ (x: Short) => fromBigEndianBytes[Short](x.toBytes) == x }",
-        sinceVersion = VersionContext.V6SoftForkVersion
-      )
-    }
-
-    verifyCases(
-      Seq(
-        5.toShort -> new Expected(ExpectedResult(Success(true), None)),
-        Short.MaxValue -> new Expected(ExpectedResult(Success(true), None)),
-        Short.MinValue -> new Expected(ExpectedResult(Success(true), None))
-      ),
-      shortFromBigEndianBytes
-    )
-
-    def intFromBigEndianBytes: Feature[Int, Boolean] = {
-      newFeature(
-        { (x: Int) => CSigmaDslBuilder.fromBigEndianBytes[Int](Colls.fromArray(Ints.toByteArray(x))) == x},
-        "{ (x: Int) => fromBigEndianBytes[Int](x.toBytes) == x }",
-        sinceVersion = VersionContext.V6SoftForkVersion
-      )
-    }
-
-    verifyCases(
-      Seq(
-        5 -> new Expected(ExpectedResult(Success(true), None)),
-        Int.MaxValue -> new Expected(ExpectedResult(Success(true), None))
-      ),
-      intFromBigEndianBytes
-    )
-
-    def longFromBigEndianBytes: Feature[Long, Boolean] = {
-      newFeature(
-        { (x: Long) => CSigmaDslBuilder.fromBigEndianBytes[Long](Colls.fromArray(Longs.toByteArray(x))) == x},
-        "{ (x: Long) => fromBigEndianBytes[Long](x.toBytes) == x }",
-        sinceVersion = VersionContext.V6SoftForkVersion
-      )
->>>>>>> 83ba4a44
-    }
-
-    verifyCases(
-      Seq(
-<<<<<<< HEAD
         Coll(1) -> Expected(Failure(new java.lang.ArithmeticException("/ by zero")), 6, trace, 1793,
           newVersionedResults = {
             expectedSuccessForAllTreeVersions(1, 2029, trace)
@@ -1680,7 +1613,73 @@
         ),
         allowNewToSucceed = true
       )
-=======
+    )
+  }
+
+
+  property("Global - fromBigEndianBytes") {
+    import sigma.data.OrderingOps.BigIntOrdering
+
+    def byteFromBigEndianBytes: Feature[Byte, Boolean] = {
+      newFeature(
+        { (x: Byte) => CSigmaDslBuilder.fromBigEndianBytes[Byte](Colls.fromArray(Array(x))) == x},
+        "{ (x: Byte) => fromBigEndianBytes[Byte](x.toBytes) == x }",
+        sinceVersion = VersionContext.V6SoftForkVersion
+      )
+    }
+
+    verifyCases(
+      Seq(
+        5.toByte -> new Expected(ExpectedResult(Success(true), None)),
+        Byte.MaxValue -> new Expected(ExpectedResult(Success(true), None)),
+        Byte.MinValue -> new Expected(ExpectedResult(Success(true), None))
+      ),
+      byteFromBigEndianBytes
+    )
+
+    def shortFromBigEndianBytes: Feature[Short, Boolean] = {
+      newFeature(
+        { (x: Short) => CSigmaDslBuilder.fromBigEndianBytes[Short](Colls.fromArray(Shorts.toByteArray(x))) == x},
+        "{ (x: Short) => fromBigEndianBytes[Short](x.toBytes) == x }",
+        sinceVersion = VersionContext.V6SoftForkVersion
+      )
+    }
+
+    verifyCases(
+      Seq(
+        5.toShort -> new Expected(ExpectedResult(Success(true), None)),
+        Short.MaxValue -> new Expected(ExpectedResult(Success(true), None)),
+        Short.MinValue -> new Expected(ExpectedResult(Success(true), None))
+      ),
+      shortFromBigEndianBytes
+    )
+
+    def intFromBigEndianBytes: Feature[Int, Boolean] = {
+      newFeature(
+        { (x: Int) => CSigmaDslBuilder.fromBigEndianBytes[Int](Colls.fromArray(Ints.toByteArray(x))) == x},
+        "{ (x: Int) => fromBigEndianBytes[Int](x.toBytes) == x }",
+        sinceVersion = VersionContext.V6SoftForkVersion
+      )
+    }
+
+    verifyCases(
+      Seq(
+        5 -> new Expected(ExpectedResult(Success(true), None)),
+        Int.MaxValue -> new Expected(ExpectedResult(Success(true), None))
+      ),
+      intFromBigEndianBytes
+    )
+
+    def longFromBigEndianBytes: Feature[Long, Boolean] = {
+      newFeature(
+        { (x: Long) => CSigmaDslBuilder.fromBigEndianBytes[Long](Colls.fromArray(Longs.toByteArray(x))) == x},
+        "{ (x: Long) => fromBigEndianBytes[Long](x.toBytes) == x }",
+        sinceVersion = VersionContext.V6SoftForkVersion
+      )
+    }
+
+    verifyCases(
+      Seq(
         5L -> new Expected(ExpectedResult(Success(true), None)),
         Long.MinValue -> new Expected(ExpectedResult(Success(true), None))
       ),
@@ -1797,7 +1796,6 @@
         (Coll[Int](), 0) -> Expected(ExpectedResult(Success(None), None))
       ),
       f
->>>>>>> 83ba4a44
     )
   }
 
