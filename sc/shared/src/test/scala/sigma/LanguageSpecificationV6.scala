package sigma

import org.ergoplatform.{ErgoBox, ErgoHeader, ErgoLikeTransaction, Input}
import scorex.util.encode.Base16
import sigma.VersionContext.V6SoftForkVersion
import org.ergoplatform.ErgoBox.Token
import org.ergoplatform.settings.ErgoAlgos
import scorex.util.ModifierId
import scorex.utils.{Ints, Longs, Shorts}
import sigma.ast.ErgoTree.{HeaderType, ZeroHeader}
import sigma.ast.SCollection.SByteArray
import sigma.ast.syntax.TrueSigmaProp
import sigma.ast.{SInt, _}
<<<<<<< HEAD
import sigma.data.{AvlTreeData, AvlTreeFlags, CAnyValue, CAvlTree, CBigInt, CBox, CHeader, CSigmaProp, ExactNumeric, ProveDHTuple, RType}
import sigma.eval.{CostDetails, SigmaDsl, TracedCost}
import sigma.serialization.ValueCodes.OpCode
import sigma.util.Extensions.{BooleanOps, IntOps}
import sigmastate.eval.{CContext, CPreHeader}
=======
import sigma.data.{CBigInt, CBox, CHeader, CSigmaDslBuilder, ExactNumeric, RType}
import sigma.eval.{CostDetails, SigmaDsl, TracedCost}
import sigma.serialization.ValueCodes.OpCode
import sigma.util.Extensions.{BooleanOps, IntOps}
>>>>>>> 6fa801c5
import sigmastate.exceptions.MethodNotFound
import sigmastate.utils.Extensions.ByteOpsForSigma
import sigmastate.utils.Helpers
import sigma.Extensions.{ArrayOps, CollOps}
import sigma.interpreter.{ContextExtension, ProverResult}

import java.math.BigInteger
import scala.util.{Failure, Success}

/** This suite tests all operations for v6.0 version of the language.
  * The base classes establish the infrastructure for the tests.
  *
  * @see SigmaDslSpecificationBase
  */
class LanguageSpecificationV6 extends LanguageSpecificationBase { suite =>
  override def languageVersion: Byte = VersionContext.V6SoftForkVersion

  implicit override def evalSettings = super.evalSettings.copy(printTestVectors = true)

  def mkSerializeFeature[A: RType]: Feature[A, Coll[Byte]] = {
    val tA = RType[A]
    val tpe = Evaluation.rtypeToSType(tA)
    newFeature(
      (x: A) => SigmaDsl.serialize(x),
      s"{ (x: ${tA.name}) => serialize(x) }",
      expectedExpr = FuncValue(
        Array((1, tpe)),
        MethodCall(
          Global,
          SGlobalMethods.serializeMethod.withConcreteTypes(Map(STypeVar("T") -> tpe)),
          Array(ValUse(1, tpe)),
          Map()
        )
      ),
      sinceVersion = VersionContext.V6SoftForkVersion)
  }

  val baseTrace = Array(
    FixedCostItem(Apply),
    FixedCostItem(FuncValue),
    FixedCostItem(GetVar),
    FixedCostItem(OptionGet),
    FixedCostItem(FuncValue.AddToEnvironmentDesc, FixedCost(JitCost(5)))
  )

  property("Global.serialize[Byte]") {
    lazy val serializeByte = mkSerializeFeature[Byte]
    val expectedCostTrace = TracedCost(
      baseTrace ++ Array(
        FixedCostItem(Global),
        FixedCostItem(MethodCall),
        FixedCostItem(ValUse),
        FixedCostItem(NamedDesc("SigmaByteWriter.startWriter"), FixedCost(JitCost(10))),
        FixedCostItem(NamedDesc("SigmaByteWriter.put"), FixedCost(JitCost(1)))
      )
    )
    val cases = Seq(
      (-128.toByte, Expected(Success(Coll(-128.toByte)), expectedCostTrace)),
      (-1.toByte, Expected(Success(Coll(-1.toByte)), expectedCostTrace)),
      (0.toByte, Expected(Success(Coll(0.toByte)), expectedCostTrace)),
      (1.toByte, Expected(Success(Coll(1.toByte)), expectedCostTrace)),
      (127.toByte, Expected(Success(Coll(127.toByte)), expectedCostTrace))
    )
    verifyCases(cases, serializeByte, preGeneratedSamples = None)
  }

  property("Global.serialize[Short]") {
    lazy val serializeShort = mkSerializeFeature[Short]
    val expectedCostTrace = TracedCost(
      baseTrace ++ Array(
        FixedCostItem(Global),
        FixedCostItem(MethodCall),
        FixedCostItem(ValUse),
        FixedCostItem(NamedDesc("SigmaByteWriter.startWriter"), FixedCost(JitCost(10))),
        FixedCostItem(NamedDesc("SigmaByteWriter.putNumeric"), FixedCost(JitCost(3)))
      )
    )
    val cases = Seq(
      (Short.MinValue, Expected(Success(Coll[Byte](0xFF.toByte, 0xFF.toByte, 0x03.toByte)), expectedCostTrace)),
      (-1.toShort, Expected(Success(Coll(1.toByte)), expectedCostTrace)),
      (0.toShort, Expected(Success(Coll(0.toByte)), expectedCostTrace)),
      (1.toShort, Expected(Success(Coll(2.toByte)), expectedCostTrace)),
      (Short.MaxValue, Expected(Success(Coll(-2.toByte, -1.toByte, 3.toByte)), expectedCostTrace))
    )
    verifyCases(cases, serializeShort, preGeneratedSamples = None)
  }

  // TODO v6.0: implement serialization roundtrip tests after merge with deserializeTo


  property("Boolean.toByte") {
    val toByte = newFeature((x: Boolean) => x.toByte, "{ (x: Boolean) => x.toByte }",
      sinceVersion = V6SoftForkVersion
    )

    val cases = Seq(
      (true, Success(1.toByte)),
      (false, Success(0.toByte))
    )

    if (toByte.isSupportedIn(VersionContext.current)) {
      // TODO v6.0: implement as part of https://github.com/ScorexFoundation/sigmastate-interpreter/pull/932
      assertExceptionThrown(
        testCases(cases, toByte),
        rootCauseLike[MethodNotFound]("Cannot find method")
      )
    }
    else
      testCases(cases, toByte)
  }

  property("Byte methods - 6.0 features") {

    lazy val bitOr = newFeature(
      { (x: (Byte, Byte)) => (x._1 | x._2).toByteExact },
      "{ (x: (Byte, Byte)) => x._1.bitwiseOr(x._2) }",
      FuncValue(
        Array((1, SPair(SByte, SByte))),
        MethodCall.typed[Value[SByte.type]](
          SelectField.typed[Value[SByte.type]](ValUse(1, SPair(SByte, SByte)), 1.toByte),
          SByteMethods.v6Methods.find(_.name == "bitwiseOr").get,
          Vector(SelectField.typed[Value[SByte.type]](ValUse(1, SPair(SByte, SByte)),2.toByte)),
          Map()
        )
      ),
      sinceVersion = V6SoftForkVersion)

    verifyCases(
      Seq(
        (1.toByte, 2.toByte) -> new Expected(ExpectedResult(Success(3.toByte), None))
      ),
      bitOr
    )

    lazy val bitNot = newFeature(
      { (x: Byte) => (~x).toByteExact },
      "{ (x: Byte) => x.bitwiseInverse }",
      FuncValue(
        Array((1, SByte)),
        MethodCall.typed[Value[SByte.type]](
          ValUse(1, SByte),
          SByteMethods.v6Methods.find(_.name == "bitwiseInverse").get,
          Vector(),
          Map()
        )
      ),
      sinceVersion = V6SoftForkVersion)

    verifyCases(
      Seq(
        1.toByte -> new Expected(ExpectedResult(Success((-2).toByte), None))
      ),
      bitNot
    )

    lazy val bitAnd = newFeature(
      { (x: (Byte, Byte)) => (x._1 & x._2).toByteExact },
      "{ (x: (Byte, Byte)) => x._1.bitwiseAnd(x._2) }",
      FuncValue(
        Array((1, SPair(SByte, SByte))),
        MethodCall.typed[Value[SByte.type]](
          SelectField.typed[Value[SByte.type]](ValUse(1, SPair(SByte, SByte)), 1.toByte),
          SByteMethods.v6Methods.find(_.name == "bitwiseAnd").get,
          Vector(SelectField.typed[Value[SByte.type]](ValUse(1, SPair(SByte, SByte)),2.toByte)),
          Map()
        )
      ),
      sinceVersion = V6SoftForkVersion)

    verifyCases(
      Seq(
        (3.toByte, 5.toByte) -> new Expected(ExpectedResult(Success(1.toByte), None))
      ),
      bitAnd
    )

    lazy val bitXor = newFeature(
      { (x: (Byte, Byte)) => (x._1 ^ x._2).toByteExact },
      "{ (x: (Byte, Byte)) => x._1.bitwiseXor(x._2) }",
      FuncValue(
        Array((1, SPair(SByte, SByte))),
        MethodCall.typed[Value[SByte.type]](
          SelectField.typed[Value[SByte.type]](ValUse(1, SPair(SByte, SByte)), 1.toByte),
          SByteMethods.v6Methods.find(_.name == "bitwiseXor").get,
          Vector(SelectField.typed[Value[SByte.type]](ValUse(1, SPair(SByte, SByte)),2.toByte)),
          Map()
        )
      ),
      sinceVersion = V6SoftForkVersion)

    verifyCases(
      Seq(
        (3.toByte, 5.toByte) -> new Expected(ExpectedResult(Success(6.toByte), None))
      ),
      bitXor
    )

    lazy val toBigEndianBytes = newFeature(
      { x: Byte => Coll(x) },
      "{ (x: Byte) => x.toBytes }",
      FuncValue(
        Array((1, SByte)),
        MethodCall.typed[Value[SCollection[SByte.type]]](
          ValUse(1, SByte),
          SByteMethods.getMethodByName("toBytes"),
          Vector(),
          Map()
        )
      ),
      sinceVersion = V6SoftForkVersion)

    verifyCases(
      Seq(
        127.toByte -> new Expected(ExpectedResult(Success(Coll(127.toByte)), None))
      ),
      toBigEndianBytes
    )

    def byte2Bools(b: Byte): Seq[Boolean] =
      (0 to 7 map isBitSet(b)).reverse

    def isBitSet(byte: Byte)(bit: Int): Boolean =
      ((byte >> bit) & 1) == 1

    lazy val toBits = newFeature[Byte, Coll[Boolean]](
      { x: Byte => Colls.fromArray(byte2Bools(x).toArray) },
      "{ (x: Byte) => x.toBits }",
      FuncValue(
        Array((1, SByte)),
        MethodCall.typed[Value[SCollection[SByte.type]]](
          ValUse(1, SByte),
          SByteMethods.getMethodByName("toBits"),
          Vector(),
          Map()
        )
      ),
      sinceVersion = V6SoftForkVersion)

    verifyCases(
      Seq(
        83.toByte -> new Expected(ExpectedResult(Success(Coll(false, true, false, true, false, false, true, true)), None)),
        -55.toByte -> new Expected(ExpectedResult(Success(Coll(true, true, false, false, true, false, false, true)), None)),
        -1.toByte -> new Expected(ExpectedResult(Success(Coll(true, true, true, true, true, true, true, true)), None))
      ),
      toBits
    )

    lazy val shiftLeft = newFeature(
      { (x: (Byte, Int)) => if(x._2 < 0 || x._2 >= 8) throw new IllegalArgumentException() else (x._1 << x._2).toByte },
      "{ (x: (Byte, Int)) => x._1.shiftLeft(x._2) }",
      FuncValue(
        Array((1, SPair(SByte, SInt))),
        MethodCall.typed[Value[SByte.type]](
          SelectField.typed[Value[SByte.type]](ValUse(1, SPair(SByte, SInt)), 1.toByte),
          SByteMethods.v6Methods.find(_.name == "shiftLeft").get,
          Vector(SelectField.typed[Value[SInt.type]](ValUse(1, SPair(SByte, SInt)), 2.toByte)),
          Map()
        )
      ),
      sinceVersion = V6SoftForkVersion)

    verifyCases(
      Seq(
        (3.toByte, 3) -> new Expected(ExpectedResult(Success(24.toByte), None)),
        (3.toByte, 0) -> new Expected(ExpectedResult(Success(3.toByte), None)),
        (3.toByte, -1) -> new Expected(ExpectedResult(Failure(new IllegalArgumentException()), None)),
        (3.toByte, 8) -> new Expected(ExpectedResult(Failure(new IllegalArgumentException()), None))
      ),
      shiftLeft,
      preGeneratedSamples = Some(Seq())
    )

    lazy val shiftRight = newFeature(
      { (x: (Byte, Int)) => if(x._2 < 0 || x._2 >= 8) throw new IllegalArgumentException() else (x._1 >> x._2).toByte },
      "{ (x: (Byte, Int)) => x._1.shiftRight(x._2) }",
      FuncValue(
        Array((1, SPair(SByte, SInt))),
        MethodCall.typed[Value[SByte.type]](
          SelectField.typed[Value[SByte.type]](ValUse(1, SPair(SByte, SInt)), 1.toByte),
          SByteMethods.v6Methods.find(_.name == "shiftRight").get,
          Vector(SelectField.typed[Value[SInt.type]](ValUse(1, SPair(SByte, SInt)), 2.toByte)),
          Map()
        )
      ),
      sinceVersion = V6SoftForkVersion)

    verifyCases(
      Seq(
        (24.toByte, 3) -> new Expected(ExpectedResult(Success(3.toByte), None)),
        (24.toByte, 0) -> new Expected(ExpectedResult(Success(24.toByte), None)),
        (24.toByte, -1) -> new Expected(ExpectedResult(Failure(new IllegalArgumentException()), None)),
        (24.toByte, 8) -> new Expected(ExpectedResult(Failure(new IllegalArgumentException()), None))
      ),
      shiftRight,
      preGeneratedSamples = Some(Seq())
    )
  }

  property("Short - 6.0 methods") {

    lazy val bitOr = newFeature(
      { (x: (Short, Short)) => (x._1 | x._2).toShortExact },
      "{ (x: (Short, Short)) => x._1.bitwiseOr(x._2) }",
      FuncValue(
        Array((1, SPair(SShort, SShort))),
        MethodCall.typed[Value[SShort.type]](
          SelectField.typed[Value[SShort.type]](ValUse(1,SPair(SShort, SShort)), 1.toByte),
          SShortMethods.v6Methods.find(_.name == "bitwiseOr").get,
          Vector(SelectField.typed[Value[SShort.type]](ValUse(1, SPair(SShort, SShort)),2.toByte)),
          Map()
        )
      ),
      sinceVersion = V6SoftForkVersion)

    verifyCases(
      Seq(
        (1.toShort, 2.toShort) -> new Expected(ExpectedResult(Success(3.toShort), None)),
        (1001.toShort, 2002.toShort) -> new Expected(ExpectedResult(Success(2043.toShort), None))
      ),
      bitOr
    )

    lazy val bitNot = newFeature(
      { (x: Short) => (~x).toShortExact },
      "{ (x: Short) => x.bitwiseInverse }",
      FuncValue(
        Array((1, SShort)),
        MethodCall.typed[Value[SShort.type]](
          ValUse(1, SShort),
          SShortMethods.v6Methods.find(_.name == "bitwiseInverse").get,
          Vector(),
          Map()
        )
      ),
      sinceVersion = V6SoftForkVersion)

    verifyCases(
      Seq(
        1.toShort -> new Expected(ExpectedResult(Success((-2).toShort), None)),
        10001.toShort -> new Expected(ExpectedResult(Success((-10002).toShort), None))
      ),
      bitNot
    )

    lazy val bitAnd = newFeature(
      { (x: (Short, Short)) => (x._1 & x._2).toShortExact },
      "{ (x: (Short, Short)) => x._1.bitwiseAnd(x._2) }",
      FuncValue(
        Array((1, SPair(SShort, SShort))),
        MethodCall.typed[Value[SShort.type]](
          SelectField.typed[Value[SShort.type]](ValUse(1, SPair(SShort, SShort)), 1.toByte),
          SShortMethods.v6Methods.find(_.name == "bitwiseAnd").get,
          Vector(SelectField.typed[Value[SShort.type]](ValUse(1, SPair(SShort, SShort)),2.toByte)),
          Map()
        )
      ),
      sinceVersion = V6SoftForkVersion)

    verifyCases(
      Seq(
        (3.toShort, 5.toShort) -> new Expected(ExpectedResult(Success(1.toShort), None)),
        (10001.toShort, 2202.toShort) -> new Expected(ExpectedResult(Success(16.toShort), None))
      ),
      bitAnd
    )

    lazy val bitXor = newFeature(
      { (x: (Short, Short)) => (x._1 ^ x._2).toShortExact },
      "{ (x: (Short, Short)) => x._1.bitwiseXor(x._2) }",
      FuncValue(
        Array((1, SPair(SShort, SShort))),
        MethodCall.typed[Value[SShort.type]](
          SelectField.typed[Value[SShort.type]](ValUse(1, SPair(SShort, SShort)), 1.toByte),
          SShortMethods.v6Methods.find(_.name == "bitwiseXor").get,
          Vector(SelectField.typed[Value[SShort.type]](ValUse(1, SPair(SShort, SShort)),2.toByte)),
          Map()
        )
      ),
      sinceVersion = V6SoftForkVersion)

    verifyCases(
      Seq(
        (3.toShort, 5.toShort) -> new Expected(ExpectedResult(Success(6.toShort), None)),
        (10001.toShort, 2202.toShort) -> new Expected(ExpectedResult(Success(12171.toShort), None))
      ),
      bitXor
    )

    lazy val toBigEndianBytes = newFeature[Short, Coll[Byte]](
      { x: Short => Colls.fromArray(Shorts.toByteArray(x)) },
      "{ (x: Short) => x.toBytes }",
      FuncValue(
        Array((1, SShort)),
        MethodCall.typed[Value[SCollection[SShort.type]]](
          ValUse(1, SShort),
          SShortMethods.getMethodByName("toBytes"),
          Vector(),
          Map()
        )
      ),
      sinceVersion = V6SoftForkVersion)

    verifyCases(
      Seq(
        127.toShort -> new Expected(ExpectedResult(Success(Coll(0.toByte, 127.toByte)), None)),
        Short.MaxValue -> new Expected(ExpectedResult(Success(Coll(127.toByte, (-1).toByte)), None)),
        Short.MinValue -> new Expected(ExpectedResult(Success(Coll((-128).toByte, 0.toByte)), None))
      ),
      toBigEndianBytes
    )

    def byte2Bools(b: Byte): Seq[Boolean] =
      (0 to 7 map isBitSet(b)).reverse

    def isBitSet(byte: Byte)(bit: Int): Boolean =
      ((byte >> bit) & 1) == 1

    lazy val toBits = newFeature[Short, Coll[Boolean]](
      { x: Short => Colls.fromArray(Shorts.toByteArray(x)).flatMap(b => Colls.fromArray(byte2Bools(b).toArray)) },
      "{ (x: Short) => x.toBits }",
      FuncValue(
        Array((1, SShort)),
        MethodCall.typed[Value[SCollection[SShort.type]]](
          ValUse(1, SShort),
          SShortMethods.getMethodByName("toBits"),
          Vector(),
          Map()
        )
      ),
      sinceVersion = V6SoftForkVersion)

    verifyCases(
      Seq(
        83.toShort -> new Expected(ExpectedResult(Success(Coll(false, false, false, false, false, false, false, false, false, true, false, true, false, false, true, true)), None)),
        -55.toShort -> new Expected(ExpectedResult(Success(Coll(true, true, true, true, true, true, true, true, true, true, false, false, true, false, false, true)), None)),
        -1.toShort-> new Expected(ExpectedResult(Success(Coll(true, true, true, true, true, true, true, true, true, true, true, true, true, true, true, true)), None)),
        -10001.toShort-> new Expected(ExpectedResult(Success(Coll(true, true, false, true, true, false, false, false, true, true, true, false, true, true, true, true)), None))
      ),
      toBits
    )

    lazy val shiftLeft = newFeature(
      { (x: (Short, Int)) => if(x._2 < 0 || x._2 >= 16) throw new IllegalArgumentException() else (x._1 << x._2).toShort },
      "{ (x: (Short, Int)) => x._1.shiftLeft(x._2) }",
      FuncValue(
        Array((1, SPair(SShort, SInt))),
        MethodCall.typed[Value[SShort.type]](
          SelectField.typed[Value[SShort.type]](ValUse(1, SPair(SShort, SInt)), 1.toByte),
          SShortMethods.v6Methods.find(_.name == "shiftLeft").get,
          Vector(SelectField.typed[Value[SInt.type]](ValUse(1, SPair(SShort, SInt)), 2.toByte)),
          Map()
        )
      ),
      sinceVersion = V6SoftForkVersion)

    verifyCases(
      Seq(
        (3.toShort, 3) -> new Expected(ExpectedResult(Success(24.toShort), None)),
        (3.toShort, 8) -> new Expected(ExpectedResult(Success(768.toShort), None)),
        ((-2).toShort, 10) -> new Expected(ExpectedResult(Success((-2048).toShort), None)),
        ((-2).toShort, 20) -> new Expected(ExpectedResult(Failure(new IllegalArgumentException()), None)),
        (3.toShort, -1) -> new Expected(ExpectedResult(Failure(new IllegalArgumentException()), None))
      ),
      shiftLeft,
      preGeneratedSamples = Some(Seq())
    )

    lazy val shiftRight = newFeature(
      { (x: (Short, Int)) => if(x._2 < 0 || x._2 >= 16) throw new IllegalArgumentException() else (x._1 >> x._2).toShort },
      "{ (x: (Short, Int)) => x._1.shiftRight(x._2) }",
      FuncValue(
        Array((1, SPair(SShort, SInt))),
        MethodCall.typed[Value[SShort.type]](
          SelectField.typed[Value[SShort.type]](ValUse(1, SPair(SShort, SInt)), 1.toByte),
          SShortMethods.v6Methods.find(_.name == "shiftRight").get,
          Vector(SelectField.typed[Value[SInt.type]](ValUse(1, SPair(SShort, SInt)), 2.toByte)),
          Map()
        )
      ),
      sinceVersion = V6SoftForkVersion)

    verifyCases(
      Seq(
        (24.toShort, 3) -> new Expected(ExpectedResult(Success(3.toShort), None)),
        (1600.toShort, 8) -> new Expected(ExpectedResult(Success(6.toShort), None)),
        ((-3200).toShort, 8) -> new Expected(ExpectedResult(Success((-13).toShort), None)),
        (3.toShort, -1) -> new Expected(ExpectedResult(Failure(new IllegalArgumentException()), None)),
        (3.toShort, 16) -> new Expected(ExpectedResult(Failure(new IllegalArgumentException()), None))
      ),
      shiftRight,
      preGeneratedSamples = Some(Seq())
    )
  }

  property("Int - 6.0 methods") {

    lazy val bitOr = newFeature(
      { (x: (Int, Int)) => (x._1 | x._2)},
      "{ (x: (Int, Int)) => x._1.bitwiseOr(x._2) }",
      FuncValue(
        Array((1, SPair(SInt, SInt))),
        MethodCall.typed[Value[SInt.type]](
          SelectField.typed[Value[SInt.type]](ValUse(1,SPair(SInt, SInt)), 1.toByte),
          SIntMethods.v6Methods.find(_.name == "bitwiseOr").get,
          Vector(SelectField.typed[Value[SInt.type]](ValUse(1, SPair(SInt, SInt)),2.toByte)),
          Map()
        )
      ),
      sinceVersion = V6SoftForkVersion)

    verifyCases(
      Seq(
        (1, 2) -> new Expected(ExpectedResult(Success(3), None)),
        (1001, 2002) -> new Expected(ExpectedResult(Success(2043), None)),
        (100001, 20002) -> new Expected(ExpectedResult(Success(118435), None))
      ),
      bitOr
    )

    lazy val bitNot = newFeature(
      { (x: Int) => ~x },
      "{ (x: Int) => x.bitwiseInverse }",
      FuncValue(
        Array((1, SInt)),
        MethodCall.typed[Value[SInt.type]](
          ValUse(1, SInt),
          SIntMethods.v6Methods.find(_.name == "bitwiseInverse").get,
          Vector(),
          Map()
        )
      ),
      sinceVersion = V6SoftForkVersion)

    verifyCases(
      Seq(
        1 -> new Expected(ExpectedResult(Success(-2), None)),
        10001 -> new Expected(ExpectedResult(Success(-10002), None)),
        Int.MinValue -> new Expected(ExpectedResult(Success(Int.MaxValue), None))
      ),
      bitNot
    )

    lazy val bitAnd = newFeature(
      { (x: (Int, Int)) => x._1 & x._2 },
      "{ (x: (Int, Int)) => x._1.bitwiseAnd(x._2) }",
      FuncValue(
        Array((1, SPair(SInt, SInt))),
        MethodCall.typed[Value[SInt.type]](
          SelectField.typed[Value[SInt.type]](ValUse(1, SPair(SInt, SInt)), 1.toByte),
          SIntMethods.v6Methods.find(_.name == "bitwiseAnd").get,
          Vector(SelectField.typed[Value[SInt.type]](ValUse(1, SPair(SInt, SInt)),2.toByte)),
          Map()
        )
      ),
      sinceVersion = V6SoftForkVersion)

    verifyCases(
      Seq(
        (3, 5) -> new Expected(ExpectedResult(Success(1), None)),
        (10001, 2202) -> new Expected(ExpectedResult(Success(16), None)),
        (-10001, 200202) -> new Expected(ExpectedResult(Success(198666), None))
      ),
      bitAnd
    )

    lazy val bitXor = newFeature(
      { (x: (Int, Int)) => (x._1 ^ x._2) },
      "{ (x: (Int, Int)) => x._1.bitwiseXor(x._2) }",
      FuncValue(
        Array((1, SPair(SInt, SInt))),
        MethodCall.typed[Value[SInt.type]](
          SelectField.typed[Value[SInt.type]](ValUse(1, SPair(SInt, SInt)), 1.toByte),
          SIntMethods.v6Methods.find(_.name == "bitwiseXor").get,
          Vector(SelectField.typed[Value[SInt.type]](ValUse(1, SPair(SInt, SInt)),2.toByte)),
          Map()
        )
      ),
      sinceVersion = V6SoftForkVersion)

    verifyCases(
      Seq(
        (3, 5) -> new Expected(ExpectedResult(Success(6), None)),
        (10001, 2202) -> new Expected(ExpectedResult(Success(12171), None)),
        (-10001, 200202) -> new Expected(ExpectedResult(Success(-207131), None))
      ),
      bitXor
    )

    lazy val toBigEndianBytes = newFeature[Int, Coll[Byte]](
      { x: Int => Colls.fromArray(Ints.toByteArray(x)) },
      "{ (x: Int) => x.toBytes }",
      FuncValue(
        Array((1, SInt)),
        MethodCall.typed[Value[SCollection[SInt.type]]](
          ValUse(1, SInt),
          SIntMethods.getMethodByName("toBytes"),
          Vector(),
          Map()
        )
      ),
      sinceVersion = V6SoftForkVersion)

    verifyCases(
      Seq(
        127 -> new Expected(ExpectedResult(Success(Coll(0.toByte, 0.toByte, 0.toByte, 127.toByte)), None)),
        Short.MaxValue.toInt -> new Expected(ExpectedResult(Success(Coll(0.toByte, 0.toByte, 127.toByte, (-1).toByte)), None)),
        Short.MinValue.toInt -> new Expected(ExpectedResult(Success(Coll((-1).toByte, (-1).toByte, (-128).toByte, 0.toByte)), None)),
        Int.MaxValue.toInt -> new Expected(ExpectedResult(Success(Coll(127.toByte, (-1).toByte, (-1).toByte, (-1).toByte)), None))
      ),
      toBigEndianBytes
    )

    def byte2Bools(b: Byte): Seq[Boolean] =
      (0 to 7 map isBitSet(b)).reverse

    def isBitSet(byte: Byte)(bit: Int): Boolean =
      ((byte >> bit) & 1) == 1

    lazy val toBits = newFeature[Int, Coll[Boolean]](
      { x: Int => Colls.fromArray(Ints.toByteArray(x)).flatMap(b => Colls.fromArray(byte2Bools(b).toArray))  },
      "{ (x: Int) => x.toBits }",
      FuncValue(
        Array((1, SInt)),
        MethodCall.typed[Value[SCollection[SInt.type]]](
          ValUse(1, SInt),
          SIntMethods.getMethodByName("toBits"),
          Vector(),
          Map()
        )
      ),
      sinceVersion = V6SoftForkVersion)

    verifyCases(
      Seq(
        83 -> new Expected(ExpectedResult(Success(Coll(false, false, false, false, false, false, false, false, false, false, false, false, false, false, false, false, false, false, false, false, false, false, false, false, false, true, false, true, false, false, true, true)), None)),
        -55 -> new Expected(ExpectedResult(Success(Coll(true, true, true, true, true, true, true, true, true, true, true, true, true, true, true, true, true, true, true, true, true, true, true, true, true, true, false, false, true, false, false, true)), None)),
        -1 -> new Expected(ExpectedResult(Success(Coll(true, true, true, true, true, true, true, true, true, true, true, true, true, true, true, true, true, true, true, true, true, true, true, true, true, true, true, true, true, true, true, true)), None)),
        -10001 -> new Expected(ExpectedResult(Success(Coll(true, true, true, true, true, true, true, true, true, true, true, true, true, true, true, true, true, true, false, true, true, false, false, false, true, true, true, false, true, true, true, true)), None))
      ),
      toBits
    )

    lazy val shiftLeft = newFeature(
      { (x: (Int, Int)) => if(x._2 < 0 || x._2 >= 32) throw new IllegalArgumentException() else (x._1 << x._2) },
      "{ (x: (Int, Int)) => x._1.shiftLeft(x._2) }",
      FuncValue(
        Array((1, SPair(SInt, SInt))),
        MethodCall.typed[Value[SInt.type]](
          SelectField.typed[Value[SInt.type]](ValUse(1, SPair(SInt, SInt)), 1.toByte),
          SIntMethods.v6Methods.find(_.name == "shiftLeft").get,
          Vector(SelectField.typed[Value[SInt.type]](ValUse(1, SPair(SInt, SInt)), 2.toByte)),
          Map()
        )
      ),
      sinceVersion = V6SoftForkVersion)

    verifyCases(
      Seq(
        (3, 3) -> new Expected(ExpectedResult(Success(24), None)),
        (3, 8) -> new Expected(ExpectedResult(Success(768), None)),
        (-2, 10) -> new Expected(ExpectedResult(Success(-2048), None)),
        (-222, 10) -> new Expected(ExpectedResult(Success(-227328), None)),
        (-222, 32) -> new Expected(ExpectedResult(Failure(new IllegalArgumentException()), None)),
        (-222, -1) -> new Expected(ExpectedResult(Failure(new IllegalArgumentException()), None))
      ),
      shiftLeft,
      preGeneratedSamples = Some(Seq())
    )

    lazy val shiftRight = newFeature(
      { (x: (Int, Int)) => if(x._2 < 0 || x._2 >= 32) throw new IllegalArgumentException() else (x._1 >> x._2) },
      "{ (x: (Int, Int)) => x._1.shiftRight(x._2) }",
      FuncValue(
        Array((1, SPair(SInt, SInt))),
        MethodCall.typed[Value[SInt.type]](
          SelectField.typed[Value[SInt.type]](ValUse(1, SPair(SInt, SInt)), 1.toByte),
          SIntMethods.v6Methods.find(_.name == "shiftRight").get,
          Vector(SelectField.typed[Value[SInt.type]](ValUse(1, SPair(SInt, SInt)), 2.toByte)),
          Map()
        )
      ),
      sinceVersion = V6SoftForkVersion)

    verifyCases(
      Seq(
        (24, 3) -> new Expected(ExpectedResult(Success(3), None)),
        (1600, 8) -> new Expected(ExpectedResult(Success(6), None)),
        (-3200, 8) -> new Expected(ExpectedResult(Success(-13), None)),
        (-320019, 18) -> new Expected(ExpectedResult(Success(-2), None)),
        (-320019, 32) -> new Expected(ExpectedResult(Failure(new IllegalArgumentException()), None)),
        (-320019, -1) -> new Expected(ExpectedResult(Failure(new IllegalArgumentException()), None))
      ),
      shiftRight,
      preGeneratedSamples = Some(Seq())
    )
  }

  property("Long - 6.0 methods") {

    lazy val bitOr = newFeature(
      { (x: (Long, Long)) => (x._1 | x._2)},
      "{ (x: (Long, Long)) => x._1.bitwiseOr(x._2) }",
      FuncValue(
        Array((1, SPair(SLong, SLong))),
        MethodCall.typed[Value[SLong.type]](
          SelectField.typed[Value[SLong.type]](ValUse(1,SPair(SLong, SLong)), 1.toByte),
          SLongMethods.v6Methods.find(_.name == "bitwiseOr").get,
          Vector(SelectField.typed[Value[SLong.type]](ValUse(1, SPair(SLong, SLong)),2.toByte)),
          Map()
        )
      ),
      sinceVersion = V6SoftForkVersion)

    verifyCases(
      Seq(
        (1L, 2L) -> new Expected(ExpectedResult(Success(3L), None)),
        (1001L, 2002L) -> new Expected(ExpectedResult(Success(2043L), None)),
        (100001L, 20002L) -> new Expected(ExpectedResult(Success(118435L), None)),
        (1000010111L, -22L) -> new Expected(ExpectedResult(Success(-1L), None))
      ),
      bitOr
    )

    lazy val bitNot = newFeature(
      { (x: Long) => ~x },
      "{ (x: Long) => x.bitwiseInverse }",
      FuncValue(
        Array((1, SLong)),
        MethodCall.typed[Value[SLong.type]](
          ValUse(1, SLong),
          SLongMethods.v6Methods.find(_.name == "bitwiseInverse").get,
          Vector(),
          Map()
        )
      ),
      sinceVersion = V6SoftForkVersion)

    verifyCases(
      Seq(
        1L -> new Expected(ExpectedResult(Success(-2L), None)),
        10001L -> new Expected(ExpectedResult(Success(-10002L), None)),
        Int.MinValue.toLong -> new Expected(ExpectedResult(Success(Int.MaxValue.toLong), None)),
        Long.MinValue -> new Expected(ExpectedResult(Success(Long.MaxValue), None)),
        Long.MaxValue -> new Expected(ExpectedResult(Success(Long.MinValue), None))
      ),
      bitNot
    )

    lazy val bitAnd = newFeature(
      { (x: (Long, Long)) => x._1 & x._2 },
      "{ (x: (Long, Long)) => x._1.bitwiseAnd(x._2) }",
      FuncValue(
        Array((1, SPair(SLong, SLong))),
        MethodCall.typed[Value[SLong.type]](
          SelectField.typed[Value[SLong.type]](ValUse(1, SPair(SLong, SLong)), 1.toByte),
          SLongMethods.v6Methods.find(_.name == "bitwiseAnd").get,
          Vector(SelectField.typed[Value[SLong.type]](ValUse(1, SPair(SLong, SLong)),2.toByte)),
          Map()
        )
      ),
      sinceVersion = V6SoftForkVersion)

    verifyCases(
      Seq(
        (3L, 5L) -> new Expected(ExpectedResult(Success(1L), None)),
        (10001L, 2202L) -> new Expected(ExpectedResult(Success(16L), None)),
        (-10001L, 200202L) -> new Expected(ExpectedResult(Success(198666L), None)),
        (1000010111L, -22L) -> new Expected(ExpectedResult(Success(1000010090L), None))
      ),
      bitAnd
    )

    lazy val bitXor = newFeature(
      { (x: (Long, Long)) => (x._1 ^ x._2) },
      "{ (x: (Long, Long)) => x._1.bitwiseXor(x._2) }",
      FuncValue(
        Array((1, SPair(SLong, SLong))),
        MethodCall.typed[Value[SLong.type]](
          SelectField.typed[Value[SLong.type]](ValUse(1, SPair(SLong, SLong)), 1.toByte),
          SLongMethods.v6Methods.find(_.name == "bitwiseXor").get,
          Vector(SelectField.typed[Value[SLong.type]](ValUse(1, SPair(SLong, SLong)),2.toByte)),
          Map()
        )
      ),
      sinceVersion = V6SoftForkVersion)

    verifyCases(
      Seq(
        (3L, 5L) -> new Expected(ExpectedResult(Success(6L), None)),
        (10001L, 2202L) -> new Expected(ExpectedResult(Success(12171L), None)),
        (-10001L, 200202L) -> new Expected(ExpectedResult(Success(-207131L), None)),
        (1000010111L, -22L) -> new Expected(ExpectedResult(Success(-1000010091L), None))
      ),
      bitXor
    )

    lazy val toBigEndianBytes = newFeature[Long, Coll[Byte]](
      { x: Long => Colls.fromArray(Longs.toByteArray(x)) },
      "{ (x: Long) => x.toBytes }",
      FuncValue(
        Array((1, SLong)),
        MethodCall.typed[Value[SCollection[SLong.type]]](
          ValUse(1, SLong),
          SLongMethods.getMethodByName("toBytes"),
          Vector(),
          Map()
        )
      ),
      sinceVersion = V6SoftForkVersion)

    verifyCases(
      Seq(
        127L -> new Expected(ExpectedResult(Success(Coll(0.toByte, 0.toByte, 0.toByte, 0.toByte, 0.toByte, 0.toByte, 0.toByte, 127.toByte)), None)),
        Short.MaxValue.toLong -> new Expected(ExpectedResult(Success(Coll(0.toByte, 0.toByte, 0.toByte, 0.toByte, 0.toByte, 0.toByte, 127.toByte, (-1).toByte)), None)),
        Short.MinValue.toLong -> new Expected(ExpectedResult(Success(Coll((-1).toByte, (-1).toByte, (-1).toByte, (-1).toByte, (-1).toByte, (-1).toByte, (-128).toByte, 0.toByte)), None)),
        Int.MaxValue.toLong -> new Expected(ExpectedResult(Success(Coll(0.toByte, 0.toByte, 0.toByte, 0.toByte, 127.toByte, (-1).toByte, (-1).toByte, (-1).toByte)), None))
      ),
      toBigEndianBytes
    )

    def byte2Bools(b: Byte): Seq[Boolean] =
      (0 to 7 map isBitSet(b)).reverse

    def isBitSet(byte: Byte)(bit: Int): Boolean =
      ((byte >> bit) & 1) == 1

    lazy val toBits = newFeature[Long, Coll[Boolean]](
      { x: Long => Colls.fromArray(Longs.toByteArray(x)).flatMap(b => Colls.fromArray(byte2Bools(b).toArray)) },
      "{ (x: Long) => x.toBits }",
      FuncValue(
        Array((1, SLong)),
        MethodCall.typed[Value[SCollection[SLong.type]]](
          ValUse(1, SLong),
          SLongMethods.getMethodByName("toBits"),
          Vector(),
          Map()
        )
      ),
      sinceVersion = V6SoftForkVersion)

    verifyCases(
      Seq(
        83L -> new Expected(ExpectedResult(Success(Colls.fromArray(Array.fill(57)(false)).append(Coll(true, false, true, false, false, true, true))), None)),
        -55L -> new Expected(ExpectedResult(Success(Colls.fromArray(Array.fill(58)(true)).append(Coll(false, false, true, false, false, true))), None)),
        -1L -> new Expected(ExpectedResult(Success(Colls.fromArray(Array.fill(64)(true))), None)),
        -10001L -> new Expected(ExpectedResult(Success(Colls.fromArray(Array.fill(50)(true)).append(Coll( false, true, true, false, false, false, true, true, true, false, true, true, true, true))), None))
      ),
      toBits
    )

    lazy val shiftLeft = newFeature(
      { (x: (Long, Int)) => if(x._2 < 0 || x._2 >= 32) throw new IllegalArgumentException() else (x._1 << x._2) },
      "{ (x: (Long, Int)) => x._1.shiftLeft(x._2) }",
      FuncValue(
        Array((1, SPair(SLong, SInt))),
        MethodCall.typed[Value[SLong.type]](
          SelectField.typed[Value[SLong.type]](ValUse(1, SPair(SLong, SInt)), 1.toByte),
          SLongMethods.v6Methods.find(_.name == "shiftLeft").get,
          Vector(SelectField.typed[Value[SInt.type]](ValUse(1, SPair(SLong, SInt)), 2.toByte)),
          Map()
        )
      ),
      sinceVersion = V6SoftForkVersion)

    verifyCases(
      Seq(
        (3L, 3) -> new Expected(ExpectedResult(Success(24L), None)),
        (3L, 8) -> new Expected(ExpectedResult(Success(768L), None)),
        (-2L, 10) -> new Expected(ExpectedResult(Success(-2048L), None)),
        (-222L, 10) -> new Expected(ExpectedResult(Success(-227328L), None)),
        (-222L, -1) -> new Expected(ExpectedResult(Failure(new IllegalArgumentException()), None)),
        (-222L, 64) -> new Expected(ExpectedResult(Failure(new IllegalArgumentException()), None))
      ),
      shiftLeft,
      preGeneratedSamples = Some(Seq())
    )

    lazy val shiftRight = newFeature(
      { (x: (Long, Int)) => if(x._2 < 0 || x._2 >= 64) throw new IllegalArgumentException() else (x._1 >> x._2) },
      "{ (x: (Long, Int)) => x._1.shiftRight(x._2) }",
      FuncValue(
        Array((1, SPair(SLong, SInt))),
        MethodCall.typed[Value[SLong.type]](
          SelectField.typed[Value[SLong.type]](ValUse(1, SPair(SLong, SInt)), 1.toByte),
          SLongMethods.v6Methods.find(_.name == "shiftRight").get,
          Vector(SelectField.typed[Value[SInt.type]](ValUse(1, SPair(SLong, SInt)), 2.toByte)),
          Map()
        )
      ),
      sinceVersion = V6SoftForkVersion)

    verifyCases(
      Seq(
        (24L, 3) -> new Expected(ExpectedResult(Success(3L), None)),
        (1600L, 8) -> new Expected(ExpectedResult(Success(6L), None)),
        (-3200L, 8) -> new Expected(ExpectedResult(Success(-13L), None)),
        (-320019L, 18) -> new Expected(ExpectedResult(Success(-2L), None)),
        (-320019L, 63) -> new Expected(ExpectedResult(Success(-1L), None)),
        (24L, -1) -> new Expected(ExpectedResult(Failure(new IllegalArgumentException()), None))
      ),
      shiftRight,
      preGeneratedSamples = Some(Seq())
    )
  }

  property("BigInt - 6.0 features") {
    import sigma.data.OrderingOps.BigIntOrdering

    if (activatedVersionInTests < VersionContext.V6SoftForkVersion) {
      // The `Upcast(bigInt, SBigInt)` node is never produced by ErgoScript compiler, but is still valid ErgoTree.
      // Fixed in 6.0
      assertExceptionThrown(
        SBigInt.upcast(CBigInt(new BigInteger("0", 16)).asInstanceOf[AnyVal]),
        _.getMessage.contains("Cannot upcast value")
      )

      // The `Downcast(bigInt, SBigInt)` node is never produced by ErgoScript compiler, but is still valid ErgoTree.
      // Fixed in 6.0
      assertExceptionThrown(
        SBigInt.downcast(CBigInt(new BigInteger("0", 16)).asInstanceOf[AnyVal]),
        _.getMessage.contains("Cannot downcast value")
      )

      forAll { x: Long =>
        assertExceptionThrown(
          SLong.downcast(CBigInt(new BigInteger(x.toString)).asInstanceOf[AnyVal]),
          _.getMessage.contains("Cannot downcast value")
        )
      }
      forAll { x: Int =>
        assertExceptionThrown(
          SInt.downcast(CBigInt(new BigInteger(x.toString)).asInstanceOf[AnyVal]),
          _.getMessage.contains("Cannot downcast value")
        )
      }
      forAll { x: Byte =>
        assertExceptionThrown(
          SByte.downcast(CBigInt(new BigInteger(x.toString)).asInstanceOf[AnyVal]),
          _.getMessage.contains("Cannot downcast value")
        )
      }
      forAll { x: Short =>
        assertExceptionThrown(
          SShort.downcast(CBigInt(new BigInteger(x.toString)).asInstanceOf[AnyVal]),
          _.getMessage.contains("Cannot downcast value")
        )
      }
    } else {
      forAll { x: BigInteger =>
        SBigInt.upcast(CBigInt(x).asInstanceOf[AnyVal]) shouldBe CBigInt(x)
        SBigInt.downcast(CBigInt(x).asInstanceOf[AnyVal]) shouldBe CBigInt(x)
      }
      forAll { x: Long =>
          SLong.downcast(CBigInt(new BigInteger(x.toString)).asInstanceOf[AnyVal]) shouldBe x
      }
      forAll { x: Int =>
          SInt.downcast(CBigInt(new BigInteger(x.toString)).asInstanceOf[AnyVal]) shouldBe x
      }
      forAll { x: Byte =>
        SByte.downcast(CBigInt(new BigInteger(x.toString)).asInstanceOf[AnyVal]) shouldBe x
      }
      forAll { x: Short =>
        SShort.downcast(CBigInt(new BigInteger(x.toString)).asInstanceOf[AnyVal]) shouldBe x
      }
    }

    lazy val bitOr = newFeature[(BigInt, BigInt), BigInt](
      { (x: (BigInt, BigInt)) => (x._1 | x._2)},
      "{ (x: (BigInt, BigInt)) => x._1.bitwiseOr(x._2) }",
      FuncValue(
        Array((1, SPair(SBigInt, SBigInt))),
        MethodCall.typed[Value[SBigInt.type]](
          SelectField.typed[Value[SBigInt.type]](ValUse(1,SPair(SBigInt, SBigInt)), 1.toByte),
          SBigIntMethods.v6Methods.find(_.name == "bitwiseOr").get,
          Vector(SelectField.typed[Value[SBigInt.type]](ValUse(1, SPair(SBigInt, SBigInt)),2.toByte)),
          Map()
        )
      ),
      sinceVersion = V6SoftForkVersion)

    verifyCases(
      Seq(
        (CBigInt(BigInteger.valueOf(1)), CBigInt(BigInteger.valueOf(2))) -> new Expected(ExpectedResult(Success(CBigInt(BigInteger.valueOf(3))), None)),
        (CBigInt(BigInteger.valueOf(1001)), CBigInt(BigInteger.valueOf(2002))) -> new Expected(ExpectedResult(Success(CBigInt(BigInteger.valueOf(2043))), None)),
        (CBigInt(BigInteger.valueOf(100001)), CBigInt(BigInteger.valueOf(20002))) -> new Expected(ExpectedResult(Success(CBigInt(BigInteger.valueOf(118435))), None)),
        (CBigInt(BigInteger.valueOf(1000010111)), CBigInt(BigInteger.valueOf(-22))) -> new Expected(ExpectedResult(Success(CBigInt(BigInteger.valueOf(-1))), None))
      ),
      bitOr
    )

    lazy val bitNot = newFeature[BigInt, BigInt](
      { (x: BigInt) => CBigInt(x.asInstanceOf[CBigInt].wrappedValue.not()) },
      "{ (x: BigInt) => x.bitwiseInverse }",
      FuncValue(
        Array((1, SBigInt)),
        MethodCall.typed[Value[SBigInt.type]](
          ValUse(1, SBigInt),
          SBigIntMethods.v6Methods.find(_.name == "bitwiseInverse").get,
          Vector(),
          Map()
        )
      ),
      sinceVersion = V6SoftForkVersion)

    verifyCases(
      Seq(
        CBigInt(BigInteger.valueOf(1)) -> new Expected(ExpectedResult(Success(CBigInt(BigInteger.valueOf(-2))), None)),
        CBigInt(BigInteger.valueOf(10001)) -> new Expected(ExpectedResult(Success(CBigInt(BigInteger.valueOf(-10002))), None)),
        CBigInt(BigInteger.valueOf(Int.MinValue)) -> new Expected(ExpectedResult(Success(CBigInt(BigInteger.valueOf(Int.MaxValue))), None)),
        CBigInt(BigInteger.valueOf(Long.MinValue)) -> new Expected(ExpectedResult(Success(CBigInt(BigInteger.valueOf(Long.MaxValue))), None)),
        CBigInt(BigInteger.valueOf(Long.MaxValue)) -> new Expected(ExpectedResult(Success(CBigInt(BigInteger.valueOf(Long.MinValue))), None))
      ),
      bitNot
    )

    lazy val bitAnd = newFeature(
      { (x: (BigInt, BigInt)) => x._1.asInstanceOf[CBigInt].and(x._2.asInstanceOf[CBigInt]) },
      "{ (x: (BigInt, BigInt)) => x._1.bitwiseAnd(x._2) }",
      FuncValue(
        Array((1, SPair(SBigInt, SBigInt))),
        MethodCall.typed[Value[SBigInt.type]](
          SelectField.typed[Value[SBigInt.type]](ValUse(1, SPair(SBigInt, SBigInt)), 1.toByte),
          SBigIntMethods.v6Methods.find(_.name == "bitwiseAnd").get,
          Vector(SelectField.typed[Value[SBigInt.type]](ValUse(1, SPair(SBigInt, SBigInt)), 2.toByte)),
          Map()
        )
      ),
      sinceVersion = V6SoftForkVersion)

    verifyCases(
      Seq(
        (CBigInt(BigInteger.valueOf(3)), CBigInt(BigInteger.valueOf(5))) -> new Expected(ExpectedResult(Success(CBigInt(BigInteger.valueOf(1))), None)),
        (CBigInt(BigInteger.valueOf(10001)), CBigInt(BigInteger.valueOf(2202))) -> new Expected(ExpectedResult(Success(CBigInt(BigInteger.valueOf(16))), None)),
        (CBigInt(BigInteger.valueOf(-10001)), CBigInt(BigInteger.valueOf(200202))) -> new Expected(ExpectedResult(Success(CBigInt(BigInteger.valueOf(198666))), None)),
        (CBigInt(BigInteger.valueOf(1000010111)), CBigInt(BigInteger.valueOf(-22))) -> new Expected(ExpectedResult(Success(CBigInt(BigInteger.valueOf(1000010090))), None))
      ),
      bitAnd
    )

    lazy val bitXor = newFeature(
      { (x: (BigInt, BigInt)) => x._1.asInstanceOf[CBigInt].xor(x._2.asInstanceOf[CBigInt]) },
      "{ (x: (BigInt, BigInt)) => x._1.bitwiseXor(x._2) }",
      FuncValue(
        Array((1, SPair(SBigInt, SBigInt))),
        MethodCall.typed[Value[SBigInt.type]](
          SelectField.typed[Value[SBigInt.type]](ValUse(1, SPair(SBigInt, SBigInt)), 1.toByte),
          SBigIntMethods.v6Methods.find(_.name == "bitwiseXor").get,
          Vector(SelectField.typed[Value[SBigInt.type]](ValUse(1, SPair(SBigInt, SBigInt)),2.toByte)),
          Map()
        )
      ),
      sinceVersion = V6SoftForkVersion)

    verifyCases(
      Seq(
        (CBigInt(BigInteger.valueOf(3)), CBigInt(BigInteger.valueOf(5))) -> new Expected(ExpectedResult(Success(CBigInt(BigInteger.valueOf(6))), None)),
        (CBigInt(BigInteger.valueOf(10001)), CBigInt(BigInteger.valueOf(2202))) -> new Expected(ExpectedResult(Success(CBigInt(BigInteger.valueOf(12171))), None)),
        (CBigInt(BigInteger.valueOf(-10001)), CBigInt(BigInteger.valueOf(200202))) -> new Expected(ExpectedResult(Success(CBigInt(BigInteger.valueOf(-207131))), None)),
        (CBigInt(BigInteger.valueOf(1000010111)), CBigInt(BigInteger.valueOf(-22))) -> new Expected(ExpectedResult(Success(CBigInt(BigInteger.valueOf(-1000010091))), None))
      ),
      bitXor
    )

    lazy val toBigEndianBytes = newFeature[BigInt, Coll[Byte]](
      { x: BigInt => x.toBytes },
      "{ (x: BigInt) => x.toBytes }",
      FuncValue(
        Array((1, SBigInt)),
        MethodCall.typed[Value[SCollection[SBigInt.type]]](
          ValUse(1, SBigInt),
          SBigIntMethods.getMethodByName("toBytes"),
          Vector(),
          Map()
        )
      ),
      sinceVersion = V6SoftForkVersion)

    verifyCases(
      Seq(
        CBigInt(BigInteger.valueOf(127)) -> new Expected(ExpectedResult(Success(Coll(127.toByte)), None)),
        CBigInt(BigInteger.valueOf(Short.MaxValue)) -> new Expected(ExpectedResult(Success(Coll(127.toByte, (-1).toByte)), None)),
        CBigInt(BigInteger.valueOf(Short.MinValue)) -> new Expected(ExpectedResult(Success(Coll((-128).toByte, 0.toByte)), None)),
        CBigInt(BigInteger.valueOf(Int.MaxValue)) -> new Expected(ExpectedResult(Success(Coll(127.toByte, (-1).toByte, (-1).toByte, (-1).toByte)), None))
      ),
      toBigEndianBytes
    )

    def byte2Bools(b: Byte): Seq[Boolean] =
      (0 to 7 map isBitSet(b)).reverse

    def isBitSet(byte: Byte)(bit: Int): Boolean =
      ((byte >> bit) & 1) == 1

    lazy val toBits = newFeature[BigInt, Coll[Boolean]](
      { x: BigInt => x.toBytes.flatMap(b => Colls.fromArray(byte2Bools(b).toArray))  },
      "{ (x: BigInt) => x.toBits }",
      FuncValue(
        Array((1, SBigInt)),
        MethodCall.typed[Value[SCollection[SBigInt.type]]](
          ValUse(1, SBigInt),
          SBigIntMethods.getMethodByName("toBits"),
          Vector(),
          Map()
        )
      ),
      sinceVersion = V6SoftForkVersion)

    verifyCases(
      Seq(
        CBigInt(BigInteger.valueOf(83)) -> new Expected(ExpectedResult(Success(Coll(false, true, false, true, false, false, true, true)), None)),
        CBigInt(BigInteger.valueOf(-55)) -> new Expected(ExpectedResult(Success(Coll(true, true, false, false, true, false, false, true)), None)),
        CBigInt(BigInteger.valueOf(-1L)) -> new Expected(ExpectedResult(Success(Colls.fromArray(Array.fill(8)(true))), None)),
        CBigInt(BigInteger.valueOf(-10001L)) -> new Expected(ExpectedResult(Success(Coll(true,true,false,true,true,false,false,false,true,true,true,false,true,true,true,true)), None))
      ),
      toBits
    )

    lazy val shiftLeft = newFeature(
      { (x: (BigInt, Int)) => if(x._2 < 0 || x._2 >= 256) throw new IllegalArgumentException() else (x._1.asInstanceOf[BigInt].shiftLeft(x._2)) },
      "{ (x: (BigInt, Int)) => x._1.shiftLeft(x._2) }",
      FuncValue(
        Array((1, SPair(SBigInt, SInt))),
        MethodCall.typed[Value[SBigInt.type]](
          SelectField.typed[Value[SBigInt.type]](ValUse(1, SPair(SBigInt, SInt)), 1.toByte),
          SBigIntMethods.v6Methods.find(_.name == "shiftLeft").get,
          Vector(SelectField.typed[Value[SInt.type]](ValUse(1, SPair(SBigInt, SInt)), 2.toByte)),
          Map()
        )
      ),
      sinceVersion = V6SoftForkVersion)

    verifyCases(
      Seq(
        (CBigInt(BigInteger.valueOf(3)), 3) -> new Expected(ExpectedResult(Success(CBigInt(BigInteger.valueOf(24))), None)),
        (CBigInt(BigInteger.valueOf(3)), 8) -> new Expected(ExpectedResult(Success(CBigInt(BigInteger.valueOf(768))), None)),
        (CBigInt(BigInteger.valueOf(-2)), 10) -> new Expected(ExpectedResult(Success(CBigInt(BigInteger.valueOf(-2048))), None)),
        (CBigInt(BigInteger.valueOf(-222)), 10) -> new Expected(ExpectedResult(Success(CBigInt(BigInteger.valueOf(-227328L))), None)),
        (CBigInt(BigInteger.valueOf(-222)), -1) -> new Expected(ExpectedResult(Failure(new IllegalArgumentException()), None)),
        (CBigInt(BigInteger.valueOf(-222)), 256) -> new Expected(ExpectedResult(Failure(new IllegalArgumentException()), None))
      ),
      shiftLeft,
      preGeneratedSamples = Some(Seq())
    )

    lazy val shiftRight = newFeature(
      { (x: (BigInt, Int)) => if(x._2 < 0 || x._2 >= 256) throw new IllegalArgumentException() else (x._1.asInstanceOf[BigInt].shiftRight(x._2)) },
      "{ (x: (BigInt, Int)) => x._1.shiftRight(x._2) }",
      FuncValue(
        Array((1, SPair(SBigInt, SInt))),
        MethodCall.typed[Value[SBigInt.type]](
          SelectField.typed[Value[SBigInt.type]](ValUse(1, SPair(SBigInt, SInt)), 1.toByte),
          SBigIntMethods.v6Methods.find(_.name == "shiftRight").get,
          Vector(SelectField.typed[Value[SInt.type]](ValUse(1, SPair(SBigInt, SInt)), 2.toByte)),
          Map()
        )
      ),
      sinceVersion = V6SoftForkVersion)

    verifyCases(
      Seq(
        (CBigInt(BigInteger.valueOf(24)), 3) -> new Expected(ExpectedResult(Success(CBigInt(BigInteger.valueOf(3))), None)),
        (CBigInt(BigInteger.valueOf(1600)), 8) -> new Expected(ExpectedResult(Success(CBigInt(BigInteger.valueOf(6))), None)),
        (CBigInt(BigInteger.valueOf(-3200)), 8) -> new Expected(ExpectedResult(Success(CBigInt(BigInteger.valueOf(-13))), None)),
        (CBigInt(BigInteger.valueOf(-320019)), 18) -> new Expected(ExpectedResult(Success(CBigInt(BigInteger.valueOf(-2))), None)),
        (CBigInt(BigInteger.valueOf(-320019)), 63) -> new Expected(ExpectedResult(Success(CBigInt(BigInteger.valueOf(-1))), None)),
        (CBigInt(BigInteger.valueOf(24)), -1) -> new Expected(ExpectedResult(Failure(new IllegalArgumentException()), None)),
        (CBigInt(BigInteger.valueOf(24)), 256) -> new Expected(ExpectedResult(Failure(new IllegalArgumentException()), None))
      ),
      shiftRight,
      preGeneratedSamples = Some(Seq())
    )
  }

  property("Box properties equivalence (new features)") {
    // related to https://github.com/ScorexFoundation/sigmastate-interpreter/issues/416
    def getReg = newFeature((x: Box) => x.getReg[Long](0).get,
      "{ (x: Box) => x.getReg[Long](0).get }",
      FuncValue(
        Array((1, SBox)),
        OptionGet(ExtractRegisterAs(ValUse(1, SBox), ErgoBox.R0, SOption(SLong)))
      ),
      sinceVersion = V6SoftForkVersion)

    if (activatedVersionInTests < V6SoftForkVersion) {
      // NOTE, for such versions getReg is not supported
      // which is checked below

      forAll { box: Box =>
        Seq(getReg).foreach(_.checkEquality(box))
      }
    } else {
      val value = 10L
      val box = CBox(new ErgoBox(value, TrueTree, Colls.emptyColl[Token], Map.empty,
                                  ModifierId @@ Base16.encode(Array.fill(32)(0)), 0, 0))
      verifyCases(
        Seq(
          box -> new Expected(ExpectedResult(Success(value), None))
        ),
        getReg
      )
    }
  }

  // TODO v6.0 (3h): https://github.com/ScorexFoundation/sigmastate-interpreter/issues/479
  property("Coll find method equivalence") {
    val find = newFeature((x: Coll[Int]) => x.find({ (v: Int) => v > 0 }),
      "{ (x: Coll[Int]) => x.find({ (v: Int) => v > 0} ) }",
      sinceVersion = V6SoftForkVersion)

    if (activatedVersionInTests < VersionContext.V6SoftForkVersion) {
      // NOTE, for such versions getReg is not supported
      // which is checked below

      forAll { x: Coll[Int] =>
        find.checkEquality(x)
      }
    }
  }

  // TODO v6.0 (3h): https://github.com/ScorexFoundation/sigmastate-interpreter/issues/418
  property("Coll bitwise methods equivalence") {
    val shiftRight = newFeature(
      { (x: Coll[Boolean]) =>
        if (x.size > 2) x.slice(0, x.size - 2) else Colls.emptyColl[Boolean]
      },
      "{ (x: Coll[Boolean]) => x >> 2 }",
      sinceVersion = V6SoftForkVersion)

    if (activatedVersionInTests < VersionContext.V6SoftForkVersion) {
      // NOTE, for such versions getReg is not supported
      // which is checked below

      forAll { x: Array[Boolean] =>
        shiftRight.checkEquality(Colls.fromArray(x))
      }
    }
  }

  // TODO v6.0 (3h): https://github.com/ScorexFoundation/sigmastate-interpreter/issues/479
  property("Coll diff methods equivalence") {
    val diff = newFeature((x: (Coll[Int], Coll[Int])) => x._1.diff(x._2),
      "{ (x: (Coll[Int], Coll[Int])) => x._1.diff(x._2) }",
      sinceVersion = V6SoftForkVersion)

    if (activatedVersionInTests < VersionContext.V6SoftForkVersion) {
      // NOTE, for such versions getReg is not supported
      // which is checked below

      forAll { (x: Coll[Int], y: Coll[Int]) =>
        diff.checkEquality((x, y))
      }
    }
  }

  // TODO v6.0: implement Option.fold (see https://github.com/ScorexFoundation/sigmastate-interpreter/issues/479)
  property("Option new methods") {
    val n = ExactNumeric.LongIsExactNumeric
    val fold = newFeature({ (x: Option[Long]) => x.fold(5.toLong)( (v: Long) => n.plus(v, 1) ) },
      "{ (x: Option[Long]) => x.fold(5, { (v: Long) => v + 1 }) }",
      sinceVersion = V6SoftForkVersion)

    if (activatedVersionInTests < VersionContext.V6SoftForkVersion) {
      // NOTE, for such versions getReg is not supported
      // which is checked below

      forAll { x: Option[Long] =>
        Seq(fold).map(_.checkEquality(x))
      }
    }
  }

  // TODO v6.0 (3h): implement allZK func https://github.com/ScorexFoundation/sigmastate-interpreter/issues/543
  property("allZK equivalence") {
    lazy val allZK = newFeature((x: Coll[SigmaProp]) => SigmaDsl.allZK(x),
      "{ (x: Coll[SigmaProp]) => allZK(x) }",
      sinceVersion = V6SoftForkVersion)

    if (activatedVersionInTests < VersionContext.V6SoftForkVersion) {
      // NOTE, for such versions getReg is not supported
      // which is checked below

      forAll { x: Coll[SigmaProp] =>
        allZK.checkEquality(x)
      }
    }
  }

  // TODO v6.0 (3h): implement anyZK func https://github.com/ScorexFoundation/sigmastate-interpreter/issues/543
  property("anyZK equivalence") {
    lazy val anyZK = newFeature((x: Coll[SigmaProp]) => SigmaDsl.anyZK(x),
      "{ (x: Coll[SigmaProp]) => anyZK(x) }",
      sinceVersion = V6SoftForkVersion)

    if (activatedVersionInTests < VersionContext.V6SoftForkVersion) {
      // NOTE, for such versions getReg is not supported
      // which is checked below

      forAll { x: Coll[SigmaProp] =>
        anyZK.checkEquality(x)
      }
    }
  }

  property("Numeric.toBytes methods equivalence") {
    lazy val toBytes = newFeature(
      { (x: Byte) => x.toBigEndianBytes },
      "{ (x: Byte) => x.toBytes }",
      FuncValue(
        Array((1, SByte)),
        MethodCall.typed[Value[SCollection[SByte.type]]](
          ValUse(1, SByte),
          SByteMethods.getMethodByName("toBytes"),
          Vector(),
          Map()
        )
      ),
      sinceVersion = V6SoftForkVersion)
    val cases = Seq(
      (0.toByte, Success(Coll(0.toByte))),
      (1.toByte, Success(Coll(1.toByte)))
    )

    testCases(cases, toBytes)
  }

  property("Fix substConstants in v6.0 for ErgoTree version > 0") {
    // tree with one segregated constant and v0
    val t1 = ErgoTree(
      header = ErgoTree.setConstantSegregation(ZeroHeader),
      constants = Vector(TrueSigmaProp),
      ConstantPlaceholder(0, SSigmaProp))

    // tree with one segregated constant and max supported version
    val t2 = ErgoTree(
      header = ErgoTree.setConstantSegregation(
        ErgoTree.headerWithVersion(ZeroHeader, VersionContext.MaxSupportedScriptVersion)
      ),
      Vector(TrueSigmaProp),
      ConstantPlaceholder(0, SSigmaProp))

    def costDetails(nItems: Int) = TracedCost(
      traceBase ++ Array(
        FixedCostItem(SelectField),
        FixedCostItem(ConcreteCollection),
        FixedCostItem(ValUse),
        FixedCostItem(SelectField),
        FixedCostItem(ConcreteCollection),
        FixedCostItem(Constant),
        FixedCostItem(BoolToSigmaProp),
        ast.SeqCostItem(CompanionDesc(SubstConstants), PerItemCost(JitCost(100), JitCost(100), 1), nItems)
      )
    )
    val expectedTreeBytes_beforeV6 = Helpers.decodeBytes("1b0108d27300")
    val expectedTreeBytes_V6 = Helpers.decodeBytes("1b050108d27300")

    verifyCases(
      Seq(
        // for tree v0, the result is the same for all versions
        (Coll(t1.bytes: _*), 0) -> Expected(
          Success(Helpers.decodeBytes("100108d27300")),
          cost = 1793,
          expectedDetails = CostDetails.ZeroCost,
          newCost = 2065,
          newVersionedResults = expectedSuccessForAllTreeVersions(Helpers.decodeBytes("100108d27300"), 2065, costDetails(1))
        ),
        // for tree version > 0, the result depend on activated version
        (Coll(t2.bytes: _*), 0) -> Expected(
          Success(expectedTreeBytes_beforeV6),
          cost = 1793,
          expectedDetails = CostDetails.ZeroCost,
          newCost = 2065,
          newVersionedResults = expectedSuccessForAllTreeVersions(expectedTreeBytes_V6, 2065, costDetails(1)))
      ),
      changedFeature(
        changedInVersion = VersionContext.V6SoftForkVersion,
        { (x: (Coll[Byte], Int)) =>
          SigmaDsl.substConstants(x._1, Coll[Int](x._2), Coll[Any](SigmaDsl.sigmaProp(false))(sigma.AnyType))
        },
        { (x: (Coll[Byte], Int)) =>
          SigmaDsl.substConstants(x._1, Coll[Int](x._2), Coll[Any](SigmaDsl.sigmaProp(false))(sigma.AnyType))
        },
        "{ (x: (Coll[Byte], Int)) => substConstants[Any](x._1, Coll[Int](x._2), Coll[Any](sigmaProp(false))) }",
        FuncValue(
          Vector((1, SPair(SByteArray, SInt))),
          SubstConstants(
            SelectField.typed[Value[SCollection[SByte.type]]](ValUse(1, SPair(SByteArray, SInt)), 1.toByte),
            ConcreteCollection(
              Array(SelectField.typed[Value[SInt.type]](ValUse(1, SPair(SByteArray, SInt)), 2.toByte)),
              SInt
            ),
            ConcreteCollection(Array(BoolToSigmaProp(FalseLeaf)), SSigmaProp)
          )
        )
      )
    )

    // before v6.0 the expected tree is not parsable
    ErgoTree.fromBytes(expectedTreeBytes_beforeV6.toArray).isRightParsed shouldBe false

    // in v6.0 the expected tree should be parsable and similar to the original tree
    val tree = ErgoTree.fromBytes(expectedTreeBytes_V6.toArray)
    tree.isRightParsed shouldBe true
    tree.header shouldBe t2.header
    tree.constants.length shouldBe t2.constants.length
    tree.root shouldBe t2.root
  }

  property("Header new methods") {

    def checkPoW = {
      newFeature(
        { (x: Header) => x.checkPow},
        "{ (x: Header) => x.checkPow }",
        FuncValue(
          Array((1, SHeader)),
          MethodCall.typed[Value[SBoolean.type]](
            ValUse(1, SHeader),
            SHeaderMethods.checkPowMethod,
            IndexedSeq(),
            Map()
          )
        ),
        sinceVersion = VersionContext.V6SoftForkVersion
      )
    }

    // bytes of real mainnet block header at height 614,440
    val headerBytes = "02ac2101807f0000ca01ff0119db227f202201007f62000177a080005d440896d05d3f80dcff7f5e7f59007294c180808d0158d1ff6ba10000f901c7f0ef87dcfff17fffacb6ff7f7f1180d2ff7f1e24ffffe1ff937f807f0797b9ff6ebdae007e5c8c00b8403d3701557181c8df800001b6d5009e2201c6ff807d71808c00019780f087adb3fcdbc0b3441480887f80007f4b01cf7f013ff1ffff564a0000b9a54f00770e807f41ff88c00240000080c0250000000003bedaee069ff4829500b3c07c4d5fe6b3ea3d3bf76c5c28c1d4dcdb1bed0ade0c0000000000003105"
    val header1 = new CHeader(ErgoHeader.sigmaSerializer.fromBytes(Base16.decode(headerBytes).get))

    verifyCases(
      Seq(
        header1 -> new Expected(ExpectedResult(Success(true), None))
      ),
      checkPoW
    )
  }

  property("higher order lambdas") {
    val f = newFeature[Coll[Int], Coll[Int]](
      { (xs: Coll[Int]) =>
        val inc = { (x: Int) => x + 1 }

        def apply(in: (Int => Int, Int)) = in._1(in._2)

        xs.map { (x: Int) => apply((inc, x)) }
      },
      """{(xs: Coll[Int]) =>
        |   val inc = { (x: Int) => x + 1 }
        |   def apply(in: (Int => Int, Int)) = in._1(in._2)
        |   xs.map { (x: Int) => apply((inc, x)) }
        | }
        |""".stripMargin,
      FuncValue(
        Array((1, SCollectionType(SInt))),
        MapCollection(
          ValUse(1, SCollectionType(SInt)),
          FuncValue(
            Array((3, SInt)),
            Apply(
              FuncValue(
                Array((5, SPair(SFunc(Array(SInt), SInt, List()), SInt))),
                Apply(
                  SelectField.typed[Value[SFunc]](
                    ValUse(5, SPair(SFunc(Array(SInt), SInt, List()), SInt)),
                    1.toByte
                  ),
                  Array(
                    SelectField.typed[Value[SInt.type]](
                      ValUse(5, SPair(SFunc(Array(SInt), SInt, List()), SInt)),
                      2.toByte
                    )
                  )
                )
              ),
              Array(
                Tuple(
                  Vector(
                    FuncValue(
                      Array((5, SInt)),
                      ArithOp(ValUse(5, SInt), IntConstant(1), OpCode @@ (-102.toByte))
                    ),
                    ValUse(3, SInt)
                  )
                )
              )
            )
          )
        )
      ),
    sinceVersion = VersionContext.V6SoftForkVersion
    )

    verifyCases(
      Seq(
        Coll(1, 2) -> Expected(
          Success(Coll(2, 3)),
          cost = 1793,
          expectedDetails = CostDetails.ZeroCost
        )
      ),
      f,
      preGeneratedSamples = Some(Seq(
        Coll(Int.MinValue, Int.MaxValue - 1),
        Coll(0, 1, 2, 3, 100, 1000)
      ))
    )
  }

<<<<<<< HEAD
  property("Context.getVar and getVarFromInput") {

    def contextData() = {
      val input = CBox(
        new ErgoBox(
          80946L,
          new ErgoTree(
            HeaderType @@ 16.toByte,
            Vector(
              SigmaPropConstant(
                CSigmaProp(
                  ProveDHTuple(
                    Helpers.decodeECPoint("03c046fccb95549910767d0543f5e8ce41d66ae6a8720a46f4049cac3b3d26dafb"),
                    Helpers.decodeECPoint("023479c9c3b86a0d3c8be3db0a2d186788e9af1db76d55f3dad127d15185d83d03"),
                    Helpers.decodeECPoint("03d7898641cb6653585a8e1dabfa7f665e61e0498963e329e6e3744bd764db2d72"),
                    Helpers.decodeECPoint("037ae057d89ec0b46ff8e9ff4c37e85c12acddb611c3f636421bef1542c11b0441")
                  )
                )
              )
            ),
            Right(ConstantPlaceholder(0, SSigmaProp))
          ),
          Coll(),
          Map(
            ErgoBox.R4 -> ByteArrayConstant(Helpers.decodeBytes("34")),
            ErgoBox.R5 -> TrueLeaf
          ),
          ModifierId @@ ("0000bfe96a7c0001e7a5ee00aafb80ff057fbe7f8c6680e33a3dc18001820100"),
          1.toShort,
          5
        )
      )

      val tx = ErgoLikeTransaction(
        IndexedSeq(),
        IndexedSeq(input.wrappedValue)
      )

      val tx2 = ErgoLikeTransaction(
        IndexedSeq(Input(input.ebox.id, ProverResult(Array.emptyByteArray, ContextExtension(Map(11.toByte -> BooleanConstant(true)))))),
        IndexedSeq(input.wrappedValue)
      )

      val tx3 = ErgoLikeTransaction(
        IndexedSeq(Input(input.ebox.id, ProverResult(Array.emptyByteArray, ContextExtension(Map(11.toByte -> IntConstant(0)))))),
        IndexedSeq(input.wrappedValue)
      )

      val tx4 = ErgoLikeTransaction(
        IndexedSeq(Input(input.ebox.id, ProverResult(Array.emptyByteArray, ContextExtension(Map(11.toByte -> BooleanConstant(false)))))),
        IndexedSeq(input.wrappedValue)
      )

      val ctx = CContext(
        _dataInputs = Coll[Box](),
        headers = Coll[Header](),
        preHeader = CPreHeader(
          0.toByte,
          Colls.fromArray(Array.fill(32)(0.toByte)),
          -755484979487531112L,
          9223372036854775807L,
          11,
          Helpers.decodeGroupElement("0227a58e9b2537103338c237c52c1213bf44bdb344fa07d9df8ab826cca26ca08f"),
          Helpers.decodeBytes("007f00")
        ),
        inputs = Coll[Box](input),
        outputs = Coll[Box](),
        height = 11,
        selfBox = input.copy(),  // in 3.x, 4.x implementation selfBox is never the same instance as input (see toSigmaContext)
        selfIndex = 0,
        lastBlockUtxoRootHash = CAvlTree(
          AvlTreeData(
            ErgoAlgos.decodeUnsafe("54d23dd080006bdb56800100356080935a80ffb77e90b800057f00661601807f17").toColl,
            AvlTreeFlags(true, true, true),
            1211925457,
            None
          )
        ),
        _minerPubKey = Helpers.decodeBytes("0227a58e9b2537103338c237c52c1213bf44bdb344fa07d9df8ab826cca26ca08f"),
        vars = Colls
          .replicate[AnyValue](10, null) // reserve 10 vars
          .append(Coll[AnyValue](
            CAnyValue(Helpers.decodeBytes("00")),
            CAnyValue(true))),
        spendingTransaction = tx,
        activatedScriptVersion = activatedVersionInTests,
        currentErgoTreeVersion = ergoTreeVersionInTests
      )
      val ctx2 = ctx.copy(spendingTransaction = tx2)
      val ctx3 = ctx.copy(spendingTransaction = tx3, vars = ctx.vars.patch(11, Coll(CAnyValue(0)), 1))
      val ctx4 = ctx.copy(spendingTransaction = tx4, vars = ctx.vars.patch(11, Coll(CAnyValue(false)), 1))

      (ctx, ctx2, ctx3, ctx4)
    }

    def getVarFromInput = {
      newFeature(
        { (x: Context) => x.getVarFromInput[Boolean](0, 11)},
        "{ (x: Context) => x.getVarFromInput[Boolean](0, 11) }",
        FuncValue(
          Array((1, SContext)),
          MethodCall.typed[Value[SOption[SBoolean.type]]](
            ValUse(1, SContext),
            SContextMethods.getVarFromInputMethod.withConcreteTypes(Map(STypeVar("T") -> SBoolean)),
            Array(ShortConstant(0.toShort), ByteConstant(11.toByte)),
            Map(STypeVar("T") -> SBoolean)
          )
        ),
=======

  property("Global - fromBigEndianBytes") {
    import sigma.data.OrderingOps.BigIntOrdering

    def byteFromBigEndianBytes: Feature[Byte, Boolean] = {
      newFeature(
        { (x: Byte) => CSigmaDslBuilder.fromBigEndianBytes[Byte](Colls.fromArray(Array(x))) == x},
        "{ (x: Byte) => fromBigEndianBytes[Byte](x.toBytes) == x }",
        sinceVersion = VersionContext.V6SoftForkVersion
      )
    }

    verifyCases(
      Seq(
        5.toByte -> new Expected(ExpectedResult(Success(true), None)),
        Byte.MaxValue -> new Expected(ExpectedResult(Success(true), None)),
        Byte.MinValue -> new Expected(ExpectedResult(Success(true), None))
      ),
      byteFromBigEndianBytes
    )

    def shortFromBigEndianBytes: Feature[Short, Boolean] = {
      newFeature(
        { (x: Short) => CSigmaDslBuilder.fromBigEndianBytes[Short](Colls.fromArray(Shorts.toByteArray(x))) == x},
        "{ (x: Short) => fromBigEndianBytes[Short](x.toBytes) == x }",
        sinceVersion = VersionContext.V6SoftForkVersion
      )
    }

    verifyCases(
      Seq(
        5.toShort -> new Expected(ExpectedResult(Success(true), None)),
        Short.MaxValue -> new Expected(ExpectedResult(Success(true), None)),
        Short.MinValue -> new Expected(ExpectedResult(Success(true), None))
      ),
      shortFromBigEndianBytes
    )

    def intFromBigEndianBytes: Feature[Int, Boolean] = {
      newFeature(
        { (x: Int) => CSigmaDslBuilder.fromBigEndianBytes[Int](Colls.fromArray(Ints.toByteArray(x))) == x},
        "{ (x: Int) => fromBigEndianBytes[Int](x.toBytes) == x }",
        sinceVersion = VersionContext.V6SoftForkVersion
      )
    }

    verifyCases(
      Seq(
        5 -> new Expected(ExpectedResult(Success(true), None)),
        Int.MaxValue -> new Expected(ExpectedResult(Success(true), None))
      ),
      intFromBigEndianBytes
    )

    def longFromBigEndianBytes: Feature[Long, Boolean] = {
      newFeature(
        { (x: Long) => CSigmaDslBuilder.fromBigEndianBytes[Long](Colls.fromArray(Longs.toByteArray(x))) == x},
        "{ (x: Long) => fromBigEndianBytes[Long](x.toBytes) == x }",
>>>>>>> 6fa801c5
        sinceVersion = VersionContext.V6SoftForkVersion
      )
    }

<<<<<<< HEAD
    val (ctx, ctx2, ctx3, ctx4) = contextData()

    verifyCases(
      Seq(
        ctx -> new Expected(ExpectedResult(Success(None), None)), // input with # provided does not exist
        ctx2 -> new Expected(ExpectedResult(Success(Some(true)), None)),
        ctx3 -> new Expected(ExpectedResult(Success(None), None)), // not expected type in context var
        ctx4 -> new Expected(ExpectedResult(Success(Some(false)), None))
      ),
      getVarFromInput
    )

    def getVar = {
      newFeature(
        { (x: Context) => x.getVar[Boolean](11)},
        "{ (x: Context) => CONTEXT.getVar[Boolean](11.toByte) }",
=======
    verifyCases(
      Seq(
        5L -> new Expected(ExpectedResult(Success(true), None)),
        Long.MinValue -> new Expected(ExpectedResult(Success(true), None))
      ),
      longFromBigEndianBytes
    )

    def bigIntFromBigEndianBytes: Feature[BigInt, Boolean] = {
      newFeature(
        { (x: BigInt) => CSigmaDslBuilder.fromBigEndianBytes[BigInt](x.toBytes) == x},
        "{ (x: BigInt) => Global.fromBigEndianBytes[BigInt](x.toBytes) == x }",
>>>>>>> 6fa801c5
        sinceVersion = VersionContext.V6SoftForkVersion
      )
    }

    verifyCases(
      Seq(
<<<<<<< HEAD
        ctx2 -> new Expected(ExpectedResult(Success(Some(true)), None)),
        ctx3 -> new Expected(ExpectedResult(Failure(new sigma.exceptions.InvalidType("Cannot getVar[Boolean](11): invalid type of value TestValue(0) at id=11")), None)), // not expected type in context var
        ctx4 -> new Expected(ExpectedResult(Success(Some(false)), None))
      ),
      getVar
    )
=======
        CBigInt(BigInteger.valueOf(50)) -> new Expected(ExpectedResult(Success(true), None)),
        CBigInt(BigInteger.valueOf(-500000000000L)) -> new Expected(ExpectedResult(Success(true), None)),
        CBigInt(sigma.crypto.CryptoConstants.groupOrder.divide(BigInteger.valueOf(2))) -> new Expected(ExpectedResult(Success(true), None))
      ),
      bigIntFromBigEndianBytes
    )

>>>>>>> 6fa801c5
  }

}<|MERGE_RESOLUTION|>--- conflicted
+++ resolved
@@ -11,18 +11,13 @@
 import sigma.ast.SCollection.SByteArray
 import sigma.ast.syntax.TrueSigmaProp
 import sigma.ast.{SInt, _}
-<<<<<<< HEAD
 import sigma.data.{AvlTreeData, AvlTreeFlags, CAnyValue, CAvlTree, CBigInt, CBox, CHeader, CSigmaProp, ExactNumeric, ProveDHTuple, RType}
+import sigma.data.{CBigInt, CBox, CHeader, CSigmaDslBuilder, ExactNumeric, RType}
 import sigma.eval.{CostDetails, SigmaDsl, TracedCost}
 import sigma.serialization.ValueCodes.OpCode
 import sigma.util.Extensions.{BooleanOps, IntOps}
 import sigmastate.eval.{CContext, CPreHeader}
-=======
-import sigma.data.{CBigInt, CBox, CHeader, CSigmaDslBuilder, ExactNumeric, RType}
-import sigma.eval.{CostDetails, SigmaDsl, TracedCost}
-import sigma.serialization.ValueCodes.OpCode
 import sigma.util.Extensions.{BooleanOps, IntOps}
->>>>>>> 6fa801c5
 import sigmastate.exceptions.MethodNotFound
 import sigmastate.utils.Extensions.ByteOpsForSigma
 import sigmastate.utils.Helpers
@@ -1532,7 +1527,6 @@
     )
   }
 
-<<<<<<< HEAD
   property("Context.getVar and getVarFromInput") {
 
     def contextData() = {
@@ -1641,7 +1635,40 @@
             Map(STypeVar("T") -> SBoolean)
           )
         ),
-=======
+        sinceVersion = VersionContext.V6SoftForkVersion
+      )
+    }
+
+    val (ctx, ctx2, ctx3, ctx4) = contextData()
+
+    verifyCases(
+      Seq(
+        ctx -> new Expected(ExpectedResult(Success(None), None)), // input with # provided does not exist
+        ctx2 -> new Expected(ExpectedResult(Success(Some(true)), None)),
+        ctx3 -> new Expected(ExpectedResult(Success(None), None)), // not expected type in context var
+        ctx4 -> new Expected(ExpectedResult(Success(Some(false)), None))
+      ),
+      getVarFromInput
+    )
+
+    def getVar = {
+      newFeature(
+        { (x: Context) => x.getVar[Boolean](11)},
+        "{ (x: Context) => CONTEXT.getVar[Boolean](11.toByte) }",
+        sinceVersion = VersionContext.V6SoftForkVersion
+      )
+    }
+
+    verifyCases(
+      Seq(
+        ctx2 -> new Expected(ExpectedResult(Success(Some(true)), None)),
+        ctx3 -> new Expected(ExpectedResult(Failure(new sigma.exceptions.InvalidType("Cannot getVar[Boolean](11): invalid type of value TestValue(0) at id=11")), None)), // not expected type in context var
+        ctx4 -> new Expected(ExpectedResult(Success(Some(false)), None))
+      ),
+      getVar
+    )
+  }
+
 
   property("Global - fromBigEndianBytes") {
     import sigma.data.OrderingOps.BigIntOrdering
@@ -1700,29 +1727,10 @@
       newFeature(
         { (x: Long) => CSigmaDslBuilder.fromBigEndianBytes[Long](Colls.fromArray(Longs.toByteArray(x))) == x},
         "{ (x: Long) => fromBigEndianBytes[Long](x.toBytes) == x }",
->>>>>>> 6fa801c5
         sinceVersion = VersionContext.V6SoftForkVersion
       )
     }
 
-<<<<<<< HEAD
-    val (ctx, ctx2, ctx3, ctx4) = contextData()
-
-    verifyCases(
-      Seq(
-        ctx -> new Expected(ExpectedResult(Success(None), None)), // input with # provided does not exist
-        ctx2 -> new Expected(ExpectedResult(Success(Some(true)), None)),
-        ctx3 -> new Expected(ExpectedResult(Success(None), None)), // not expected type in context var
-        ctx4 -> new Expected(ExpectedResult(Success(Some(false)), None))
-      ),
-      getVarFromInput
-    )
-
-    def getVar = {
-      newFeature(
-        { (x: Context) => x.getVar[Boolean](11)},
-        "{ (x: Context) => CONTEXT.getVar[Boolean](11.toByte) }",
-=======
     verifyCases(
       Seq(
         5L -> new Expected(ExpectedResult(Success(true), None)),
@@ -1735,21 +1743,12 @@
       newFeature(
         { (x: BigInt) => CSigmaDslBuilder.fromBigEndianBytes[BigInt](x.toBytes) == x},
         "{ (x: BigInt) => Global.fromBigEndianBytes[BigInt](x.toBytes) == x }",
->>>>>>> 6fa801c5
         sinceVersion = VersionContext.V6SoftForkVersion
       )
     }
 
     verifyCases(
       Seq(
-<<<<<<< HEAD
-        ctx2 -> new Expected(ExpectedResult(Success(Some(true)), None)),
-        ctx3 -> new Expected(ExpectedResult(Failure(new sigma.exceptions.InvalidType("Cannot getVar[Boolean](11): invalid type of value TestValue(0) at id=11")), None)), // not expected type in context var
-        ctx4 -> new Expected(ExpectedResult(Success(Some(false)), None))
-      ),
-      getVar
-    )
-=======
         CBigInt(BigInteger.valueOf(50)) -> new Expected(ExpectedResult(Success(true), None)),
         CBigInt(BigInteger.valueOf(-500000000000L)) -> new Expected(ExpectedResult(Success(true), None)),
         CBigInt(sigma.crypto.CryptoConstants.groupOrder.divide(BigInteger.valueOf(2))) -> new Expected(ExpectedResult(Success(true), None))
@@ -1757,7 +1756,6 @@
       bigIntFromBigEndianBytes
     )
 
->>>>>>> 6fa801c5
   }
 
 }