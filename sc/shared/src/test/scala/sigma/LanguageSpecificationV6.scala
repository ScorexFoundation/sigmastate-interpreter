--- conflicted
+++ resolved
@@ -1,11 +1,8 @@
 package sigma
 
-<<<<<<< HEAD
 import sigma.ast.SCollection.SByteArray
 import sigma.ast.{Apply, BigIntConstant, BlockValue, Downcast, FixedCost, FixedCostItem, FuncValue, GT, GetVar, Global, IntConstant, JitCost, MethodCall, OptionGet, SBigInt, SByte, SCollection, SGlobal, SGlobalMethods, SInt, SLong, SPair, SShort, SelectField, ValDef, ValUse, Value}
-=======
 import sigma.ast.{Apply, Downcast, FixedCost, FixedCostItem, FuncValue, GetVar, JitCost, MethodCall, OptionGet, SBigInt, SBoolean, SByte, SHeader, SHeaderMethods, SInt, SLong, SShort, ValUse, Value}
->>>>>>> e501a8bb
 import sigma.data.{CBigInt, ExactNumeric}
 import sigma.eval.SigmaDsl
 import sigma.pow.Autolykos2PowValidation
@@ -120,7 +117,7 @@
       }
     }
   }
-  
+
   property("Global.powHit") {
 
     def powHit = newFeature(
