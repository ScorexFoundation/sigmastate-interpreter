--- conflicted
+++ resolved
@@ -46,14 +46,9 @@
       ErgoTree(ErgoTree.ConstantSegregationHeader, Vector(TrueSigmaProp), ConstantPlaceholder(0, SSigmaProp)),
       100,
       Coll(
-<<<<<<< HEAD
         Digest32Coll @@ (ErgoAlgos.decodeUnsafe(token1).toColl) -> 10000000L,
+        Digest32Coll @@ (ErgoAlgos.decodeUnsafe(token1).toColl) -> 500L,
         Digest32Coll @@ (ErgoAlgos.decodeUnsafe(token2).toColl) -> 500L
-=======
-        Digest32 @@ (ErgoAlgos.decodeUnsafe(token1)) -> 10000000L,
-        Digest32 @@ (ErgoAlgos.decodeUnsafe(token1)) -> 500L,
-        Digest32 @@ (ErgoAlgos.decodeUnsafe(token2)) -> 500L
->>>>>>> 759824fd
       )
     )
     val b3 = new ErgoBox(
