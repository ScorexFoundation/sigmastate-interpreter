--- conflicted
+++ resolved
@@ -10,13 +10,8 @@
 object ErgoScriptPredef {
   import sigmastate.interpreter.Interpreter._
 
-<<<<<<< HEAD
-  def compileWithCosting(env: ScriptEnv, code: String, networkPrefix: NetworkPrefix)
-      (implicit IR: IRContext): Value[SType] = {
-=======
   /** Compiles the given ErgoScript `code` into ErgoTree expression. */
   def compileWithCosting(env: ScriptEnv, code: String, networkPrefix: NetworkPrefix)(implicit IR: IRContext): Value[SType] = {
->>>>>>> ece3f29a
     val compiler = new SigmaCompiler(networkPrefix)
     val res = compiler.compile(env, code)
     res.buildTree
