--- conflicted
+++ resolved
@@ -35,11 +35,7 @@
 
     override val opCode: OpCode = OpCodes.ProveDlogCode
 
-<<<<<<< HEAD
-    override def cost[C <: Context[C]](context: C): Long = Cost.DlogDeclaration
-=======
-    override def cost[C <: Context](context: C): Long = Cost.Dlog
->>>>>>> 9013b1cb
+    override def cost[C <: Context](context: C): Long = Cost.DlogDeclaration
 
     //todo: fix, we should consider that class parameter could be not evaluated
     lazy val h: EcPointType = value.asInstanceOf[GroupElementConstant].value
