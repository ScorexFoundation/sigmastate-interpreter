package sigmastate.basics

import java.math.BigInteger

import org.bouncycastle.util.BigIntegers
import sigmastate.Values._
import Value.PropositionCode
import scorex.util.encode.Base16
import sigmastate._
import sigmastate.eval._
import sigmastate.basics.VerifierMessage.Challenge
import sigmastate.interpreter.CryptoConstants.{EcPointType, dlogGroup}
import sigmastate.interpreter.CryptoConstants
import sigmastate.serialization.{OpCodes, GroupElementSerializer}
import sigmastate.serialization.OpCodes.OpCode
import special.sigma.SigmaProp

object DLogProtocol {

  trait DLogSigmaProtocol extends SigmaProtocol[DLogSigmaProtocol] {
    override type A = FirstDLogProverMessage
    override type Z = SecondDLogProverMessage
  }

  /** Construct a new SigmaBoolean value representing public key of discrete logarithm signature protocol. */
  case class ProveDlog(value: EcPointType)
<<<<<<< HEAD
    extends SigmaProofOfKnowledgeLeaf[DLogSigmaProtocol, DLogProverInput] {

=======
    extends SigmaProofOfKnowledgeTree[DLogSigmaProtocol, DLogProverInput] {
>>>>>>> 47514218
    override val opCode: OpCode = OpCodes.ProveDlogCode
    lazy val h: EcPointType = value
    lazy val pkBytes: Array[Byte] = GroupElementSerializer.toBytes(h)
  }

  object ProveDlog {
    val Code: PropositionCode = 102: Byte
  }

  /** Helper extractor to match SigmaProp values and extract ProveDlog out of it. */
  object ProveDlogProp {
    def unapply(p: SigmaProp): Option[ProveDlog] = SigmaDsl.toSigmaBoolean(p) match {
      case d: ProveDlog => Some(d)
      case _ => None
    }
  }

  case class DLogProverInput(w: BigInteger)
    extends SigmaProtocolPrivateInput[DLogSigmaProtocol, ProveDlog] {

    import CryptoConstants.dlogGroup

    override lazy val publicImage: ProveDlog = {
      val g = dlogGroup.generator
      ProveDlog(dlogGroup.exponentiate(g, w))
    }
  }

  object DLogProverInput {

    import CryptoConstants.dlogGroup

    /** Create random secret in a range 0..q-1, where q - an order of DLog group. */
    def random(): DLogProverInput = {
      val qMinusOne = dlogGroup.order.subtract(BigInteger.ONE)
      val w = BigIntegers.createRandomInRange(BigInteger.ZERO, qMinusOne, dlogGroup.secureRandom)
      DLogProverInput(w)
    }
  }

  case class FirstDLogProverMessage(ecData: EcPointType) extends FirstProverMessage {
    override type SP = DLogSigmaProtocol
    override def bytes: Array[Byte] = {
      GroupElementSerializer.toBytes(ecData)
    }

    override def toString: Idn = s"FirstDLogProverMessage(${Base16.encode(bytes)})"
  }

  case class SecondDLogProverMessage(z: BigInt) extends SecondProverMessage {
    override type SP = DLogSigmaProtocol
    override def bytes: Array[Byte] = z.toByteArray
  }

  class DLogInteractiveProver(override val publicInput: ProveDlog, override val privateInputOpt: Option[DLogProverInput])
    extends InteractiveProver[DLogSigmaProtocol, ProveDlog, DLogProverInput] {

    var rOpt: Option[BigInteger] = None

    override def firstMessage: FirstDLogProverMessage = {
      assert(privateInputOpt.isDefined, "Secret is not known")
      assert(rOpt.isEmpty, "Already generated r")

      val (r, fm) = DLogInteractiveProver.firstMessage(publicInput)
      rOpt = Some(r)
      fm
    }

    override def secondMessage(challenge: Challenge): SecondDLogProverMessage = {
      assert(privateInputOpt.isDefined, "Secret is not known")
      assert(rOpt.isDefined)

      val rnd = rOpt.get

      val privateInput = privateInputOpt.get

      val sm = DLogInteractiveProver.secondMessage(privateInput, rnd, challenge)
      rOpt = None
      sm
    }

    override def simulate(challenge: Challenge): (FirstDLogProverMessage, SecondDLogProverMessage) = {
      assert(privateInputOpt.isEmpty, "Secret is known, simulation is probably wrong action")
      DLogInteractiveProver.simulate(publicInput, challenge)
    }
  }

  object DLogInteractiveProver {
    import CryptoConstants.secureRandom

    def firstMessage(publicInput: ProveDlog): (BigInteger, FirstDLogProverMessage) = {
      import CryptoConstants.dlogGroup

      val qMinusOne = dlogGroup.order.subtract(BigInteger.ONE)
      val r = BigIntegers.createRandomInRange(BigInteger.ZERO, qMinusOne, secureRandom)
      val a = dlogGroup.exponentiate(dlogGroup.generator, r)
      r -> FirstDLogProverMessage(a)
    }

    def secondMessage(privateInput: DLogProverInput, rnd: BigInteger, challenge: Challenge): SecondDLogProverMessage = {
      import CryptoConstants.dlogGroup

      val q: BigInteger = dlogGroup.order
      val e: BigInteger = new BigInteger(1, challenge)
      val ew: BigInteger = e.multiply(privateInput.w).mod(q)
      val z: BigInteger = rnd.add(ew).mod(q)
      SecondDLogProverMessage(z)
    }

    def simulate(publicInput: ProveDlog, challenge: Challenge): (FirstDLogProverMessage, SecondDLogProverMessage) = {
      val qMinusOne = dlogGroup.order.subtract(BigInteger.ONE)

      //SAMPLE a random z <- Zq
      val z = BigIntegers.createRandomInRange(BigInteger.ZERO, qMinusOne, secureRandom)

      //COMPUTE a = g^z*h^(-e)  (where -e here means -e mod q)
      val e: BigInteger = new BigInteger(1, challenge)
      val minusE = dlogGroup.order.subtract(e)
      val hToE = dlogGroup.exponentiate(publicInput.h, minusE)
      val gToZ = dlogGroup.exponentiate(dlogGroup.generator, z)
      val a = dlogGroup.multiplyGroupElements(gToZ, hToE)
      FirstDLogProverMessage(a) -> SecondDLogProverMessage(z)
    }

    /**
      * The function computes initial prover's commitment to randomness
      * ("a" message of the sigma-protocol) based on the verifier's challenge ("e")
      * and prover's response ("z")
      *
      * g^z = a*h^e => a = g^z/h^e
      *
      * @param proposition
      * @param challenge
      * @param secondMessage
      * @return
      */
    def computeCommitment(proposition: ProveDlog,
                          challenge: Challenge,
                          secondMessage: SecondDLogProverMessage): EcPointType = {
      val g = dlogGroup.generator
      val h = proposition.h

      dlogGroup.multiplyGroupElements(
        dlogGroup.exponentiate(g, secondMessage.z.underlying()),
        dlogGroup.inverseOf(dlogGroup.exponentiate(h, new BigInteger(1, challenge))))
    }
  }

}<|MERGE_RESOLUTION|>--- conflicted
+++ resolved
@@ -24,12 +24,8 @@
 
   /** Construct a new SigmaBoolean value representing public key of discrete logarithm signature protocol. */
   case class ProveDlog(value: EcPointType)
-<<<<<<< HEAD
     extends SigmaProofOfKnowledgeLeaf[DLogSigmaProtocol, DLogProverInput] {
 
-=======
-    extends SigmaProofOfKnowledgeTree[DLogSigmaProtocol, DLogProverInput] {
->>>>>>> 47514218
     override val opCode: OpCode = OpCodes.ProveDlogCode
     lazy val h: EcPointType = value
     lazy val pkBytes: Array[Byte] = GroupElementSerializer.toBytes(h)
