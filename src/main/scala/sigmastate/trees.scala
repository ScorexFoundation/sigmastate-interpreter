--- conflicted
+++ resolved
@@ -328,21 +328,14 @@
   override def companion = Upcast
   override val opType = SFunc(Vector(tT), tR)
 }
-<<<<<<< HEAD
 trait NumericCastCompanion extends ValueCompanion {
   def argInfos: Seq[ArgInfo]
 }
 object Upcast extends NumericCastCompanion {
   override def opCode: OpCode = OpCodes.UpcastCode
   override def argInfos: Seq[ArgInfo] = UpcastInfo.argInfos
-  val tT = STypeIdent("T")
-  val tR = STypeIdent("R")
-=======
-
-object Upcast {
   val tT = STypeVar("T")
   val tR = STypeVar("R")
->>>>>>> 970761ce
 }
 
 /**
@@ -356,17 +349,11 @@
   override val opType = SFunc(Vector(tT), tR)
 }
 
-<<<<<<< HEAD
 object Downcast extends NumericCastCompanion {
   override def opCode: OpCode = OpCodes.DowncastCode
   override def argInfos: Seq[ArgInfo] = DowncastInfo.argInfos
-  val tT = STypeIdent("T")
-  val tR = STypeIdent("R")
-=======
-object Downcast {
   val tT = STypeVar("T")
   val tR = STypeVar("R")
->>>>>>> 970761ce
 }
 
 /**
@@ -473,14 +460,9 @@
   override val opType = SFunc(Vector(SByteArray, SIntArray, SCollection(tT)), SByteArray)
 }
 
-<<<<<<< HEAD
 object SubstConstants extends ValueCompanion {
   override def opCode: OpCode = OpCodes.SubstConstantsCode
-  val tT = STypeIdent("T")
-=======
-object SubstConstants {
   val tT = STypeVar("T")
->>>>>>> 970761ce
 
   def eval(scriptBytes: Array[Byte],
            positions: Array[Int],
@@ -844,15 +826,10 @@
   override lazy val second = trueBranch
   override lazy val third = falseBranch
 }
-<<<<<<< HEAD
 object If extends QuadrupleCompanion {
   override def opCode: OpCode = OpCodes.IfCode
   override def argInfos: Seq[ArgInfo] = IfInfo.argInfos
-  val tT = STypeIdent("T")
-=======
-object If {
   val tT = STypeVar("T")
->>>>>>> 970761ce
 }
 
 case class LogicalNot(input: Value[SBoolean.type]) extends NotReadyValueBoolean {
