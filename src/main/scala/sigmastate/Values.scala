package sigmastate

import java.math.BigInteger
import java.util
import java.util.Objects

import org.bitbucket.inkytonik.kiama.relation.Tree
import org.bitbucket.inkytonik.kiama.rewriting.Rewriter.{strategy, everywherebu}
import org.ergoplatform.ErgoLikeContext
import org.ergoplatform.validation.ValidationException
import scalan.{Nullable, RType}
import scorex.crypto.authds.{ADDigest, SerializedAdProof}
import scorex.crypto.authds.avltree.batch.BatchAVLVerifier
import scorex.crypto.hash.{Digest32, Blake2b256}
import scalan.util.CollectionUtil._
import sigmastate.SCollection.SByteArray
import sigmastate.interpreter.CryptoConstants.EcPointType
import sigmastate.interpreter.CryptoConstants
<<<<<<< HEAD
import sigmastate.serialization._
import sigmastate.serialization.{OpCodes, ConstantStore}
=======
import sigmastate.serialization.{OpCodes, ConstantStore, _}
>>>>>>> 47514218
import sigmastate.serialization.OpCodes._
import sigmastate.TrivialProp.{FalseProp, TrueProp}
import sigmastate.Values.ErgoTree.substConstants
import sigmastate.basics.DLogProtocol.ProveDlog
import sigmastate.basics.ProveDHTuple
import sigmastate.lang.Terms._
import sigmastate.utxo._
import special.sigma.Extensions._
import sigmastate.eval._
import sigmastate.eval.Extensions._
import sigma.util.Extensions.ByteOps

import scala.language.implicitConversions
import scala.reflect.ClassTag
import sigmastate.lang.DefaultSigmaBuilder._
import sigmastate.serialization.ErgoTreeSerializer.DefaultSerializer
import sigmastate.serialization.transformers.ProveDHTupleSerializer
import sigmastate.utils.{SigmaByteReader, SigmaByteWriter}
<<<<<<< HEAD
import special.sigma.{Extensions, AnyValue}
=======
import special.sigma.{AnyValue, AvlTree, PreHeader, Header, _}
>>>>>>> 47514218
import sigmastate.lang.SourceContext
import special.collection.Coll

import scala.collection.mutable

object Values {

  type SigmaTree = Tree[SigmaNode, SValue]
  type SValue = Value[SType]
  type Idn = String

  trait Value[+S <: SType] extends SigmaNode {
    def companion: ValueCompanion /*=
      sys.error(s"Companion object is not defined for AST node ${this.getClass}")*/

    /** Unique id of the node class used in serialization of ErgoTree. */
    def opCode: OpCode = companion.opCode

    /** The type of the value represented by this node. If the value is an operation it is
      * the type of operation result. */
    def tpe: S

    /** Every value represents an operation and that operation can be associated with a function type,
      * describing functional meaning of the operation, kind of operation signature.
      * Thus we can obtain global operation identifiers by combining Value.opName with Value.opType,
      * so that if (v1.opName == v2.opName) && (v1.opType == v2.opType) then v1 and v2 are functionally
      * point-wise equivalent.
      * This in particular means that if two _different_ ops have the same opType they _should_ have
      * different opNames.
      * Thus defined op ids are used in a Cost Model - a table of all existing primitives coupled with
      * performance parameters.
      * */
    def opType: SFunc

    def opName: String = this.getClass.getSimpleName

    def opId: OperationId = OperationId(opName, opType)

    /** Parser has some source information like line,column in the text. We need to keep it up until RuntimeCosting.
    * The way to do this is to add Nullable property to every Value. Since Parser is always using SigmaBuilder
    * to create nodes,
    * Adding additional (implicit source: SourceContext) parameter to every builder method would pollute its API
    * and also doesn't make sence during deserialization, where Builder is also used.
    * We can assume some indirect mechanism to pass current source context into every mkXXX method of Builder.
    * We can pass it using `scala.util.DynamicVariable` by wrapping each mkXXX call into `withValue { }` calls.
    * The same will happen in Typer.
    * We can take sourceContext from untyped nodes and use it while creating typed nodes.
    * And we can make sourceContext of every Value writeOnce value, i.e. it will be Nullable.Null by default,
    * but can be set afterwards, but only once.
    * This property will not participate in equality and other operations, so will be invisible for existing code.
    * But Builder can use it to set sourceContext if it is present.
    */
    private[sigmastate] var _sourceContext: Nullable[SourceContext] = Nullable.None
    def sourceContext: Nullable[SourceContext] = _sourceContext
    def sourceContext_=(srcCtx: Nullable[SourceContext]): Unit =
      if (_sourceContext.isEmpty) {
        _sourceContext = srcCtx
      } else {
        sys.error("_sourceContext can be set only once")
      }
  }

  object Value {
    type PropositionCode = Byte

    implicit def liftByte (n: Byte) : Value[SByte.type]  = ByteConstant(n)
    implicit def liftShort(n: Short): Value[SShort.type] = ShortConstant(n)
    implicit def liftInt  (n: Int)  : Value[SInt.type]   = IntConstant(n)
    implicit def liftLong (n: Long) : Value[SLong.type]  = LongConstant(n)

    implicit def liftByteArray(arr: Array[Byte]): Value[SByteArray] = ByteArrayConstant(arr)

    implicit def liftBigInt(arr: BigInt): Value[SBigInt.type] = BigIntConstant(arr)

    implicit def liftGroupElement(g: GroupElement): Value[SGroupElement.type] = GroupElementConstant(g)
    implicit def liftECPoint(g: EcPointType): Value[SGroupElement.type] = GroupElementConstant(g)

    implicit def liftSigmaProp(g: SigmaProp): Value[SSigmaProp.type] = SigmaPropConstant(g)
    implicit def liftSigmaBoolean(sb: SigmaBoolean): Value[SSigmaProp.type] = SigmaPropConstant(SigmaDsl.SigmaProp(sb))

    def apply[S <: SType](tS: S)(const: tS.WrappedType): Value[S] = tS.mkConstant(const)

    object Typed {
      def unapply(v: SValue): Option[(SValue, SType)] = Some((v, v.tpe))
    }
    def notSupportedError(v: SValue, opName: String) =
      throw new IllegalArgumentException(s"Method $opName is not supported for node $v")
  }

  trait ValueCompanion extends SigmaNodeCompanion {
    import ValueCompanion._
    /** Unique id of the node class used in serialization of ErgoTree. */
    def opCode: OpCode

    override def toString: Idn = s"${this.getClass.getSimpleName}(${opCode.toUByte})"

    def typeName: String = this.getClass.getSimpleName.replace("$", "")

    def init() {
      if (this.opCode != 0 && _allOperations.contains(this.opCode))
        throw sys.error(s"Operation $this already defined")
      _allOperations += (this.opCode -> this)
    }

    init()

  }
  object ValueCompanion {
    private val _allOperations: mutable.HashMap[Byte, ValueCompanion] = mutable.HashMap.empty
    lazy val allOperations = _allOperations.toMap
  }

  trait EvaluatedValue[+S <: SType] extends Value[S] {
    val value: S#WrappedType
    def opType: SFunc = {
      val resType = tpe match {
        case ct : SCollection[_] =>
          SCollection(ct.typeParams.head.ident)
        case ft @ SFunc(_, _, _) =>
          ft.getGenericType
        case _ => tpe
      }
      SFunc(Vector(), resType)
    }
  }

  trait Constant[+S <: SType] extends EvaluatedValue[S] {}

  case class ConstantNode[S <: SType](value: S#WrappedType, tpe: S) extends Constant[S] {
    assert(Constant.isCorrectType(value, tpe), s"Invalid type of constant value $value, expected type $tpe")
    override def companion: ValueCompanion = Constant
    override def opCode: OpCode = companion.opCode
    override def opName: String = s"Const"

    override def equals(obj: scala.Any): Boolean = (obj != null) && (this.eq(obj.asInstanceOf[AnyRef]) || (obj match {
      case c: Constant[_] => tpe == c.tpe && Objects.deepEquals(value, c.value)
      case _ => false
    }))

    override def hashCode(): Int = util.Arrays.deepHashCode(Array(value.asInstanceOf[AnyRef], tpe))

    override def toString: String = tpe.asInstanceOf[SType] match {
      case SGroupElement if value.isInstanceOf[GroupElement] =>
        s"ConstantNode(${showECPoint(value.asInstanceOf[GroupElement])},$tpe)"
      case SGroupElement  =>
        sys.error(s"Invalid value in Constant($value, $tpe)")
      case SInt => s"IntConstant($value)"
      case SLong => s"LongConstant($value)"
      case SBoolean if value == true => "TrueLeaf"
      case SBoolean if value == false => "FalseLeaf"
      case _ => s"ConstantNode($value,$tpe)"
    }
  }

  object Constant extends ValueCompanion {
    override def opCode: OpCode = ConstantCode
    def apply[S <: SType](value: S#WrappedType, tpe: S): Constant[S] = ConstantNode(value, tpe)
    def unapply[S <: SType](v: EvaluatedValue[S]): Option[(S#WrappedType, S)] = v match {
      case ConstantNode(value, tpe) => Some((value, tpe))
      case _ => None
    }

    /** Checks that the type of the value corresponds to the descriptor `tpe`.
      * If the value has complex structure only root type constructor is checked.
      * NOTE, this is surface check with possible false positives, but it is ok
      * when used in assertions, like `assert(isCorrestType(...))`, see `ConstantNode`.
      */
    def isCorrectType[T <: SType](value: Any, tpe: T): Boolean = value match {
      case c: Coll[_] => tpe match {
        case STuple(items) => c.tItem == RType.AnyType && c.length == items.length
        case tpeColl: SCollection[_] => true
        case _ => sys.error(s"Collection value $c has unexpected type $tpe")
      }
      case _: Option[_] => tpe.isOption
      case _: Tuple2[_,_] => tpe.isTuple && tpe.asTuple.items.length == 2
      case _: Boolean => tpe == SBoolean
      case _: Byte => tpe == SByte
      case _: Short => tpe == SShort
      case _: Int => tpe == SInt
      case _: Long => tpe == SLong
      case _: BigInt => tpe == SBigInt
      case _: String => tpe == SString
      case _: GroupElement => tpe.isGroupElement
      case _: SigmaProp => tpe.isSigmaProp
      case _: AvlTree => tpe.isAvlTree
      case _: Box => tpe.isBox
      case _: PreHeader => tpe == SPreHeader
      case _: Header => tpe == SHeader
      case _: Context => tpe == SContext
      case _: Function1[_,_] => tpe.isFunc
      case _: Unit => tpe == SUnit
      case _ => false
    }
  }

  /** Placeholder for a constant in ErgoTree. Zero based index in ErgoTree.constants array. */
  case class ConstantPlaceholder[S <: SType](id: Int, override val tpe: S) extends Value[S] {
    def opType = SFunc(SInt, tpe)
    override def companion: ValueCompanion = ConstantPlaceholder
  }
  object ConstantPlaceholder extends ValueCompanion {
    override def opCode: OpCode = ConstantPlaceholderCode
  }

  trait NotReadyValue[S <: SType] extends Value[S] {
  }

  /** Base class for references to context variables. */
  trait ContextVariable[S <: SType] extends NotReadyValue[S] {
  }

  /** Reference a context variable by id. */
  trait TaggedVariable[T <: SType] extends ContextVariable[T] {
    val varId: Byte
  }

  case class TaggedVariableNode[T <: SType](varId: Byte, override val tpe: T)
    extends TaggedVariable[T] {
    override def companion = TaggedVariable
    def opType: SFunc = Value.notSupportedError(this, "opType")
  }

  object TaggedVariable extends ValueCompanion {
    override def opCode: OpCode = TaggedVariableCode
    def apply[T <: SType](varId: Byte, tpe: T): TaggedVariable[T] =
      TaggedVariableNode(varId, tpe)
  }

  case class UnitConstant() extends EvaluatedValue[SUnit.type] {
    override def tpe = SUnit
    val value = ()
    override def companion: ValueCompanion = UnitConstant
  }
  object UnitConstant extends ValueCompanion {
    override val opCode = UnitConstantCode
  }

  type BoolValue = Value[SBoolean.type]
  type ByteValue = Value[SByte.type]
  type ShortValue = Value[SShort.type]
  type IntValue = Value[SInt.type]
  type LongValue = Value[SLong.type]
  type StringValue = Value[SString.type]
  type BigIntValue = Value[SBigInt.type]
  type BoxValue = Value[SBox.type]
  type GroupElementValue = Value[SGroupElement.type]
  type SigmaPropValue = Value[SSigmaProp.type]
  type AvlTreeValue = Value[SAvlTree.type]

  type ByteConstant = Constant[SByte.type]
  type ShortConstant = Constant[SShort.type]
  type IntConstant = Constant[SInt.type]
  type LongConstant = Constant[SLong.type]
  type StringConstant = Constant[SString.type]
  type BigIntConstant = Constant[SBigInt.type]
  type BoxConstant = Constant[SBox.type]
  type GroupElementConstant = Constant[SGroupElement.type]
  type SigmaPropConstant = Constant[SSigmaProp.type]
  type AvlTreeConstant = Constant[SAvlTree.type]

  object ByteConstant {
    def apply(value: Byte): Constant[SByte.type] = Constant[SByte.type](value, SByte)
    def unapply(v: SValue): Option[Byte] = v match {
      case Constant(value: Byte, SByte) => Some(value)
      case _ => None
    }
  }
  object ShortConstant {
    def apply(value: Short): Constant[SShort.type]  = Constant[SShort.type](value, SShort)
    def unapply(v: SValue): Option[Short] = v match {
      case Constant(value: Short, SShort) => Some(value)
      case _ => None
    }
  }
  object IntConstant {
    def apply(value: Int): Constant[SInt.type]  = Constant[SInt.type](value, SInt)
    def unapply(v: SValue): Option[Int] = v match {
      case Constant(value: Int, SInt) => Some(value)
      case _ => None
    }

    def Zero = IntConstant(0)
    def One = IntConstant(1)
  }
  object LongConstant {
    def apply(value: Long): Constant[SLong.type]  = Constant[SLong.type](value, SLong)
    def unapply(v: SValue): Option[Long] = v match {
      case Constant(value: Long, SLong) => Some(value)
      case _ => None
    }
  }
  object BigIntConstant {
    def apply(value: BigInt): Constant[SBigInt.type] = Constant[SBigInt.type](value, SBigInt)
    def apply(value: BigInteger): Constant[SBigInt.type] = Constant[SBigInt.type](SigmaDsl.BigInt(value), SBigInt)
    def apply(value: Long): Constant[SBigInt.type] = Constant[SBigInt.type](SigmaDsl.BigInt(BigInteger.valueOf(value)), SBigInt)
    def unapply(v: SValue): Option[BigInt] = v match {
      case Constant(value: BigInt, SBigInt) => Some(value)
      case _ => None
    }
  }

  object StringConstant {
    def apply(value: String): Constant[SString.type]  = Constant[SString.type](value, SString)
    def unapply(v: SValue): Option[String] = v match {
      case Constant(value: String, SString) => Some(value)
      case _ => None
    }
    def Empty = StringConstant("")
  }

  object BoxConstant {
    def apply(value: Box): Constant[SBox.type] = Constant[SBox.type](value, SBox)
    def unapply(v: SValue): Option[Box] = v match {
      case Constant(value: Box, SBox) => Some(value)
      case _ => None
    }
  }

  object GroupElementConstant {
    def apply(value: GroupElement): Constant[SGroupElement.type] = Constant[SGroupElement.type](value, SGroupElement)
    def unapply(v: SValue): Option[GroupElement] = v match {
      case Constant(value: GroupElement, SGroupElement) => Some(value)
      case _ => None
    }
  }

  val FalseSigmaProp = SigmaPropConstant(SigmaDsl.SigmaProp(TrivialProp.FalseProp))
  val TrueSigmaProp = SigmaPropConstant(SigmaDsl.SigmaProp(TrivialProp.TrueProp))

  implicit def boolToSigmaProp(b: BoolValue): SigmaPropValue = BoolToSigmaProp(b)

  object SigmaPropConstant {
    def apply(value: SigmaProp): Constant[SSigmaProp.type] = Constant[SSigmaProp.type](value, SSigmaProp)
    def apply(value: SigmaBoolean): Constant[SSigmaProp.type] = Constant[SSigmaProp.type](SigmaDsl.SigmaProp(value), SSigmaProp)
    def unapply(v: SValue): Option[SigmaProp] = v match {
      case Constant(value: SigmaProp, SSigmaProp) => Some(value)
      case _ => None
    }
  }

  object AvlTreeConstant {
    def apply(value: AvlTree): Constant[SAvlTree.type] = Constant[SAvlTree.type](value, SAvlTree)
    def unapply(v: SValue): Option[AvlTree] = v match {
      case Constant(value: AvlTree, SAvlTree) => Some(value)
      case _ => None
    }
  }

  implicit class AvlTreeConstantOps(val c: AvlTreeConstant) extends AnyVal {
    def createVerifier(proof: SerializedAdProof) =
      new BatchAVLVerifier[Digest32, Blake2b256.type](
        ADDigest @@ c.value.digest.toArray,
        proof,
        c.value.keyLength,
        c.value.valueLengthOpt)
  }

  object ContextConstant {
    def apply(value: ErgoLikeContext): Constant[SContext.type]  = Constant[SContext.type](value, SContext)
    def unapply(v: SValue): Option[ErgoLikeContext] = v match {
      case Constant(value: ErgoLikeContext, SContext) => Some(value)
      case _ => None
    }
  }

  object PreHeaderConstant {
    def apply(value: PreHeader): Constant[SPreHeader.type]  = Constant[SPreHeader.type](value, SPreHeader)
    def unapply(v: SValue): Option[PreHeader] = v match {
      case Constant(value: PreHeader, SPreHeader) => Some(value)
      case _ => None
    }
  }
  
  object HeaderConstant {
    def apply(value: Header): Constant[SHeader.type]  = Constant[SHeader.type](value, SHeader)
    def unapply(v: SValue): Option[Header] = v match {
      case Constant(value: Header, SHeader) => Some(value)
      case _ => None
    }
  }

  trait NotReadyValueByte extends NotReadyValue[SByte.type] {
    override def tpe = SByte
  }

  trait NotReadyValueShort extends NotReadyValue[SShort.type] {
    override def tpe = SShort
  }

  trait NotReadyValueInt extends NotReadyValue[SInt.type] {
    override def tpe = SInt
  }

  trait NotReadyValueLong extends NotReadyValue[SLong.type] {
    override def tpe = SLong
  }

  trait NotReadyValueBigInt extends NotReadyValue[SBigInt.type] {
    override def tpe = SBigInt
  }

  type TaggedBoolean = TaggedVariable[SBoolean.type]
  type TaggedByte = TaggedVariable[SByte.type]
  type TaggedShort = TaggedVariable[SShort.type]
  type TaggedInt = TaggedVariable[SInt.type]
  type TaggedLong = TaggedVariable[SLong.type]
  type TaggedBigInt = TaggedVariable[SBigInt.type]
  type TaggedBox = TaggedVariable[SBox.type]
  type TaggedGroupElement = TaggedVariable[SGroupElement.type]
  type TaggedSigmaProp = TaggedVariable[SSigmaProp.type]
  type TaggedAvlTree = TaggedVariable[SAvlTree.type]
  type TaggedByteArray = TaggedVariable[SCollection[SByte.type]]

  def TaggedBoolean(id: Byte): Value[SBoolean.type] = mkTaggedVariable(id, SBoolean)
  def TaggedByte(id: Byte): Value[SByte.type] = mkTaggedVariable(id, SByte)
  def TaggedShort(id: Byte): Value[SShort.type] = mkTaggedVariable(id, SShort)
  def TaggedInt(id: Byte): Value[SInt.type] = mkTaggedVariable(id, SInt)
  def TaggedLong(id: Byte): Value[SLong.type] = mkTaggedVariable(id, SLong)
  def TaggedBigInt(id: Byte): Value[SBigInt.type] = mkTaggedVariable(id, SBigInt)
  def TaggedBox(id: Byte): Value[SBox.type] = mkTaggedVariable(id, SBox)
  def TaggedGroupElement(id: Byte): Value[SGroupElement.type] =
    mkTaggedVariable(id, SGroupElement)
  def TaggedSigmaProp(id: Byte): TaggedSigmaProp = TaggedVariable(id, SSigmaProp)
  def TaggedAvlTree(id: Byte): Value[SAvlTree.type] = mkTaggedVariable(id, SAvlTree)
  def TaggedByteArray (id: Byte): Value[SCollection[SByte.type]] =
    mkTaggedVariable(id, SByteArray)

  trait EvaluatedCollection[T <: SType, C <: SCollection[T]] extends EvaluatedValue[C] {
    def elementType: T
  }

  type OptionConstant[T <: SType] = Constant[SOption[T]]
  object OptionConstant {
    def apply[T <: SType](value: Option[T#WrappedType], elementType: T): Constant[SOption[T]] =
      Constant[SOption[T]](value, SOption(elementType))
    def unapply[T <: SType](node: Value[SOption[T]]): Option[(Option[T#WrappedType], T)] = node match {
      case opt: Constant[SOption[a]] @unchecked if opt.tpe.isOption =>
        val v = opt.value.asInstanceOf[Option[T#WrappedType]]
        val t = opt.tpe.elemType.asInstanceOf[T]
        Some((v, t))
      case _ => None
    }
  }

  type CollectionConstant[T <: SType] = Constant[SCollection[T]]

  object CollectionConstant {
    def apply[T <: SType](value: Coll[T#WrappedType], elementType: T): Constant[SCollection[T]] =
      Constant[SCollection[T]](value, SCollection(elementType))
    def unapply[T <: SType](node: Value[SCollection[T]]): Option[(Coll[T#WrappedType], T)] = node match {
      case c: Constant[SCollection[a]] @unchecked if c.tpe.isCollection =>
        val v = c.value.asInstanceOf[Coll[T#WrappedType]]
        val t = c.tpe.elemType
        Some((v, t))
      case _ => None
    }
  }

  implicit class CollectionConstantOps[T <: SType](val c: CollectionConstant[T]) extends AnyVal {
    def toConcreteCollection: ConcreteCollection[T] = {
      val tElem = c.tpe.elemType
      val items = c.value.toArray.map(v => tElem.mkConstant(v.asInstanceOf[tElem.WrappedType]))
      ConcreteCollection(items, tElem)
    }
  }

  val ByteArrayTypeCode = (SCollectionType.CollectionTypeCode + SByte.typeCode).toByte

  object ByteArrayConstant {
    def apply(value: Coll[Byte]): CollectionConstant[SByte.type] = CollectionConstant[SByte.type](value, SByte)
    def apply(value: Array[Byte]): CollectionConstant[SByte.type] = CollectionConstant[SByte.type](value.toColl, SByte)
    def unapply(node: SValue): Option[Coll[Byte]] = node match {
      case coll: CollectionConstant[SByte.type] @unchecked => coll match {
        case CollectionConstant(arr, SByte) => Some(arr)
        case _ => None
      }
      case _ => None
    }
  }

  object ShortArrayConstant {
    def apply(value: Coll[Short]): CollectionConstant[SShort.type] = CollectionConstant[SShort.type](value, SShort)
    def apply(value: Array[Short]): CollectionConstant[SShort.type] = CollectionConstant[SShort.type](value.toColl, SShort)
    def unapply(node: SValue): Option[Coll[Short]] = node match {
      case coll: CollectionConstant[SShort.type] @unchecked => coll match {
        case CollectionConstant(arr, SShort) => Some(arr)
        case _ => None
      }
      case _ => None
    }
  }

  object IntArrayConstant {
    def apply(value: Coll[Int]): CollectionConstant[SInt.type] = CollectionConstant[SInt.type](value, SInt)
    def apply(value: Array[Int]): CollectionConstant[SInt.type] = CollectionConstant[SInt.type](value.toColl, SInt)
    def unapply(node: SValue): Option[Coll[Int]] = node match {
      case coll: CollectionConstant[SInt.type] @unchecked => coll match {
        case CollectionConstant(arr, SInt) => Some(arr)
        case _ => None
      }
      case _ => None
    }
  }

  object LongArrayConstant {
    def apply(value: Coll[Long]): CollectionConstant[SLong.type] = CollectionConstant[SLong.type](value, SLong)
    def apply(value: Array[Long]): CollectionConstant[SLong.type] = CollectionConstant[SLong.type](value.toColl, SLong)
    def unapply(node: SValue): Option[Coll[Long]] = node match {
      case coll: CollectionConstant[SLong.type] @unchecked => coll match {
        case CollectionConstant(arr, SLong) => Some(arr)
        case _ => None
      }
      case _ => None
    }
  }

  object BigIntArrayConstant {
    def apply(value: Coll[BigInt]): CollectionConstant[SBigInt.type] = CollectionConstant[SBigInt.type](value, SBigInt)
    def apply(value: Array[BigInt]): CollectionConstant[SBigInt.type] = CollectionConstant[SBigInt.type](value.toColl, SBigInt)
    def unapply(node: SValue): Option[Coll[BigInt]] = node match {
      case coll: CollectionConstant[SBigInt.type] @unchecked => coll match {
        case CollectionConstant(arr, SBigInt) => Some(arr)
        case _ => None
      }
      case _ => None
    }
  }

  val BoolArrayTypeCode = (SCollectionType.CollectionTypeCode + SBoolean.typeCode).toByte

  object BoolArrayConstant {
    def apply(value: Coll[Boolean]): CollectionConstant[SBoolean.type] = CollectionConstant[SBoolean.type](value, SBoolean)
    def apply(value: Array[Boolean]): CollectionConstant[SBoolean.type] = CollectionConstant[SBoolean.type](value.toColl, SBoolean)
    def unapply(node: SValue): Option[Coll[Boolean]] = node match {
      case coll: CollectionConstant[SBoolean.type] @unchecked => coll match {
        case CollectionConstant(arr, SBoolean) => Some(arr)
        case _ => None
      }
      case _ => None
    }
  }

  trait NotReadyValueByteArray extends NotReadyValue[SByteArray] {
    override def tpe = SByteArray
  }

  trait NotReadyValueAvlTree extends NotReadyValue[SAvlTree.type] {
    override def tpe = SAvlTree
  }

  case object GroupGenerator extends EvaluatedValue[SGroupElement.type] with ValueCompanion {
    override def opCode: OpCode = OpCodes.GroupGeneratorCode
    override def tpe = SGroupElement
    override val value = SigmaDsl.GroupElement(CryptoConstants.dlogGroup.generator)
    override def companion = this
  }


  trait NotReadyValueGroupElement extends NotReadyValue[SGroupElement.type] {
    override def tpe = SGroupElement
  }

  type BooleanConstant = Constant[SBoolean.type]

  object BooleanConstant {
    def fromBoolean(v: Boolean): BooleanConstant = if (v) TrueLeaf else FalseLeaf
    def apply(value: Boolean): BooleanConstant = Constant[SBoolean.type](value, SBoolean)
    def unapply(v: SValue): Option[Boolean] = v match {
      case Constant(value: Boolean, SBoolean) => Some(value)
      case _ => None
    }
  }

  object TrueLeaf extends ConstantNode[SBoolean.type](true, SBoolean) with ValueCompanion {
    override def companion = this
    override def opCode: OpCode = TrueCode
  }

  object FalseLeaf extends ConstantNode[SBoolean.type](false, SBoolean) with ValueCompanion {
    override def companion = this
    override def opCode: OpCode = FalseCode
  }

  trait NotReadyValueBoolean extends NotReadyValue[SBoolean.type] {
    override def tpe = SBoolean
  }

  /** Algebraic data type of sigma proposition expressions.
    * Values of this type are used as values of SigmaProp type of SigmaScript and SigmaDsl
    */
  trait SigmaBoolean {
    /** Unique id of the node class used in serialization of SigmaBoolean. */
    val opCode: OpCode
  }

  object SigmaBoolean {
    val PropBytes = "propBytes"
    val IsValid = "isValid"
    object serializer extends SigmaSerializer[SigmaBoolean, SigmaBoolean] {
      val dhtSerializer = ProveDHTupleSerializer(ProveDHTuple.apply)
      val dlogSerializer = ProveDlogSerializer(ProveDlog.apply)

      override def serialize(data: SigmaBoolean, w: SigmaByteWriter): Unit = {
        w.put(data.opCode)
        data match {
          case dlog: ProveDlog   => dlogSerializer.serialize(dlog, w)
          case dht: ProveDHTuple => dhtSerializer.serialize(dht, w)
          case _: TrivialProp => // besides opCode no additional bytes
          case and: CAND =>
            w.putUShort(and.sigmaBooleans.length)
            for (c <- and.sigmaBooleans)
              serializer.serialize(c, w)
          case or: COR =>
            w.putUShort(or.sigmaBooleans.length)
            for (c <- or.sigmaBooleans)
              serializer.serialize(c, w)
          case th: CTHRESHOLD =>
            w.putUShort(th.k)
            w.putUShort(th.sigmaBooleans.length)
            for (c <- th.sigmaBooleans)
              serializer.serialize(c, w)
        }
      }

      override def parse(r: SigmaByteReader): SigmaBoolean = {
        val depth = r.level
        r.level = depth + 1
        val opCode = r.getByte()
        val res = opCode match {
          case FalseProp.opCode => FalseProp
          case TrueProp.opCode  => TrueProp
          case ProveDlogCode => dlogSerializer.parse(r)
          case ProveDHTupleCode => dhtSerializer.parse(r)
          case AndCode =>
            val n = r.getUShort()
            val children = (0 until n).map(_ => serializer.parse(r))
            CAND(children)
          case OrCode =>
            val n = r.getUShort()
            val children = (0 until n).map(_ => serializer.parse(r))
            COR(children)
          case AtLeastCode =>
            val k = r.getUShort()
            val n = r.getUShort()
            val children = (0 until n).map(_ => serializer.parse(r))
            CTHRESHOLD(k, children)
        }
        r.level = r.level - 1
        res
      }
    }
  }

  trait NotReadyValueBox extends NotReadyValue[SBox.type] {
    def tpe = SBox
  }

  case class Tuple(items: IndexedSeq[Value[SType]]) extends EvaluatedValue[STuple] with EvaluatedCollection[SAny.type, STuple] {
    override def companion = Tuple
    override def elementType = SAny
    lazy val tpe = STuple(items.map(_.tpe))
    lazy val value = {
      val xs = items.cast[EvaluatedValue[SAny.type]].map(_.value)
      Colls.fromArray(xs.toArray(SAny.classTag.asInstanceOf[ClassTag[SAny.WrappedType]]))(RType.AnyType)
    }
  }

  object Tuple extends ValueCompanion {
    override def opCode: OpCode = TupleCode
    def apply(items: Value[SType]*): Tuple = Tuple(items.toIndexedSeq)
  }

  trait OptionValue[T <: SType] extends Value[SOption[T]] {
  }

  case class SomeValue[T <: SType](x: Value[T]) extends OptionValue[T] {
    override def companion = SomeValue
    val tpe = SOption(x.tpe)
    def opType = SFunc(x.tpe, tpe)
  }
  object SomeValue extends ValueCompanion {
    override val opCode = SomeValueCode
  }

  case class NoneValue[T <: SType](elemType: T) extends OptionValue[T] {
    override def companion = NoneValue
    val tpe = SOption(elemType)
    def opType = SFunc(elemType, tpe)
  }
  object NoneValue extends ValueCompanion {
    override val opCode = NoneValueCode
  }

  case class ConcreteCollection[V <: SType](items: IndexedSeq[Value[V]], elementType: V)
    extends EvaluatedCollection[V, SCollection[V]] {
    private val isBooleanConstants = elementType == SBoolean && items.forall(_.isInstanceOf[Constant[_]])
    override def companion =
      if (isBooleanConstants) ConcreteCollectionBooleanConstant
      else ConcreteCollection

    val tpe = SCollection[V](elementType)

    lazy val value = {
      val xs = items.cast[EvaluatedValue[V]].map(_.value)
      val tElement = Evaluation.stypeToRType(elementType)
      Colls.fromArray(xs.toArray(elementType.classTag.asInstanceOf[ClassTag[V#WrappedType]]))(tElement)
    }
  }
  object ConcreteCollection extends ValueCompanion {
    override def opCode: OpCode = ConcreteCollectionCode
    def apply[V <: SType](items: Value[V]*)(implicit tV: V): ConcreteCollection[V] =
      ConcreteCollection(items.toIndexedSeq, tV)

    def apply[V <: SType](items: => Seq[Value[V]])(implicit tV: V): ConcreteCollection[V] =
      ConcreteCollection(items.toIndexedSeq, tV)
  }
  object ConcreteCollectionBooleanConstant extends ValueCompanion {
    override def opCode: OpCode = ConcreteCollectionBooleanConstantCode
  }

  trait LazyCollection[V <: SType] extends NotReadyValue[SCollection[V]]

  implicit class CollectionOps[T <: SType](val coll: Value[SCollection[T]]) extends AnyVal {
    def length: Int = matchCase(_.items.length, _.value.length, _.items.length)
    def items = matchCase(_.items, _ => sys.error(s"Cannot get 'items' property of node $coll"), _.items)
//    def isEvaluatedCollection =
//      coll.evaluated && matchCase(_.items.forall(_.evaluated), _ => true, _.items.forall(_.evaluated))
    def matchCase[R](
        whenConcrete: ConcreteCollection[T] => R,
        whenConstant: CollectionConstant[T] => R,
        whenTuple: Tuple => R
    ): R = coll match {
      case cc: ConcreteCollection[T]@unchecked => whenConcrete(cc)
      case const: CollectionConstant[T]@unchecked => whenConstant(const)
      case tuple: Tuple => whenTuple(tuple)
      case _ => sys.error(s"Unexpected node $coll")
    }
    def toConcreteCollection: ConcreteCollection[T] =
      matchCase(
        cc => cc,
        _.toConcreteCollection,
        t => ConcreteCollection(t.items.map(_.asValue[T]), SAny.asInstanceOf[T])
      )
  }

  implicit class SigmaPropValueOps(val p: Value[SSigmaProp.type]) extends AnyVal {
    def isProven: Value[SBoolean.type] = SigmaPropIsProven(p)
    def propBytes: Value[SByteArray] = SigmaPropBytes(p)
    def treeWithSegregation: ErgoTree = ErgoTree.withSegregation(p)
  }

  implicit class SigmaBooleanOps(val sb: SigmaBoolean) extends AnyVal {
    def toSigmaProp: SigmaPropValue = SigmaPropConstant(sb)
    def isProven: Value[SBoolean.type] = SigmaPropIsProven(SigmaPropConstant(sb))
    def propBytes: Value[SByteArray] = SigmaPropBytes(SigmaPropConstant(sb))
    def toAnyValue: AnyValue = eval.Extensions.toAnyValue(sb)(SType.SigmaBooleanRType)
    def showToString: String = sb match {
      case ProveDlog(v) =>
        s"ProveDlog(${showECPoint(v)})"
      case ProveDHTuple(gv, hv, uv, vv) =>
        s"ProveDHTuple(${showECPoint(gv)}, ${showECPoint(hv)}, ${showECPoint(uv)}, ${showECPoint(vv)})"
      case _ => sb.toString
    }
  }

  implicit class BoolValueOps(val b: BoolValue) extends AnyVal {
    def toSigmaProp: SigmaPropValue = b match {
      case b if b.tpe == SBoolean => BoolToSigmaProp(b)
      case p if p.tpe == SSigmaProp => p.asSigmaProp
      case _ => sys.error(s"Expected SBoolean or SSigmaProp typed value, but was: $b")
    }
  }

  sealed trait BlockItem extends NotReadyValue[SType] {
    def id: Int
    def rhs: SValue
    def isValDef: Boolean
  }

  /** IR node for let-bound expressions `let x = rhs` which is ValDef, or `let f[T] = rhs` which is FunDef.
    * These nodes are used to represent ErgoTrees after common sub-expression elimination.
    * This representation is more compact in serialized form.
    * @param id unique identifier of the variable in the current scope. */
  case class ValDef(override val id: Int,
                    tpeArgs: Seq[STypeVar],
                    override val rhs: SValue) extends BlockItem {
    require(id >= 0, "id must be >= 0")
    override def companion = if (tpeArgs.isEmpty) ValDef else FunDef
    def tpe: SType = rhs.tpe
    def isValDef: Boolean = tpeArgs.isEmpty
    /** This is not used as operation, but rather to form a program structure */
    def opType: SFunc = Value.notSupportedError(this, "opType")
  }
  object ValDef extends ValueCompanion {
    def opCode: OpCode = ValDefCode
    def apply(id: Int, rhs: SValue): ValDef = ValDef(id, Nil, rhs)
  }
  object FunDef extends ValueCompanion {
    def opCode: OpCode = FunDefCode
    def unapply(d: BlockItem): Option[(Int, Seq[STypeVar], SValue)] = d match {
      case ValDef(id, targs, rhs) if !d.isValDef => Some((id, targs, rhs))
      case _ => None
    }
  }

  /** Special node which represents a reference to ValDef in was introduced as result of CSE. */
  case class ValUse[T <: SType](valId: Int, tpe: T) extends NotReadyValue[T] {
    override def companion = ValUse
    /** This is not used as operation, but rather to form a program structure */
    def opType: SFunc = Value.notSupportedError(this, "opType")
  }
  object ValUse extends ValueCompanion {
    override def opCode: OpCode = ValUseCode
  }

  /** The order of ValDefs in the block is used to assign ids to ValUse(id) nodes
    * For all i: items(i).id == {number of ValDefs preceded in a graph} with respect to topological order.
    * Specific topological order doesn't really matter, what is important is to preserve semantic linkage
    * between ValUse(id) and ValDef with the corresponding id.
    * This convention allow to valid serializing ids because we always serializing and deserializing
    * in a fixed well defined order.
    */
  case class BlockValue(items: IndexedSeq[BlockItem], result: SValue) extends NotReadyValue[SType] {
    override def companion = BlockValue
    def tpe: SType = result.tpe
    /** This is not used as operation, but rather to form a program structure */
    def opType: SFunc = Value.notSupportedError(this, "opType")
  }
  object BlockValue extends ValueCompanion {
    override def opCode: OpCode = BlockValueCode
  }
  /**
    * @param args parameters list, where each parameter has an id and a type.
    * @param body expression, which refers function parameters with ValUse.
    */
  case class FuncValue(args: IndexedSeq[(Int,SType)], body: Value[SType]) extends NotReadyValue[SFunc] {
    override def companion = FuncValue
    lazy val tpe: SFunc = SFunc(args.map(_._2), body.tpe)
    /** This is not used as operation, but rather to form a program structure */
    override def opType: SFunc = SFunc(Vector(), tpe)
  }
  object FuncValue extends ValueCompanion {
    override def opCode: OpCode = FuncValueCode
    def apply(argId: Int, tArg: SType, body: SValue): FuncValue =
      FuncValue(IndexedSeq((argId,tArg)), body)
  }

  implicit class OptionValueOps[T <: SType](val p: Value[SOption[T]]) extends AnyVal {
    def get: Value[T] = OptionGet(p)
    def getOrElse(default: Value[T]): Value[T] = OptionGetOrElse(p, default)
    def isDefined: Value[SBoolean.type] = OptionIsDefined(p)
  }

  def GetVarBoolean(varId: Byte): GetVar[SBoolean.type] = GetVar(varId, SBoolean)
  def GetVarByte(varId: Byte): GetVar[SByte.type] = GetVar(varId, SByte)
  def GetVarShort(varId: Byte): GetVar[SShort.type] = GetVar(varId, SShort)
  def GetVarInt(varId: Byte): GetVar[SInt.type] = GetVar(varId, SInt)
  def GetVarLong(varId: Byte): GetVar[SLong.type] = GetVar(varId, SLong)
  def GetVarBigInt(varId: Byte): GetVar[SBigInt.type] = GetVar(varId, SBigInt)
  def GetVarBox(varId: Byte): GetVar[SBox.type] = GetVar(varId, SBox)
  def GetVarSigmaProp(varId: Byte): GetVar[SSigmaProp.type] = GetVar(varId, SSigmaProp)
  def GetVarByteArray(varId: Byte): GetVar[SCollection[SByte.type]] = GetVar(varId, SByteArray)

  /** This is alternative representation of ErgoTree expression when it cannot be parsed
    * due to `error`. This is used by the nodes running old versions of code to recognize
    * soft-fork conditions and skip validation of box propositions which are unparsable. */
  case class UnparsedErgoTree(bytes: mutable.WrappedArray[Byte], error: ValidationException)

  /** The root of ErgoScript IR. Serialized instances of this class are self sufficient and can be passed around.
    * ErgoTreeSerializer defines top-level serialization format of the scripts.
    * The interpretation of the byte array depend on the first `header` byte, which uses VLQ encoding up to 30 bits.
    * Currently we define meaning for only first byte, which may be extended in future versions.
    *   7  6  5  4  3  2  1  0
    * -------------------------
    * |  |  |  |  |  |  |  |  |
    * -------------------------
    *  Bit 7 == 1 if the header contains more than 1 byte (default == 0)
    *  Bit 6 - reserved for GZIP compression (should be 0)
    *  Bit 5 == 1 - reserved for context dependent costing (should be = 0)
    *  Bit 4 == 1 if constant segregation is used for this ErgoTree (default = 0)
    *                (see https://github.com/ScorexFoundation/sigmastate-interpreter/issues/264)
    *  Bit 3 == 1 if size of the whole tree is serialized after the header byte (default = 0)
    *  Bits 2-0 - language version (current version == 0)
    *
    *  Currently we don't specify interpretation for the second and other bytes of the header.
    *  We reserve the possibility to extend header by using Bit 7 == 1 and chain additional bytes as in VLQ.
    *  Once the new bytes are required, a new version of the language should be created and implemented.
    *  That new language will give an interpretation for the new bytes.
    *
    *  Consistency between fields is ensured by private constructor and factory methods in `ErgoTree` object.
    *  For performance reasons, ErgoTreeSerializer can be configured to perform additional constant segregation.
    *  In such a case after deserialization there may be more constants segregated. This is done for example to
    *  support caching optimization described in #264 mentioned above.
    *
    *  The default behavior of ErgoTreeSerializer is to preserve original structure of ErgoTree and check
    *  consistency. In case of any inconsistency the serializer throws exception.
    *  
    *  @param header      the first byte of serialized byte array which determines interpretation of the rest of the array
    *
    *  @param constants   If isConstantSegregation == true contains the constants for which there may be
    *                     ConstantPlaceholders in the tree.
    *                     If isConstantSegregation == false this array should be empty and any placeholder in
    *                     the tree will lead to exception.
    *
    *  @param root        On the right side it has valid expression of `SigmaProp` type. Or alternatively,
    *                     on the left side, it has unparsed bytes along with the ValidationException,
    *                     which caused the deserializer to fail.
    *                     `Right(tree)` if isConstantSegregation == true contains ConstantPlaceholder
    *                     instead of some Constant nodes. Otherwise, it may not contain placeholders.
    *                     It is possible to have both constants and placeholders in the tree, but for every placeholder
    *                     there should be a constant in `constants` array.
    */
  case class ErgoTree private(
    header: Byte,
    constants: IndexedSeq[Constant[SType]],
    root: Either[UnparsedErgoTree, SigmaPropValue]
  ) {
    require(isConstantSegregation || constants.isEmpty)
    require(version == 0 || hasSize, s"For newer version the size bit is required: $this")

    /** Then it throws the error from UnparsedErgoTree.
      * It does so on every usage of `proposition` because the lazy value remains uninitialized.
      */
    @deprecated("Use toProposition instead", "v2.1")
    lazy val proposition: SigmaPropValue = toProposition(isConstantSegregation)

    @inline def version: Byte = ErgoTree.getVersion(header)
    @inline def isRightParsed: Boolean = root.isRight
    @inline def isConstantSegregation: Boolean = ErgoTree.isConstantSegregation(header)
    @inline def hasSize: Boolean = ErgoTree.hasSize(header)
    @inline def bytes: Array[Byte] = DefaultSerializer.serializeErgoTree(this)

    /** Get proposition expression from this contract.
      * When root.isRight then
      *   if replaceConstants == false this is the same as `root.right.get`.
      *   Otherwise, it is equivalent to `root.right.get` where all placeholders are replaced by Constants.
      * When root.isLeft then
      *   throws the error from UnparsedErgoTree.
      *   It does so on every usage of `proposition` because the lazy value remains uninitialized.
      */
    def toProposition(replaceConstants: Boolean): SigmaPropValue = root match {
      case Right(tree) =>
        val prop = if (replaceConstants)
          substConstants(tree, constants).asSigmaProp
        else
          tree
        prop
      case Left(UnparsedErgoTree(_, error)) =>
        throw error
    }
  }

  object ErgoTree {
    /** Current version of ErgoTree serialization format (aka bite-code language version)*/
    val VersionFlag: Byte = 0

    /** Default value of ErgoTree.header byte */
    val DefaultHeader: Byte = (0 | VersionFlag).toByte

    /** Header flag to indicate that constant segregation should be applied. */
    val ConstantSegregationFlag: Byte = 0x10

    /** Header flag to indicate that whole size of ErgoTree should be saved before tree content. */
    val SizeFlag: Byte = 0x08

    /** Header mask to extract version bits. */
    val VersionMask: Byte = 0x07

    /** Default header with constant segregation enabled. */
    val ConstantSegregationHeader: Byte = (DefaultHeader | ConstantSegregationFlag).toByte

    @inline def isConstantSegregation(header: Byte): Boolean = (header & ConstantSegregationFlag) != 0
    @inline def hasSize(header: Byte): Boolean = (header & SizeFlag) != 0
    @inline def getVersion(header: Byte): Byte = (header & VersionMask).toByte

    def substConstants(root: SValue, constants: IndexedSeq[Constant[SType]]): SValue = {
      val store = new ConstantStore(constants)
      val substRule = strategy[Value[_ <: SType]] {
        case ph: ConstantPlaceholder[_] =>
          Some(store.get(ph.id))
        case _ => None
      }
      everywherebu(substRule)(root).fold(root)(_.asInstanceOf[SValue])
    }

    def apply(header: Byte, constants: IndexedSeq[Constant[SType]], root: SigmaPropValue): ErgoTree = {
      new ErgoTree(header, constants, Right(root))
    }

    val EmptyConstants: IndexedSeq[Constant[SType]] = IndexedSeq.empty[Constant[SType]]

    def withoutSegregation(root: SigmaPropValue): ErgoTree =
      ErgoTree(ErgoTree.DefaultHeader, EmptyConstants, root)

    implicit def fromProposition(prop: SigmaPropValue): ErgoTree = {
      prop match {
        case SigmaPropConstant(_) => withoutSegregation(prop)
        case _ => withSegregation(prop)
      }
    }

    implicit def fromSigmaBoolean(pk: SigmaBoolean): ErgoTree = {
      withoutSegregation(pk.toSigmaProp)
    }

    /** Build ErgoTree via serialization of the value with ConstantSegregationHeader, constants segregated
      * from the tree and ConstantPlaceholders referring to the segregated constants.
      *
      * This method uses single traverse of the tree to:
      * 1) find and segregate all constants;
      * 2) replace constants with ConstantPlaceholders in the `tree`;
      * 3) write the `tree` to the Writer's buffer obtaining `treeBytes`;
      * 4) deserialize `tree` with ConstantPlaceholders.
      **/
    def withSegregation(headerFlags: Byte, value: SigmaPropValue): ErgoTree = {
      val constantStore = new ConstantStore()
      val byteWriter = SigmaSerializer.startWriter(constantStore)
      // serialize value and segregate constants into constantStore
      ValueSerializer.serialize(value, byteWriter)
      val extractedConstants = constantStore.getAll
      val r = SigmaSerializer.startReader(byteWriter.toBytes)
      r.constantStore = new ConstantStore(extractedConstants)
      // deserialize value with placeholders
      val valueWithPlaceholders = ValueSerializer.deserialize(r).asSigmaProp
      val header = (ErgoTree.ConstantSegregationHeader | headerFlags).toByte
      new ErgoTree(header, extractedConstants, Right(valueWithPlaceholders))
    }

    def withSegregation(value: SigmaPropValue): ErgoTree =
      withSegregation(0, value)
  }

}<|MERGE_RESOLUTION|>--- conflicted
+++ resolved
@@ -16,12 +16,7 @@
 import sigmastate.SCollection.SByteArray
 import sigmastate.interpreter.CryptoConstants.EcPointType
 import sigmastate.interpreter.CryptoConstants
-<<<<<<< HEAD
-import sigmastate.serialization._
-import sigmastate.serialization.{OpCodes, ConstantStore}
-=======
 import sigmastate.serialization.{OpCodes, ConstantStore, _}
->>>>>>> 47514218
 import sigmastate.serialization.OpCodes._
 import sigmastate.TrivialProp.{FalseProp, TrueProp}
 import sigmastate.Values.ErgoTree.substConstants
@@ -40,11 +35,7 @@
 import sigmastate.serialization.ErgoTreeSerializer.DefaultSerializer
 import sigmastate.serialization.transformers.ProveDHTupleSerializer
 import sigmastate.utils.{SigmaByteReader, SigmaByteWriter}
-<<<<<<< HEAD
-import special.sigma.{Extensions, AnyValue}
-=======
 import special.sigma.{AnyValue, AvlTree, PreHeader, Header, _}
->>>>>>> 47514218
 import sigmastate.lang.SourceContext
 import special.collection.Coll
 
@@ -677,7 +668,7 @@
           case FalseProp.opCode => FalseProp
           case TrueProp.opCode  => TrueProp
           case ProveDlogCode => dlogSerializer.parse(r)
-          case ProveDHTupleCode => dhtSerializer.parse(r)
+          case ProveDiffieHellmanTupleCode => dhtSerializer.parse(r)
           case AndCode =>
             val n = r.getUShort()
             val children = (0 until n).map(_ => serializer.parse(r))
