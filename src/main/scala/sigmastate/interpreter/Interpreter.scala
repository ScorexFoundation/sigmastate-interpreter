package sigmastate.interpreter

import java.util

import org.bitbucket.inkytonik.kiama.rewriting.Rewriter.{strategy, rule, everywherebu}
import org.bitbucket.inkytonik.kiama.rewriting.Strategy
import sigmastate.basics.DLogProtocol.{FirstDLogProverMessage, DLogInteractiveProver}
import scorex.util.ScorexLogging
import sigmastate.SCollection.SByteArray
import sigmastate.Values._
import sigmastate.eval.{IRContext, Sized}
import sigmastate.lang.Terms.ValueOps
import sigmastate.basics._
import sigmastate.interpreter.Interpreter.{VerificationResult, ScriptEnv}
import sigmastate.lang.exceptions.{InterpreterException, CosterException}
import sigmastate.serialization.ValueSerializer
import sigmastate.utxo.DeserializeContext
import sigmastate.{SType, _}
import org.ergoplatform.ValidationRules._

import scala.util.Try

trait Interpreter extends ScorexLogging {

  import Interpreter.ReductionResult

  type CTX <: InterpreterContext

  type ProofT = UncheckedTree

  final val MaxByteArrayLength = 10000

  /**
    * Max cost of a script interpreter can accept
    */
  def maxCost: Long

  def substDeserialize(context: CTX, node: SValue): Option[SValue] = node match {
    case d: DeserializeContext[_] =>
      if (context.extension.values.contains(d.id))
        context.extension.values(d.id) match {
          case eba: EvaluatedValue[SByteArray]@unchecked if eba.tpe == SByteArray =>
            val script = ValueSerializer.deserialize(eba.value.toArray)
            CheckDeserializedScriptType(d, script) {
              Some(script)
            }
          case _ => None
        }
      else
        None
    case _ => None
  }

  val IR: IRContext
  import IR._

  def toValidScriptType(exp: SValue): BoolValue = exp match {
    case v: Value[SBoolean.type]@unchecked if v.tpe == SBoolean => v
    case p: SValue if p.tpe == SSigmaProp => p.asSigmaProp.isProven
    case x => throw new Error(s"Context-dependent pre-processing should produce tree of type Boolean or SigmaProp but was $x")
  }

  /** Substitute Deserialize* nodes with deserialized subtrees
    * We can estimate cost of the tree evaluation only after this step.*/
  def applyDeserializeContext(context: CTX, exp: Value[SType]): BoolValue = {
    val substRule = strategy[Value[_ <: SType]] { case x => substDeserialize(context, x) }
    val Some(substTree: SValue) = everywherebu(substRule)(exp)
    val res = toValidScriptType(substTree)
    res
  }

  def checkCost(context: CTX, exp: Value[SType], costF: Rep[((Int, IR.Size[IR.Context])) => Int]): Int = {
    import IR.Size._; import IR.Context._;
    val costingCtx = context.toSigmaContext(IR, isCost = true)
    val costFun = IR.compile[(Int, SSize[SContext]), Int, (Int, Size[Context]), Int](IR.getDataEnv, costF, Some(maxCost))
    val (_, estimatedCost) = costFun((0, Sized.sizeOf(costingCtx)))
    if (estimatedCost > maxCost) {
      throw new Error(s"Estimated expression complexity $estimatedCost exceeds the limit $maxCost in $exp")
    }
    estimatedCost
  }

  def calcResult(context: special.sigma.Context, calcF: Rep[IR.Context => Any]): special.sigma.SigmaProp = {
    import IR._; import Context._; import SigmaProp._
    val res = calcF.elem.eRange.asInstanceOf[Any] match {
      case _: SigmaPropElem[_] =>
        val valueFun = compile[SContext, SSigmaProp, Context, SigmaProp](getDataEnv, asRep[Context => SigmaProp](calcF))
        val (sp, _) = valueFun(context)
        sp
      case BooleanElement =>
        val valueFun = compile[SContext, Boolean, IR.Context, Boolean](IR.getDataEnv, asRep[Context => Boolean](calcF))
        val (b, _) = valueFun(context)
        sigmaDslBuilderValue.sigmaProp(b)
    }
    res
  }
  /**
    * As the first step both prover and verifier are applying context-specific transformations and then estimating
    * cost of the intermediate expression. If cost is above limit, abort. Otherwise, both prover and verifier are
    * reducing the expression in the same way.
    *
    * @param exp
    * @param context
    * @return
    */
  def reduceToCrypto(context: CTX, env: ScriptEnv, exp: Value[SType]): Try[ReductionResult] = Try {
    import IR._;
    implicit val vs = context.validationSettings
    trySoftForkable[ReductionResult](whenSoftFork = TrivialProp.TrueProp -> 0) {
      val costingRes @ Pair(calcF, costF) = doCostingEx(env, exp, true)
      IR.onCostingResult(env, exp, costingRes)

      CheckCostFunc(IR)(asRep[Any => Int](costF)) { }

      CheckCalcFunc(IR)(calcF) { }

      val costingCtx = context.toSigmaContext(IR, isCost = true)
      val estimatedCost = CheckCostWithContext(IR)(costingCtx, exp, costF, maxCost)

      //    println(s"reduceToCrypto: estimatedCost: $estimatedCost")

      // check calc
      val calcCtx = context.toSigmaContext(IR, isCost = false)
      val res = calcResult(calcCtx, calcF)
      SigmaDsl.toSigmaBoolean(res) -> estimatedCost
    }
  }

  def reduceToCrypto(context: CTX, exp: Value[SType]): Try[ReductionResult] =
    reduceToCrypto(context, Interpreter.emptyEnv, exp)

  /** Extracts proposition for ErgoTree handing soft-fork condition.
    * @note soft-fork handler */
  def propositionFromErgoTree(tree: ErgoTree, ctx: CTX): SigmaPropValue = {
    val prop = tree.root match {
      case Right(_) =>
        tree.proposition
      case Left(UnparsedErgoTree(_, error)) if ctx.validationSettings.isSoftFork(error) =>
        TrueSigmaProp
      case Left(UnparsedErgoTree(_, error)) =>
        throw new InterpreterException(
          "Script has not been recognized due to ValidationException, and it cannot be accepted as soft-fork.", None, Some(error))
    }
    prop
  }

  def verify(env: ScriptEnv, tree: ErgoTree,
             context: CTX,
             proof: Array[Byte],
             message: Array[Byte]): Try[VerificationResult] = Try {
    val prop = propositionFromErgoTree(tree, context)
    implicit val vs = context.validationSettings
    val propTree = trySoftForkable[BoolValue](whenSoftFork = TrueLeaf) {
      applyDeserializeContext(context, prop)
    }

    // here we assume that when `propTree` is TrueProp then `reduceToCrypto` always succeeds
    // and the rest of the verification is also trivial
    val (cProp, cost) = reduceToCrypto(context, env, propTree).get

    val checkingResult = cProp match {
      case TrivialProp.TrueProp => true
      case TrivialProp.FalseProp => false
      case _ =>
        // Perform Verifier Steps 1-3
        SigSerializer.parseAndComputeChallenges(cProp, proof) match {
          case NoProof => false
          case sp: UncheckedSigmaTree =>
            // Perform Verifier Step 4
<<<<<<< HEAD
            val newRoot = computeCommitments(sp).get.asInstanceOf[UncheckedSigmaTree] // todo: is this "asInstanceOf" necessary?
=======
            val newRoot = computeCommitments(sp).get.asInstanceOf[UncheckedSigmaTree]
>>>>>>> 970761ce

            /**
              * Verifier Steps 5-6: Convert the tree to a string s for input to the Fiat-Shamir hash function,
              * using the same conversion as the prover in 7
              * Accept the proof if the challenge at the root of the tree is equal to the Fiat-Shamir hash of s
              * (and, if applicable,  the associated data). Reject otherwise.
              */
            val expectedChallenge = CryptoFunctions.hashFn(FiatShamirTree.toBytes(newRoot) ++ message)
            util.Arrays.equals(newRoot.challenge, expectedChallenge)
        }
    }
    checkingResult -> cost
  }

  /**
    * Verifier Step 4: For every leaf node, compute the commitment a from the challenge e and response $z$,
    * per the verifier algorithm of the leaf's Sigma-protocol.
    * If the verifier algorithm of the Sigma-protocol for any of the leaves rejects, then reject the entire proof.
    */
  val computeCommitments: Strategy = everywherebu(rule[UncheckedSigmaTree] {
    case c: UncheckedConjecture => c // Do nothing for internal nodes

    case sn: UncheckedSchnorr =>
      val a = DLogInteractiveProver.computeCommitment(sn.proposition, sn.challenge, sn.secondMessage)
      sn.copy(commitmentOpt = Some(FirstDLogProverMessage(a)))

    case dh: UncheckedDiffieHellmanTuple =>
      val (a, b) = DiffieHellmanTupleInteractiveProver.computeCommitment(dh.proposition, dh.challenge, dh.secondMessage)
      dh.copy(commitmentOpt = Some(FirstDiffieHellmanTupleProverMessage(a, b)))

    case _ => ???
  })

  def verify(exp: ErgoTree,
             context: CTX,
             proverResult: ProverResult,
             message: Array[Byte]): Try[VerificationResult] = {
    val ctxv = context.withExtension(proverResult.extension).asInstanceOf[CTX]
    verify(Interpreter.emptyEnv, exp, ctxv, proverResult.proof, message)
  }

  def verify(env: ScriptEnv,
             exp: ErgoTree,
             context: CTX,
             proverResult: ProverResult,
             message: Array[Byte]): Try[VerificationResult] = {
    val ctxv = context.withExtension(proverResult.extension).asInstanceOf[CTX]
    verify(env, exp, ctxv, proverResult.proof, message)
  }


  def verify(exp: ErgoTree,
             context: CTX,
             proof: ProofT,
             message: Array[Byte]): Try[VerificationResult] = {
    verify(Interpreter.emptyEnv, exp, context, SigSerializer.toBytes(proof), message)
  }

}

object Interpreter {
  type VerificationResult = (Boolean, Long)
  type ReductionResult = (SigmaBoolean, Long)

  type ScriptEnv = Map[String, Any]
  val emptyEnv: ScriptEnv = Map.empty[String, Any]
  val ScriptNameProp = "ScriptName"

  def error(msg: String) = throw new InterpreterException(msg)

}<|MERGE_RESOLUTION|>--- conflicted
+++ resolved
@@ -167,11 +167,7 @@
           case NoProof => false
           case sp: UncheckedSigmaTree =>
             // Perform Verifier Step 4
-<<<<<<< HEAD
-            val newRoot = computeCommitments(sp).get.asInstanceOf[UncheckedSigmaTree] // todo: is this "asInstanceOf" necessary?
-=======
             val newRoot = computeCommitments(sp).get.asInstanceOf[UncheckedSigmaTree]
->>>>>>> 970761ce
 
             /**
               * Verifier Steps 5-6: Convert the tree to a string s for input to the Fiat-Shamir hash function,
