package sigmastate.interpreter

import java.math.BigInteger

import org.bitbucket.inkytonik.kiama.attribution.AttributionCore
<<<<<<< HEAD
=======
import org.bitbucket.inkytonik.kiama.rewriting.Rewriter.{everywherebu, everywheretd, rule}
import org.bitbucket.inkytonik.kiama.rewriting.Strategy
>>>>>>> 8b092601
import scalan.util.CollectionUtil._
import sigmastate.Values._
import sigmastate._
import sigmastate.basics.DLogProtocol._
import org.bitbucket.inkytonik.kiama.rewriting.Rewriter.{everywherebu, everywheretd, rule}
import org.bitbucket.inkytonik.kiama.rewriting.Strategy
import sigmastate.basics.VerifierMessage.Challenge
<<<<<<< HEAD
import sigmastate.basics._
import sigmastate.utils.Helpers
=======
import sigmastate.basics.{DiffieHellmanTupleInteractiveProver, DiffieHellmanTupleProverInput, ProveDHTuple, SigmaProtocolPrivateInput}
import sigmastate.lang.exceptions.CostLimitException
import sigmastate.serialization.SigmaSerializer
import sigmastate.utils.{Helpers, SigmaByteReader, SigmaByteWriter}
>>>>>>> 8b092601

import scala.util.Try
import gf2t.GF2_192
import gf2t.GF2_192_Poly


/**
  * Interpreter with enhanced functionality to prove statements.
  */
trait ProverInterpreter extends Interpreter with ProverUtils with AttributionCore {

  import Interpreter._
  import CryptoConstants.secureRandomBytes

  override type ProofT = UncheckedTree

  val secrets: Seq[SigmaProtocolPrivateInput[_, _]]

  /**
    * The comments in this section are taken from the algorithm for the
    * Sigma-protocol prover as described in the white paper
    *
    */
  // todo: if we are concerned about timing attacks against the prover, we should make sure that this code
  // todo: takes the same amount of time regardless of which nodes are real and which nodes are simulated
  // todo: In particular, we should avoid the use of exists and forall, because they short-circuit the evaluation
  // todo: once the right value is (or is not) found. We should also make all loops look similar, the same
  // todo: amount of copying is done regardless of what's real or simulated,
  // todo: real vs. simulated computations take the same time, etc.
  protected def prove(unprovenTree: UnprovenTree, message: Array[Byte], hintsBag: HintsBag): ProofT = {

    // Prover Step 1: Mark as real everything the prover can prove
    val step1 = markReal(hintsBag)(unprovenTree).get.asInstanceOf[UnprovenTree]

    // Prover Step 2: If the root of the tree is marked "simulated" then the prover does not have enough witnesses
    // to perform the proof. Abort.
    assert(step1.real, s"Tree root should be real but was $step1")

    // Prover Step 3: Change some "real" nodes to "simulated" to make sure each node
    // has the right number of simulated children.
    val step3 = polishSimulated(step1).get.asInstanceOf[UnprovenTree]

    // Prover Steps 4, 5, and 6 together: find challenges for simulated nodes; simulate simulated leaves;
    // compute commitments for real leaves
    val step6 = simulateAndCommit(hintsBag)(step3).get.asInstanceOf[UnprovenTree]

    // Prover Steps 7: convert the relevant information in the tree (namely, tree structure, node types,
    // the statements being proven and commitments at the leaves) to a string
    val propBytes = FiatShamirTree.toBytes(step6)

    // Prover Step 8: compute the challenge for the root of the tree as the Fiat-Shamir hash of propBytes
    // and the message being signed.
    val rootChallenge = Challenge @@ CryptoFunctions.hashFn(propBytes ++ message)
    val step8 = step6.withChallenge(rootChallenge)

    // Prover Step 9: complete the proof by computing challenges at real nodes and additionally responses at real leaves
    val step9 = proving(hintsBag)(step8).get.asInstanceOf[ProofTree]

    // Syntactic step that performs a type conversion only
    convertToUnchecked(step9)
  }

  def prove(exp: ErgoTree,
            context: CTX,
            message: Array[Byte],
            hintsBag: HintsBag): Try[CostedProverResult] =
    prove(emptyEnv, exp, context, message, hintsBag)

  def prove(exp: ErgoTree,
            context: CTX,
            message: Array[Byte]): Try[CostedProverResult] =
    prove(emptyEnv, exp, context, message, HintsBag.empty)


  def prove(env: ScriptEnv,
            exp: ErgoTree,
            context: CTX,
            message: Array[Byte],
            hintsBag: HintsBag = HintsBag.empty): Try[CostedProverResult] = Try {
    import TrivialProp._
<<<<<<< HEAD
    val prop = propositionFromErgoTree(exp, context)
    val propTree = applyDeserializeContext(context, prop)
    val tried = reduceToCrypto(context, env, propTree)
=======

    val initCost = tree.complexity + ctx.initCost
    val remainingLimit = ctx.costLimit - initCost
    if (remainingLimit <= 0)
      throw new CostLimitException(initCost,
        s"Estimated execution cost $initCost exceeds the limit ${ctx.costLimit}", None)

    val ctxUpdInitCost = ctx.withInitCost(initCost).asInstanceOf[CTX]

    val prop = propositionFromErgoTree(tree, ctxUpdInitCost)
    val (propTree, _) = applyDeserializeContext(ctxUpdInitCost, prop)
    val tried = reduceToCrypto(ctxUpdInitCost, env, propTree)
>>>>>>> 8b092601
    val (reducedProp, cost) = tried.fold(t => throw t, identity)

    def errorReducedToFalse = error("Script reduced to false")

    val proofTree = reducedProp match {
      case TrueProp => NoProof
      case FalseProp => errorReducedToFalse
      case sigmaTree =>
        val unprovenTree = convertToUnproven(sigmaTree)
        prove(unprovenTree, message, hintsBag)
    }
    // Prover Step 10: output the right information into the proof
    val proof = SigSerializer.toBytes(proofTree)
<<<<<<< HEAD
    CostedProverResult(proof, context.extension, cost)
=======
    CostedProverResult(proof, ctxUpdInitCost.extension, cost)
>>>>>>> 8b092601
  }

  /**
    * Prover Step 1: This step will mark as "real" every node for which the prover can produce a real proof.
    * This step may mark as "real" more nodes than necessary if the prover has more than the minimal
    * necessary number of witnesses (for example, more than one child of an OR).
    * This will be corrected in the next step.
    * In a bottom-up traversal of the tree, do the following for each node:
    */
  def markReal(hintsBag: HintsBag): Strategy = everywherebu(rule[UnprovenTree] {
    case and: CAndUnproven =>
      // If the node is AND, mark it "real" if all of its children are marked real; else mark it "simulated"
      val simulated = and.children.exists(_.asInstanceOf[UnprovenTree].simulated)
      and.copy(simulated = simulated)
    case or: COrUnproven =>
      // If the node is OR, mark it "real" if at least one child is marked real; else mark it "simulated"
      val simulated = or.children.forall(_.asInstanceOf[UnprovenTree].simulated)
      or.copy(simulated = simulated)
    case t: CThresholdUnproven =>
      // If the node is TRESHOLD(k), mark it "real" if at least k of its children are marked real; else mark it "simulated"
      val c = t.children.foldLeft(0) { (count, child) =>
        count + (if (child.asInstanceOf[UnprovenTree].simulated) 0 else 1)
      }
      t.copy(simulated = c < t.k)
    case su: UnprovenSchnorr =>
      // If the node is a leaf, mark it "real'' if the witness for it is available
      // or a hint shows the secret is known to external party participated in multi-signing;
      // else mark it "simulated"
      val real = hintsBag.otherImages.contains(su.proposition) || secrets.exists {
        case in: DLogProverInput => in.publicImage == su.proposition
        case _ => false
      }
      su.copy(simulated = !real)
    case dhu: UnprovenDiffieHellmanTuple =>
      // If the node is a leaf, mark it "real'' if the witness for it is available
      // or a hint shows the secret is known to external party participated in multi-signing;
      // else mark it "simulated"
      val secretKnown = hintsBag.otherImages.contains(dhu.proposition) || secrets.exists {
        case in: DiffieHellmanTupleProverInput => in.publicImage == dhu.proposition
        case _ => false
      }
      dhu.copy(simulated = !secretKnown)
    case t =>
      error(s"Don't know how to markReal($t)")
  })

  /**
    * Prover Step 3: This step will change some "real" nodes to "simulated" to make sure each node has
    * the right number of simulated children.
    * In a top-down traversal of the tree, do the following for each node:
    */
  val polishSimulated: Strategy = everywheretd(rule[UnprovenTree] {
    case and: CAndUnproven =>
      // If the node is marked "simulated", mark all of its children "simulated"
      if (and.simulated) and.copy(children = and.children.map(_.asInstanceOf[UnprovenTree].withSimulated(true)))
      else and
    case or: COrUnproven =>
      // If the node is marked "simulated", mark all of its children "simulated"
      if (or.simulated) {
        or.copy(children = or.children.map(_.asInstanceOf[UnprovenTree].withSimulated(true)))
      } else {
        // If the node is OR marked "real",  mark all but one of its children "simulated"
        // (the node is guaranteed by step 1 to have at least one "real" child).
        // Which particular child is left "real" is not important for security;
        // the choice can be guided by efficiency or convenience considerations.
        val newChildren = or.children.foldLeft((Seq[UnprovenTree](), false)) { case ((children, realFound), child) =>
          val cut = child.asInstanceOf[UnprovenTree]
          (realFound, cut.real) match {
            case (true, true) => (children :+ cut.withSimulated(true), true)
            case (true, false) => (children :+ cut, true)
            case (false, true) => (children :+ cut, true)
            case (false, false) => (children :+ cut, false)
          }
        }._1
        or.copy(children = newChildren)
      }
    case t: CThresholdUnproven =>
      // If the node is marked "simulated", mark all of its children "simulated"
      if (t.simulated) t.copy(children = t.children.map(_.asInstanceOf[UnprovenTree].withSimulated(true)))
      else {
        // If the node is THRESHOLD(k) marked "real", mark all but k of its children "simulated"
        // (the node is guaranteed, by the previous step, to have at least k "real" children).
        // Which particular ones are left "real" is not important for security;
        // the choice can be guided by efficiency or convenience considerations.
        //
        // We'll mark the first k real ones real
        val newChildren = t.children.foldLeft((Seq[UnprovenTree](), 0)) { case ((children, countOfReal), child) =>
          val kid = child.asInstanceOf[UnprovenTree]
          val (newKid, newCountOfReal) = kid.real match {
            case false => (kid, countOfReal)
            case true => ( {
              if (countOfReal >= t.k) kid.withSimulated(true) else kid
            }, countOfReal + 1)
          }
          (children :+ newKid, newCountOfReal)
        }._1
        t.copy(children = newChildren)
      }
    case su: UnprovenSchnorr => su
    case dhu: UnprovenDiffieHellmanTuple => dhu
    case _ => ???
  })

  /**
    * Prover Step 4: In a top-down traversal of the tree, compute the challenges e for simulated children of every node
    * Prover Step 5: For every leaf marked "simulated", use the simulator of the Sigma-protocol for that leaf
    * to compute the commitment $a$ and the response z, given the challenge e that is already stored in the leaf.
    * Prover Step 6: For every leaf marked "real", use the first prover step of the Sigma-protocol for that leaf to
    * compute the commitment a.
    */
  def simulateAndCommit(hintsBag: HintsBag): Strategy = everywheretd(rule[ProofTree] {
    // Step 4 part 1: If the node is marked "real", then each of its simulated children gets a fresh uniformly
    // random challenge in {0,1}^t.
    case and: CAndUnproven if and.real => and // A real AND node has no simulated children

    //real OR or Threshold case
    case uc: UnprovenConjecture if uc.real =>
      val newChildren = uc.children.cast[UnprovenTree].map(c =>
        if (c.real) {
          c
        } else {
          // take challenge from previously done proof stored in the hints bag,
          // or generate random challenge for simulated child
          val newChallenge = hintsBag.proofs.find(_.image == c.proposition).map(_.challenge).getOrElse(
            Challenge @@ secureRandomBytes(CryptoFunctions.soundnessBytes)
          )
          c.withChallenge(newChallenge)
        }
      )
      uc match {
        case or: COrUnproven => or.copy(children = newChildren)
        case t: CThresholdUnproven => t.copy(children = newChildren)
        case _ => ???
      }

    // Step 4 part 2: If the node is marked "simulated", let e_0 be the challenge computed for it.
    // All of its children are simulated, and thus we compute challenges for all
    // of them, as follows:
    case and: CAndUnproven if and.simulated =>
      // If the node is AND, then all of its children get e_0 as the challenge
      assert(and.challengeOpt.isDefined)
      val challenge = and.challengeOpt.get
      val newChildren = and.children.cast[UnprovenTree].map(_.withChallenge(challenge))
      and.copy(children = newChildren)

    case or: COrUnproven if or.simulated =>
      // If the node is OR, then each of its children except one gets a fresh uniformly random
      // challenge in {0,1}^t. The remaining child gets a challenge computed as an XOR of the challenges of all
      // the other children and e_0.
      assert(or.challengeOpt.isDefined)
      val unprovenChildren = or.children.cast[UnprovenTree]
      val t = unprovenChildren.tail.map(_.withChallenge(Challenge @@ secureRandomBytes(CryptoFunctions.soundnessBytes)))
      val toXor: Seq[Array[Byte]] = or.challengeOpt.get +: t.map(_.challengeOpt.get)
      val xoredChallenge = Challenge @@ Helpers.xor(toXor: _*)
      val h = unprovenChildren.head.withChallenge(xoredChallenge)
      or.copy(children = h +: t)

    case t: CThresholdUnproven if t.simulated =>
      // The faster algorithm is as follows. Pick n-k fresh uniformly random values
      // q_1, ..., q_{n-k} from {0,1}^t and let q_0=e_0.
      // Viewing 1, 2, ..., n and q_0, ..., q_{n-k} as elements of GF(2^t),
      // evaluate the polynomial Q(x) = sum {q_i x^i} over GF(2^t) at points 1, 2, ..., n
      // to get challenges for child 1, 2, ..., n, respectively.
      assert(t.challengeOpt.isDefined)
      val n = t.children.length
      val unprovenChildren = t.children.cast[UnprovenTree]
      val q = GF2_192_Poly.fromByteArray(t.challengeOpt.get, secureRandomBytes(CryptoFunctions.soundnessBytes * (n - t.k)))

      val newChildren = unprovenChildren.foldLeft((Seq[UnprovenTree](), 1)) {
        case ((childSeq, childIndex), child) =>
          (childSeq :+ child.withChallenge(Challenge @@ q.evaluate(childIndex.toByte).toByteArray), childIndex + 1)
      }._1
      t.withPolynomial(q).copy(children = newChildren)

    // The algorithm with better resistance to timing attacks is as follows.
    // Pick n-k fresh uniformly random values e_1, ..., e_{n-k}
    // as challenges for the children number 1, ..., n-k.
    // Let i_0 = 0. Viewing 0, 1, 2, ..., n and e_0, ..., e_{n-k} as elements of GF(2^t),
    // find (via polynomial interpolation) the
    // lowest-degree polynomial Q(x)=sum_{i=0}^{n-k} a_i x^i  over GF(2^t) that is equal to e_j at j for each j
    // from 0 to n-k (this polynomial will have n-k+1 coefficients, and the lowest coefficient will be e_0).
    // Set the challenge at child j for n-k<j<= n to equal Q(j).

    /* **** Uncomment this and comment out the above algorithm if you want better resistance to timing attacks
    assert(t.challengeOpt.isDefined)
    val n = t.children.length
    val unprovenChildren = t.children.cast[UnprovenTree]
    val childrenWithRandomChallenges = unprovenChildren.slice(0, n-t.k).map(_.withChallenge(Challenge @@ secureRandomBytes(CryptoFunctions.soundnessBytes)))
    val (points, values, _) = childrenWithRandomChallenges.foldLeft(((Array[Byte](), Array[GF2_192](),1))) {
      case ((p, v, count), child) =>
        val (newPoints, newValues) =
          if (count <= n - t.k) {
            (p :+ count.toByte, v :+ new GF2_192(child.challengeOpt.get))
          }
          else (p, v)
        (newPoints, newValues, count + 1)
    }
    val q = GF2_192_Poly.interpolate(points, values, new GF2_192(t.challengeOpt.get))

    val newChildren = unprovenChildren.slice(n-t.k, n).foldLeft((childrenWithRandomChallenges, n-t.k+1)) {
      case ((childSeq, childIndex), child) =>
        (childSeq :+ child.withChallenge(Challenge @@ q.evaluate(childIndex.toByte).toByteArray), childIndex + 1)
    }._1
    t.withPolynomial(q).copy(children=newChildren)
    */

    case su: UnprovenSchnorr =>
      //Steps 5 & 6: pull out commitment from the hints bag, otherwise, compute the commitment(if the node is real),
      // or simulate it (if the node is simulated)

      // Step 6 (real leaf -- compute the commitment a or take it from the hints bag)
      hintsBag.commitments.find(_.image == su.proposition).map { proof =>
        su.copy(commitmentOpt = Some(proof.commitment.asInstanceOf[FirstDLogProverMessage]))
      }.getOrElse {
        if (su.simulated) {
          // Step 5 (simulated leaf -- complete the simulation)
          assert(su.challengeOpt.isDefined)
          val (fm, sm) = DLogInteractiveProver.simulate(su.proposition, su.challengeOpt.get)
          UncheckedSchnorr(su.proposition, Some(fm), su.challengeOpt.get, sm)
        } else {
          // Step 6 -- compute the commitment
          val (r, commitment) = DLogInteractiveProver.firstMessage(su.proposition)
          su.copy(commitmentOpt = Some(commitment), randomnessOpt = Some(r))
        }
      }

    case dhu: UnprovenDiffieHellmanTuple =>
       //Steps 5 & 6: pull out commitment from the hints bag, otherwise, compute the commitment(if the node is real),
       // or simulate it (if the node is simulated)

        // Step 6 (real leaf -- compute the commitment a or take it from the hints bag)
        hintsBag.commitments.find(_.image == dhu.proposition).map { proof =>
          dhu.copy(commitmentOpt = Some(proof.commitment.asInstanceOf[FirstDiffieHellmanTupleProverMessage]))
        }.getOrElse {
          if (dhu.simulated) {
            // Step 5 (simulated leaf -- complete the simulation)
            assert(dhu.challengeOpt.isDefined)
            val (fm, sm) = DiffieHellmanTupleInteractiveProver.simulate(dhu.proposition, dhu.challengeOpt.get)
            UncheckedDiffieHellmanTuple(dhu.proposition, Some(fm), dhu.challengeOpt.get, sm)
          } else {
            // Step 6 -- compute the commitment
            val (r, fm) = DiffieHellmanTupleInteractiveProver.firstMessage(dhu.proposition)
            dhu.copy(commitmentOpt = Some(fm), randomnessOpt = Some(r))
          }
        }

    case a: Any => error(s"Don't know how to challengeSimulated($a)")
  })

  def extractChallenge(pt: ProofTree): Option[Array[Byte]] = pt match {
    case upt: UnprovenTree => upt.challengeOpt
    case sn: UncheckedSchnorr => Some(sn.challenge)
    case dh: UncheckedDiffieHellmanTuple => Some(dh.challenge)
    case _ => error(s"Cannot extractChallenge($pt)")
  }

  /**
    * Prover Step 9: Perform a top-down traversal of only the portion of the tree marked "real" in order to compute
    * the challenge e for every node marked "real" below the root and, additionally, the response z for every leaf
    * marked "real"
    */
  def proving(hintsBag: HintsBag): Strategy = everywheretd(rule[ProofTree] {
    // If the node is a non-leaf marked real whose challenge is e_0, proceed as follows:
    case and: CAndUnproven if and.real =>
      assert(and.challengeOpt.isDefined)
      // If the node is AND, let each of its children have the challenge e_0
      val andChallenge = and.challengeOpt.get
      and.copy(children = and.children.map(_.asInstanceOf[UnprovenTree].withChallenge(andChallenge)))

    case or: COrUnproven if or.real =>
      // If the node is OR, it has only one child marked "real".
      // Let this child have the challenge equal to the XOR of the challenges of all the other children and e_0
      assert(or.challengeOpt.isDefined)
      val rootChallenge = or.challengeOpt.get
      val challenge = Challenge @@ Helpers.xor(rootChallenge +: or.children.flatMap(extractChallenge): _*)

      or.copy(children = or.children.map {
        case r: UnprovenTree if r.real => r.withChallenge(challenge)
        case p: ProofTree => p
      })

    case t: CThresholdUnproven if t.real =>
      // If the node is THRESHOLD(k), number its children from 1 to no. Let i_1,..., i_{n-k}
      // be the indices of the children marked `"simulated" and e_1, ...,  e_{n-k} be their corresponding challenges.
      // Let i_0 = 0. Viewing 0, 1, 2, ..., n and e_0, ..., e_{n-k} as elements of GF(2^t),
      // find (via polynomial interpolation) the lowest-degree polynomial
      // Q(x)=sum_{i=0}^{n-k} a_i x^i  over GF(2^t) that is equal to e_j at i_j for each f from 0 to n-k
      // (this polynomial will have n-k+1 coefficients, and the lowest coefficient will be e_0). For child number
      // i of the node, if the child is marked "real", compute its challenge as Q(i) (if the child is marked
      // "simulated", its challenge is already Q(i), by construction of Q).
      assert(t.challengeOpt.isDefined)
      val (points, values, _) = t.children.foldLeft(Array[Byte](), Array[GF2_192](), 1) {
        case ((p, v, count), child) =>
          val (newPoints, newValues) = {
            // This is the easiest way to find out whether a child is simulated -- just to check if it alread
            // has a challenge. Other ways are more of a pain because the children can be of different types
            val challengeOpt = extractChallenge(child)
            if (challengeOpt.isEmpty) (p, v)
            else (p :+ count.toByte, v :+ new GF2_192(challengeOpt.get))

          }
          (newPoints, newValues, count + 1)
      }
      val q = GF2_192_Poly.interpolate(points, values, new GF2_192(t.challengeOpt.get))
      val newChildren = t.children.foldLeft(Seq[ProofTree](), 1) {
        case ((s, count), child) =>
          val newChild = child match {
            case r: UnprovenTree if r.real => r.withChallenge(Challenge @@ q.evaluate(count.toByte).toByteArray())
            case p: ProofTree => p
          }
          (s :+ newChild, count + 1)
      }._1
      t.withPolynomial(q).copy(children = newChildren)

    // If the node is a leaf marked "real", compute its response according to the second prover step
    // of the Sigma-protocol given the commitment, challenge, and witness, or pull response from the hints bag
    case su: UnprovenSchnorr if su.real =>
      assert(su.challengeOpt.isDefined, s"Real UnprovenSchnorr $su should have challenge defined")
      val privKeyOpt = secrets
        .filter(_.isInstanceOf[DLogProverInput])
        .find(_.asInstanceOf[DLogProverInput].publicImage == su.proposition)

      val z = privKeyOpt match {
        case Some(privKey) =>
          hintsBag.hints.filter(_.isInstanceOf[OwnCommitment]).map(_.asInstanceOf[OwnCommitment])
            .find(_.image == su.proposition).map { oc =>
            DLogInteractiveProver.secondMessage(
              privKey.asInstanceOf[DLogProverInput],
              oc.randomness,
              su.challengeOpt.get)
          }.getOrElse {
            DLogInteractiveProver.secondMessage(
              privKey.asInstanceOf[DLogProverInput],
              su.randomnessOpt.get,
              su.challengeOpt.get)
          }

        case None =>
          hintsBag.proofs.find(_.image == su.proposition).map { proof =>
            val provenSchnorr = proof.uncheckedTree.asInstanceOf[UncheckedSchnorr]
            provenSchnorr.secondMessage
          }.getOrElse {
            val bs = secureRandomBytes(32)
            SecondDLogProverMessage(new BigInteger(1, bs).mod(CryptoConstants.groupOrder))
          }
      }
      UncheckedSchnorr(su.proposition, None, su.challengeOpt.get, z)

    // If the node is a leaf marked "real", compute its response according to the second prover step
    // of the Sigma-protocol given the commitment, challenge, and witness, or pull response from the hints bag
    case dhu: UnprovenDiffieHellmanTuple if dhu.real =>
      assert(dhu.challengeOpt.isDefined, s"Real UnprovenDiffieHellmanTuple $dhu should have challenge defined")
      val privKeyOpt = secrets
        .filter(_.isInstanceOf[DiffieHellmanTupleProverInput])
        .find(_.asInstanceOf[DiffieHellmanTupleProverInput].publicImage == dhu.proposition)

      val z = privKeyOpt match {
        case Some(privKey) =>
          hintsBag.hints.filter(_.isInstanceOf[OwnCommitment]).map(_.asInstanceOf[OwnCommitment])
            .find(_.image == dhu.proposition).map { oc =>
            DiffieHellmanTupleInteractiveProver.secondMessage(
              privKey.asInstanceOf[DiffieHellmanTupleProverInput],
              oc.randomness,
              dhu.challengeOpt.get)
          }.getOrElse {
            DiffieHellmanTupleInteractiveProver.secondMessage(
              privKey.asInstanceOf[DiffieHellmanTupleProverInput],
              dhu.randomnessOpt.get,
              dhu.challengeOpt.get)
          }

        case None =>
          hintsBag.proofs.find(_.image == dhu.proposition).map { proof =>
            val provenSchnorr = proof.uncheckedTree.asInstanceOf[UncheckedDiffieHellmanTuple]
            provenSchnorr.secondMessage
          }.getOrElse {
            val bs = secureRandomBytes(32)
            SecondDiffieHellmanTupleProverMessage(new BigInteger(1, bs).mod(CryptoConstants.groupOrder))
          }
      }
      UncheckedDiffieHellmanTuple(dhu.proposition, None, dhu.challengeOpt.get, z)

    // if the simulated node is proven by someone else, take it from hints bag
    case su: UnprovenLeaf if su.simulated =>
      hintsBag.proofs.find(_.image == su.proposition).map { proof =>
        proof.uncheckedTree
      }.getOrElse(su)

    case sn: UncheckedSchnorr => sn

    case dh: UncheckedDiffieHellmanTuple => dh

    case ut: UnprovenTree => ut

    case a: Any => log.warn("Wrong input in prove(): ", a); ???
  })


  //converts SigmaTree => UnprovenTree
  def convertToUnproven(sigmaTree: SigmaBoolean): UnprovenTree = sigmaTree match {
    case and@CAND(sigmaTrees) =>
      CAndUnproven(and, None, simulated = false, sigmaTrees.map(convertToUnproven))
    case or@COR(children) =>
      COrUnproven(or, None, simulated = false, children.map(convertToUnproven))
    case threshold@CTHRESHOLD(k, children) =>
      CThresholdUnproven(threshold, None, simulated = false, k, children.map(convertToUnproven), None)
    case ci: ProveDlog =>
      UnprovenSchnorr(ci, None, None, None, simulated = false)
    case dh: ProveDHTuple =>
      UnprovenDiffieHellmanTuple(dh, None, None, None, simulated = false)
    case _ =>
      error(s"Cannot convertToUnproven($sigmaTree)")
  }

  //converts ProofTree => UncheckedSigmaTree
  val convertToUnchecked: ProofTree => UncheckedSigmaTree = attr {
    case and: CAndUnproven =>
      CAndUncheckedNode(and.challengeOpt.get, and.children.map(convertToUnchecked))
    case or: COrUnproven =>
      COrUncheckedNode(or.challengeOpt.get, or.children.map(convertToUnchecked))
    case t: CThresholdUnproven =>
      CThresholdUncheckedNode(t.challengeOpt.get, t.children.map(convertToUnchecked), t.k, t.polynomialOpt)
    case s: UncheckedSchnorr => s
    case d: UncheckedDiffieHellmanTuple => d
    case a: Any => ???
  }

}<|MERGE_RESOLUTION|>--- conflicted
+++ resolved
@@ -3,11 +3,6 @@
 import java.math.BigInteger
 
 import org.bitbucket.inkytonik.kiama.attribution.AttributionCore
-<<<<<<< HEAD
-=======
-import org.bitbucket.inkytonik.kiama.rewriting.Rewriter.{everywherebu, everywheretd, rule}
-import org.bitbucket.inkytonik.kiama.rewriting.Strategy
->>>>>>> 8b092601
 import scalan.util.CollectionUtil._
 import sigmastate.Values._
 import sigmastate._
@@ -15,19 +10,13 @@
 import org.bitbucket.inkytonik.kiama.rewriting.Rewriter.{everywherebu, everywheretd, rule}
 import org.bitbucket.inkytonik.kiama.rewriting.Strategy
 import sigmastate.basics.VerifierMessage.Challenge
-<<<<<<< HEAD
 import sigmastate.basics._
 import sigmastate.utils.Helpers
-=======
-import sigmastate.basics.{DiffieHellmanTupleInteractiveProver, DiffieHellmanTupleProverInput, ProveDHTuple, SigmaProtocolPrivateInput}
-import sigmastate.lang.exceptions.CostLimitException
-import sigmastate.serialization.SigmaSerializer
-import sigmastate.utils.{Helpers, SigmaByteReader, SigmaByteWriter}
->>>>>>> 8b092601
 
 import scala.util.Try
 import gf2t.GF2_192
 import gf2t.GF2_192_Poly
+import sigmastate.lang.exceptions.CostLimitException
 
 
 /**
@@ -104,24 +93,18 @@
             message: Array[Byte],
             hintsBag: HintsBag = HintsBag.empty): Try[CostedProverResult] = Try {
     import TrivialProp._
-<<<<<<< HEAD
-    val prop = propositionFromErgoTree(exp, context)
-    val propTree = applyDeserializeContext(context, prop)
-    val tried = reduceToCrypto(context, env, propTree)
-=======
-
-    val initCost = tree.complexity + ctx.initCost
-    val remainingLimit = ctx.costLimit - initCost
+
+    val initCost = exp.complexity + context.initCost
+    val remainingLimit = context.costLimit - initCost
     if (remainingLimit <= 0)
       throw new CostLimitException(initCost,
-        s"Estimated execution cost $initCost exceeds the limit ${ctx.costLimit}", None)
-
-    val ctxUpdInitCost = ctx.withInitCost(initCost).asInstanceOf[CTX]
-
-    val prop = propositionFromErgoTree(tree, ctxUpdInitCost)
+        s"Estimated execution cost $initCost exceeds the limit ${context.costLimit}", None)
+
+    val ctxUpdInitCost = context.withInitCost(initCost).asInstanceOf[CTX]
+
+    val prop = propositionFromErgoTree(exp, ctxUpdInitCost)
     val (propTree, _) = applyDeserializeContext(ctxUpdInitCost, prop)
     val tried = reduceToCrypto(ctxUpdInitCost, env, propTree)
->>>>>>> 8b092601
     val (reducedProp, cost) = tried.fold(t => throw t, identity)
 
     def errorReducedToFalse = error("Script reduced to false")
@@ -135,11 +118,7 @@
     }
     // Prover Step 10: output the right information into the proof
     val proof = SigSerializer.toBytes(proofTree)
-<<<<<<< HEAD
-    CostedProverResult(proof, context.extension, cost)
-=======
     CostedProverResult(proof, ctxUpdInitCost.extension, cost)
->>>>>>> 8b092601
   }
 
   /**
