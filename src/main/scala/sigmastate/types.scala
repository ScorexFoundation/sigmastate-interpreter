--- conflicted
+++ resolved
@@ -1427,14 +1427,10 @@
   val tT = STypeIdent("T")
   val groupGeneratorMethod = SMethod(this, "groupGenerator", SFunc(this, SGroupElement), 1, Some {
     case (builder, obj, method, args, tparamSubst) => GroupGenerator
-<<<<<<< HEAD
   }, None)
-=======
-  })
   val xorMethod = SMethod(this, "xor", SFunc(IndexedSeq(this, SByteArray, SByteArray), SByteArray), 2, Some {
     case (builder, obj, method, Seq(l, r), tparamSubst) => Xor(l.asByteArray, r.asByteArray)
-  })
->>>>>>> c4fc3032
+  }, None)
 
   protected override def getMethods() = super.getMethods() ++ Seq(
     groupGeneratorMethod,
