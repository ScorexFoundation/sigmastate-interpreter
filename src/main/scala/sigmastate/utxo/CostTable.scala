--- conflicted
+++ resolved
@@ -4,22 +4,13 @@
 import sigmastate.lang.SigmaParser
 import sigmastate.lang.Terms.OperationId
 
-<<<<<<< HEAD
 import scala.collection.mutable
 
-case class CostTable(operCosts: Map[OperationId, Double]) extends (OperationId => Int) {
-  import CostTable._
-  override def apply(operId: OperationId) = {
-    val cleannedOperId = operId.copy(opType = operId.opType.copy(tpeParams = Nil))
-    operCosts.get(cleannedOperId) match {
-      case Some(cost) => costToInt(cost)
-=======
 case class CostTable(operCosts: Map[OperationId, Int]) extends (OperationId => Int) {
   override def apply(operId: OperationId): Int = {
     val cleanOperId = operId.copy(opType = operId.opType.copy(tpeParams = Nil))
     operCosts.get(cleanOperId) match {
       case Some(cost) => cost
->>>>>>> 95e14787
       case None => //costToInt(MinimalCost)
         sys.error(s"Cannot find cost in CostTable for $operId")
     }
