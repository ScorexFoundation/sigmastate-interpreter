package sigmastate.utxo

import com.google.common.primitives.{Longs, Shorts}
import scorex.crypto.authds.ADKey
import scorex.crypto.hash.{Blake2b256, Digest32}
import sigmastate.Values._
import sigmastate._
import sigmastate.serialization.{Serializer, ValueSerializer}
import sigmastate.utxo.ErgoBox._

import scala.annotation.tailrec
import scala.runtime.ScalaRunTime
import scala.util.Try


object Box {
  type Amount = Long
}

class ErgoBoxCandidate(val value: Long,
                       val proposition: Value[SBoolean.type],
                       val additionalRegisters: Map[NonMandatoryIdentifier, _ <: Value[SType]] = Map()) {

  val propositionBytes: Array[Byte] = ValueSerializer.serialize(proposition)

  lazy val bytesWithNoRef: Array[Byte] = serializer.bytesWithNoRef(this)

  def toBox(txId: Digest32, boxId: Short) = ErgoBox(value, proposition, additionalRegisters, txId, boxId)

  def get(identifier: RegisterIdentifier): Option[Value[SType]] = {
    identifier match {
      case R0 => Some(IntConstant(value))
      case R1 => Some(ByteArrayConstant(propositionBytes))
      case R2 => None
      case n: NonMandatoryIdentifier => additionalRegisters.get(n)
    }
  }

}


/**
  * Box (aka coin, or an unspent output) is a basic concept of a UTXO-based cryptocurrency. In bitcoin, such an object
  * is associated with some monetary value (arbitrary, but with predefined precision, so we use integer arithmetic to
  * work with the value), guarding script (aka proposition) to protect the box from unauthorized opening.
  *
  * In other way, a box is a state element locked by some proposition.
  *
  * We add two additional fields to the box. In the first place, for carrying data along we use registers.
  * Corresponding field is called "additional registers", as we consider that amount and proposition are also stored
  * in the registers R1 and R2. In the second place, we have a "nonce" field to guarantee unique id. For a real
  * implementation, nonce should be an output of cryptographic hash function, which inputs prevents identifier collision
  * to happen, even for otherwise identical boxes. For example, a transaction could set
  * nonce = hash(n + box_index + box_input_id_1 + ... + box_input_id_n), where n is number of transaction inputs.
  *
  * A transaction is unsealing a box. As a box can not be open twice, any further valid transaction can not link to the
  * same box.
  *
  * @param value         - amount of money associated with the box
  * @param proposition   guarding script, which should be evaluated to true in order to open this box
  * @param transactionId - id of transaction which created the box
  * @param boxId         - number of box (from 0 to total number of boxes the transaction with transactionId created - 1)
  * @param additionalRegisters
  */
case class ErgoBox(override val value: Long,
                   override val proposition: Value[SBoolean.type],
                   override val additionalRegisters: Map[NonMandatoryIdentifier, _ <: Value[SType]] = Map(),
                   transactionId: Digest32 = Digest32 @@ Array.fill(32)(0: Byte),
                   boxId: Short = 0,
                  ) extends ErgoBoxCandidate(value, proposition, additionalRegisters) {

  import sigmastate.utxo.ErgoBox._

  lazy val id: BoxId = ADKey @@ Blake2b256.hash(bytes)

  override def get(identifier: RegisterIdentifier): Option[Value[SType]] = {
    identifier match {
      case R2 => Some(ByteArrayConstant(transactionId ++ Shorts.toByteArray(boxId)))
      case _ => super.get(identifier)
    }
  }

  lazy val bytes: Array[Byte] = serializer.toBytes(this)

<<<<<<< HEAD
  override def equals(arg:Any) = arg match {
    case ErgoBox(v, p, ar, tId, bId) =>
      value == v && proposition == p && additionalRegisters == ar && transactionId.sameElements(tId) && boxId == bId
    case _ => false
  }
  override def hashCode() = ScalaRunTime._hashCode((value, proposition, additionalRegisters, boxId))
=======
  def toCandidate: ErgoBoxCandidate = new ErgoBoxCandidate(value, proposition, additionalRegisters)
>>>>>>> 3051af96
}

object ErgoBox {
  type BoxId = ADKey

  object serializer extends Serializer[ErgoBox] {
    override def toBytes(obj: ErgoBox): Array[Byte] =
      bytesWithNoRef(obj) ++ obj.transactionId ++ Shorts.toByteArray(obj.boxId)


    def bytesWithNoRef(obj: ErgoBoxCandidate): Array[Byte] = {
      @tailrec
      def collectRegister(collectedBytes: Array[Byte], collectedRegisters: Byte): (Array[Byte], Byte) = {
        val regIdx = (startingNonMandatoryIndex + collectedRegisters).toByte
        val regByIdOpt = registerByIndex.get(regIdx)
        regByIdOpt.flatMap(obj.get) match {
          case Some(v) =>
            collectRegister(collectedBytes ++ ValueSerializer.serialize(v), (collectedRegisters + 1).toByte)
          case None =>
            (collectedBytes, collectedRegisters)
        }
      }

      val propBytes = obj.propositionBytes
      val (regBytes, regNum) = collectRegister(Array.emptyByteArray, 0: Byte)

      Longs.toByteArray(obj.value) ++ propBytes ++ (regNum +: regBytes)
    }


    override def parseBytes(bytes: Array[Byte]): Try[ErgoBox] = Try {
      require(bytes.length > 42, "box(long value + proposition + txid + outid) should be 43 bytes at least")
      val value = Longs.fromByteArray(bytes.take(8))
      val (prop, consumed) = ValueSerializer.deserialize(bytes, 8)
      val regNum = bytes(8 + consumed)
      val (regs, finalPos) = (0 until regNum).foldLeft(Map[NonMandatoryIdentifier, Value[SType]]() -> (9 + consumed)){ case ((m, pos), regIdx) =>
          val regId = registerByIndex((regIdx + startingNonMandatoryIndex).toByte).asInstanceOf[NonMandatoryIdentifier]
          val (reg, consumed) = ValueSerializer.deserialize(bytes, pos)
          (m.updated(regId, reg), pos + consumed)
      }
      val txId = Digest32 @@  bytes.slice(finalPos, finalPos + 32)
      val boxId = Shorts.fromByteArray(bytes.slice(finalPos + 32, finalPos + 34))
      ErgoBox(value, prop.asInstanceOf[Value[SBoolean.type]], regs, txId, boxId)
    }
  }


  sealed trait RegisterIdentifier {
    val number: Byte
  }

  sealed trait NonMandatoryIdentifier extends RegisterIdentifier

  object R0 extends RegisterIdentifier {
    override val number = 0
  }

  object R1 extends RegisterIdentifier {
    override val number = 1
  }

  object R2 extends RegisterIdentifier {
    override val number = 2
  }

  object R3 extends RegisterIdentifier with NonMandatoryIdentifier {
    override val number = 3
  }

  object R4 extends RegisterIdentifier with NonMandatoryIdentifier {
    override val number = 4
  }

  object R5 extends RegisterIdentifier with NonMandatoryIdentifier {
    override val number = 5
  }

  object R6 extends RegisterIdentifier with NonMandatoryIdentifier {
    override val number = 6
  }

  object R7 extends RegisterIdentifier with NonMandatoryIdentifier {
    override val number = 7
  }

  object R8 extends RegisterIdentifier with NonMandatoryIdentifier {
    override val number = 8
  }

  object R9 extends RegisterIdentifier with NonMandatoryIdentifier {
    override val number = 9
  }

  val maxRegisters = 10
  val startingNonMandatoryIndex = 3
  val nonMandatoryRegisters = Vector(R3, R4, R5, R6, R7, R8, R9).ensuring(_.head.number == startingNonMandatoryIndex)

  val allRegisters = (Vector(R0, R1, R2) ++ nonMandatoryRegisters).ensuring(_.size == maxRegisters)
  val registerByName: Map[String, RegisterIdentifier] = allRegisters.map(r => s"R${r.number}" -> r).toMap
  val registerByIndex: Map[Byte, RegisterIdentifier] = allRegisters.map(r => r.number -> r).toMap

  def findRegisterByIndex(i: Byte): Option[RegisterIdentifier] = registerByIndex.get(i)
}<|MERGE_RESOLUTION|>--- conflicted
+++ resolved
@@ -82,16 +82,14 @@
 
   lazy val bytes: Array[Byte] = serializer.toBytes(this)
 
-<<<<<<< HEAD
   override def equals(arg:Any) = arg match {
     case ErgoBox(v, p, ar, tId, bId) =>
       value == v && proposition == p && additionalRegisters == ar && transactionId.sameElements(tId) && boxId == bId
     case _ => false
   }
   override def hashCode() = ScalaRunTime._hashCode((value, proposition, additionalRegisters, boxId))
-=======
+
   def toCandidate: ErgoBoxCandidate = new ErgoBoxCandidate(value, proposition, additionalRegisters)
->>>>>>> 3051af96
 }
 
 object ErgoBox {
