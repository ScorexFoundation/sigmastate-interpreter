package sigmastate.lang

import org.bitbucket.inkytonik.kiama.rewriting.Rewriter._
import scalan.Nullable
import sigmastate.SCollection.SByteArray
import sigmastate.Values._
import sigmastate.utils.Overloading.Overload1
import sigmastate._
import sigmastate.serialization.OpCodes
import sigmastate.serialization.OpCodes.OpCode
import sigmastate.lang.TransformingSigmaBuilder._

import scala.language.implicitConversions

object Terms {

  /** Frontend representation of a block of Val definitions.
    * { val x = ...; val y = ... }
    * This node is not part of ErgoTree and hence have Undefined opCode. */
  case class Block(bindings: Seq[Val], result: SValue) extends Value[SType] {
    override def companion = Block
    override def tpe: SType = result.tpe

    /** This is not used as operation, but rather to form a program structure */
    override def opType: SFunc = Value.notSupportedError(this, "opType")
  }
  object Block extends ValueCompanion {
    override def opCode: OpCode = OpCodes.Undefined
    def apply(let: Val, result: SValue)(implicit o1: Overload1): Block =
      Block(Seq(let), result)
  }

  /** IR node to represent explicit Zero Knowledge scope in ErgoTree.
    * Compiler checks Zero Knowledge properties and issue error message is case of violations.
    * ZK-scoping is optional, it can be used when the user want to ensure Zero Knowledge of
    * specific set of operations.
    * Usually it will require simple restructuring of the code to make the scope body explicit.
    * Invariants checked by the compiler:
    *  - single ZKProof in ErgoTree in a root position
    *  - no boolean operations in the body, because otherwise the result may be disclosed
    *  - all the operations are over SigmaProp values
    *
    * For motivation and details see https://github.com/ScorexFoundation/sigmastate-interpreter/issues/236
    * */
  case class ZKProofBlock(body: SigmaPropValue) extends BoolValue {
    override def companion = ZKProofBlock
    override def tpe = SBoolean
    override def opType: SFunc = SFunc(SSigmaProp, SBoolean)
  }
  object ZKProofBlock extends ValueCompanion {
    override def opCode: OpCode = OpCodes.Undefined
  }

  trait Val extends Value[SType] {
    val name: String
    val givenType: SType
    val body: SValue
  }
  object Val {
    def apply(name: String, body: SValue): Val = ValNode(name, NoType, body)
    def apply(name: String, givenType: SType, body: SValue): Val = ValNode(name, givenType, body)
    def unapply(v: SValue): Option[(String, SType, SValue)] = v match {
      case ValNode(name, givenType, body) => Some((name, givenType, body))
      case _ => None
    }
  }

  case class ValNode(name: String,
                     givenType: SType,
                     body: SValue) extends Val {
    override def companion = ValNode
    override def tpe: SType = givenType ?: body.tpe
    /** This is not used as operation, but rather to form a program structure */
    override def opType: SFunc = Value.notSupportedError(this, "opType")
  }
  object ValNode extends ValueCompanion {
    override def opCode: OpCode = OpCodes.Undefined
  }

  /** Frontend node to select a field from an object. Should be transformed to SelectField*/
  case class Select(obj: Value[SType], field: String, resType: Option[SType] = None) extends Value[SType] {
    override def companion = Select
    override val tpe: SType = resType.getOrElse(obj.tpe match {
      case p: SProduct =>
        val i = p.methodIndex(field)
        if (i == -1) NoType
        else p.methods(i).stype
      case _ => NoType
    })
    override def opType: SFunc = SFunc(obj.tpe, tpe)
  }
  object Select extends ValueCompanion {
    override def opCode: OpCode = OpCodes.Undefined
  }

  /** Frontend node to represent variable names parsed in a source code.
    * Should be resolved during compilation to lambda argument, Val definition or
    * compilation environment value. */
  case class Ident(name: String, tpe: SType = NoType) extends Value[SType] {
    override def companion = Ident
    override def opType: SFunc = SFunc(Vector(), tpe)
  }
  object Ident extends ValueCompanion {
    override def opCode: OpCode = OpCodes.Undefined
    def apply(name: String): Ident = Ident(name, NoType)
  }

  case class Apply(func: Value[SType], args: IndexedSeq[Value[SType]]) extends Value[SType] {
    override def companion = Apply
    override lazy val tpe: SType = func.tpe match {
      case SFunc(_, r, _) => r
      case tColl: SCollectionType[_] => tColl.elemType
      case _ => NoType
    }
    override def opType: SFunc = SFunc(Vector(func.tpe +: args.map(_.tpe):_*), tpe)
  }
  object Apply extends ValueCompanion {
    override def opCode: OpCode = OpCodes.FuncApplyCode
  }

  /** Apply types for type parameters of input value. */
  case class ApplyTypes(input: Value[SType], tpeArgs: Seq[SType]) extends Value[SType] { node =>
    override def companion = ApplyTypes
    override lazy val tpe: SType = input.tpe match {
      case funcType: SFunc =>
        val subst = funcType.tpeParams.map(_.ident).zip(tpeArgs).toMap
        SigmaTyper.applySubst(input.tpe, subst)
      case _ => input.tpe
    }
    /** This is not used as operation, but rather to form a program structure */
    override def opType: SFunc = Value.notSupportedError(this, "opType")
  }
  object ApplyTypes extends ValueCompanion {
    override def opCode: OpCode = OpCodes.Undefined
  }

  /** Frontend node to represent potential method call in a source code.
    * Should be resolved during compilation to MethodCall.
    * Cannot be serialized to ErgoTree. */
  case class MethodCallLike(obj: Value[SType], name: String, args: IndexedSeq[Value[SType]], tpe: SType = NoType) extends Value[SType] {
    override def companion = MethodCallLike
    override def opType: SFunc = SFunc(obj.tpe +: args.map(_.tpe), tpe)
  }
  object MethodCallLike extends ValueCompanion {
    override def opCode: OpCode = OpCodes.Undefined
  }

  /** Represents in ErgoTree an invocation of method of the object `obj` with arguments `args`.
    * The SMethod instances in STypeCompanions may have type STypeIdent in methods types,
    * but valid ErgoTree should have SMethod instances specialized for specific types of
    * obj and args using `specializeFor`.
    * This means, if we save typeId, mathodId, and we save all the arguments,
    * we can restore the specialized SMethod instance.
    * This work by induction, if we assume all arguments are monomorphic,
    * then we can make MethodCall monomorphic.
    * Thus, all ErgoTree is monomorphic by construction.
    *
    * @param obj object on which method will be invoked
    * @param method method to be invoked
    * @param args arguments passed to the method on invocation
    * @param typeSubst a map of concrete type for each generic type parameter
    */
  case class MethodCall(obj: Value[SType],
                        method: SMethod,
                        args: IndexedSeq[Value[SType]],
<<<<<<< HEAD
                        typeSubst: Map[STypeIdent, SType]) extends Value[SType] {
    override def companion = if (args.isEmpty) PropertyCall else MethodCall
=======
                        typeSubst: Map[STypeVar, SType]) extends Value[SType] {
    override val opCode: OpCode = if (args.isEmpty) OpCodes.PropertyCallCode else OpCodes.MethodCallCode
>>>>>>> 970761ce
    override def opType: SFunc = SFunc(obj.tpe +: args.map(_.tpe), tpe)
    override val tpe: SType = method.stype match {
      case f: SFunc => f.tRange.withSubstTypes(typeSubst)
      case t => t.withSubstTypes(typeSubst)
    }
  }
  object MethodCall extends ValueCompanion {
    override def opCode: OpCode = OpCodes.MethodCallCode
  }
  object PropertyCall extends ValueCompanion {
    override def opCode: OpCode = OpCodes.PropertyCallCode
  }

  case class STypeParam(ident: STypeVar, upperBound: Option[SType] = None, lowerBound: Option[SType] = None) {
    assert(upperBound.isEmpty && lowerBound.isEmpty, s"Type parameters with bounds are not supported, but found $this")
    override def toString = ident.toString + upperBound.fold("")(u => s" <: $u") + lowerBound.fold("")(l => s" >: $l")
  }
  object STypeParam {
    implicit def typeIdentToTypeParam(id: STypeVar): STypeParam = STypeParam(id)
  }

  /** Frontend implementation of lambdas. Should be transformed to FuncValue. */
  case class Lambda(
        tpeParams: Seq[STypeParam],
        args: IndexedSeq[(String,SType)],
        givenResType: SType,
        body: Option[Value[SType]]) extends Value[SFunc]
  {
    require(!(tpeParams.nonEmpty && body.nonEmpty), s"Generic function definitions are not supported, but found $this")
    override def companion = Lambda
    override lazy val tpe: SFunc = {
      val sRange = givenResType ?: body.fold(NoType: SType)(_.tpe)
      SFunc(args.map(_._2), sRange, tpeParams)
    }
    /** This is not used as operation, but rather to form a program structure */
    override def opType: SFunc = SFunc(Vector(), tpe)
  }
  object Lambda extends ValueCompanion {
    override def opCode: OpCode = OpCodes.Undefined
    def apply(args: IndexedSeq[(String,SType)], resTpe: SType, body: Value[SType]): Lambda =
      Lambda(Nil, args, resTpe, Some(body))
    def apply(args: IndexedSeq[(String,SType)], resTpe: SType, body: Option[Value[SType]]): Lambda =
      Lambda(Nil, args, resTpe, body)
    def apply(args: IndexedSeq[(String,SType)], body: Value[SType]): Lambda = Lambda(Nil, args, NoType, Some(body))
  }

  case class OperationId(name: String, opType: SFunc)

  implicit class ValueOps(val v: Value[SType]) extends AnyVal {
    def asValue[T <: SType]: Value[T] = v.asInstanceOf[Value[T]]
    def asNumValue: Value[SNumericType] = v.asInstanceOf[Value[SNumericType]]
    def asStringValue: Value[SString.type] = v.asInstanceOf[Value[SString.type]]
    def asBoolValue: Value[SBoolean.type] = v.asInstanceOf[Value[SBoolean.type]]
    def asByteValue: Value[SByte.type] = v.asInstanceOf[Value[SByte.type]]
    def asShortValue: Value[SShort.type] = v.asInstanceOf[Value[SShort.type]]
    def asIntValue: Value[SInt.type] = v.asInstanceOf[Value[SInt.type]]
    def asLongValue: Value[SLong.type] = v.asInstanceOf[Value[SLong.type]]
    def asBigInt: Value[SBigInt.type] = v.asInstanceOf[Value[SBigInt.type]]
    def asBox: Value[SBox.type] = v.asInstanceOf[Value[SBox.type]]
    def asGroupElement: Value[SGroupElement.type] = v.asInstanceOf[Value[SGroupElement.type]]
    def asSigmaProp: Value[SSigmaProp.type] = v.asInstanceOf[Value[SSigmaProp.type]]
    def asByteArray: Value[SByteArray] = v.asInstanceOf[Value[SByteArray]]
    def asCollection[T <: SType]: Value[SCollection[T]] = v.asInstanceOf[Value[SCollection[T]]]
    def asOption[T <: SType]: Value[SOption[T]] = v.asInstanceOf[Value[SOption[T]]]
    def asTuple: Value[STuple] = v.asInstanceOf[Value[STuple]]
    def asFunc: Value[SFunc] = v.asInstanceOf[Value[SFunc]]
    def asConcreteCollection[T <: SType]: ConcreteCollection[T] = v.asInstanceOf[ConcreteCollection[T]]
    def upcastTo[T <: SNumericType](targetType: T): Value[T] = {
      assert(v.tpe.isInstanceOf[SNumericType],
        s"Cannot upcast value of type ${v.tpe} to $targetType: only numeric types can be upcasted.")
      val tV = v.asValue[SNumericType]
      assert(targetType.max(tV.tpe) == targetType,
        s"Invalid upcast from $tV to $targetType: target type should be larger than source type.")
      if (targetType == tV.tpe) v.asValue[T]
      else
        mkUpcast(tV, targetType).withSrcCtx(v.sourceContext)
    }
    def withSrcCtx[T <: SType](sourceContext: Nullable[SourceContext]): Value[T] = {
      v.sourceContext = sourceContext
      v.asValue[T]
    }
    /**
      * Set source context only if it's empty
      */
    def withEnsuredSrcCtx[T <: SType](sourceContext: Nullable[SourceContext]): Value[T] = {
      if (v.sourceContext.isEmpty) v.sourceContext = sourceContext
      v.asValue[T]
    }
    /**
      * Set source context to all nodes missing source context in the given tree.
      * @param srcCtx source context to set
      * @return AST where all nodes with missing source context are set to the given srcCtx
      */
    def withPropagatedSrcCtx[T <: SType](srcCtx: Nullable[SourceContext]): Value[T] = {
      rewrite(everywherebu(rule[SValue] {
        case node if node != null && node.sourceContext.isEmpty =>
          node.withSrcCtx(srcCtx)
      }))(v).asValue[T]
    }

  }
}<|MERGE_RESOLUTION|>--- conflicted
+++ resolved
@@ -163,13 +163,8 @@
   case class MethodCall(obj: Value[SType],
                         method: SMethod,
                         args: IndexedSeq[Value[SType]],
-<<<<<<< HEAD
-                        typeSubst: Map[STypeIdent, SType]) extends Value[SType] {
+                        typeSubst: Map[STypeVar, SType]) extends Value[SType] {
     override def companion = if (args.isEmpty) PropertyCall else MethodCall
-=======
-                        typeSubst: Map[STypeVar, SType]) extends Value[SType] {
-    override val opCode: OpCode = if (args.isEmpty) OpCodes.PropertyCallCode else OpCodes.MethodCallCode
->>>>>>> 970761ce
     override def opType: SFunc = SFunc(obj.tpe +: args.map(_.tpe), tpe)
     override val tpe: SType = method.stype match {
       case f: SFunc => f.tRange.withSubstTypes(typeSubst)
