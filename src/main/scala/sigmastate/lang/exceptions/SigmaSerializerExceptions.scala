--- conflicted
+++ resolved
@@ -8,16 +8,8 @@
 final class InputSizeLimitExceeded(message: String, source: Option[SourceContext] = None, cause: Option[Throwable] = None)
   extends SerializerException(message, source, cause)
 
-<<<<<<< HEAD
-final class TypeDeserializeCallDepthExceeded(message: String, source: Option[SourceContext] = None, cause: Option[Throwable] = None)
+final class DeserializeCallDepthExceeded(message: String, source: Option[SourceContext] = None, cause: Option[Throwable] = None)
   extends SerializerException(message, source, cause)
-
-final class ValueDeserializeCallDepthExceeded(message: String, source: Option[SourceContext] = None, cause: Option[Throwable] = None)
-  extends SerializerException(message, source, cause)
-=======
-final class DeserializeCallDepthExceeded(message: String, source: Option[SourceContext] = None)
-  extends SerializerException(message, source)
->>>>>>> c4fc3032
 
 final class InvalidOpCode(message: String, source: Option[SourceContext] = None, cause: Option[Throwable] = None)
   extends SerializerException(message, source, cause)