package sigmastate.eval

import java.math.BigInteger

<<<<<<< HEAD
import org.bouncycastle.math.ec.custom.sec.SecP256K1Point
=======
import org.bouncycastle.math.ec.ECPoint
>>>>>>> bed6bf37
import org.ergoplatform.ErgoBox
import scorex.crypto.authds.avltree.batch.{Insert, Lookup, Operation, Remove}
import scorex.crypto.authds.{ADDigest, ADKey, ADValue, SerializedAdProof}
import sigmastate.SCollection.SByteArray
<<<<<<< HEAD
import sigmastate._
import sigmastate.Values.{AvlTreeConstant, Constant, ConstantNode, SValue}
=======
import sigmastate.{TrivialProp, _}
import sigmastate.Values.{Constant, SValue, AvlTreeConstant, ConstantNode, SigmaPropConstant, Value, SigmaBoolean, GroupElementConstant}
>>>>>>> bed6bf37
import sigmastate.interpreter.CryptoConstants.EcPointType
import sigmastate.interpreter.{CryptoConstants, Interpreter}
import sigmastate.serialization.{Serializer, OperationSerializer}
import special.collection.{Builder, CCostedBuilder, CollType, CostedBuilder, Coll}
import special.sigma._
import special.sigma.Extensions._

<<<<<<< HEAD
import scala.util.{Failure, Success}
=======
import scala.util.{Success, Failure}
>>>>>>> bed6bf37
import scalan.RType
import scorex.crypto.hash.{Sha256, Blake2b256}
import sigmastate.basics.DLogProtocol.ProveDlog
import sigmastate.basics.ProveDHTuple
import sigmastate.serialization.ErgoTreeSerializer.DefaultSerializer

trait WrapperOf[T] {
  def wrappedValue: T
}

case class CBigInt(override val wrappedValue: BigInteger) extends TestBigInt(wrappedValue) with WrapperOf[BigInteger] {
  override val dsl: TestSigmaDslBuilder = CostingSigmaDslBuilder
}

case class CGroupElement(override val wrappedValue: ECPoint) extends TestGroupElement(wrappedValue) with WrapperOf[ECPoint] {
  override val dsl: TestSigmaDslBuilder = CostingSigmaDslBuilder
}

case class CostingSigmaProp(sigmaTree: SigmaBoolean) extends SigmaProp with WrapperOf[SigmaBoolean] {
  override def wrappedValue: SigmaBoolean = sigmaTree
  override def isValid: Boolean = sigmaTree match {
    case p: TrivialProp => p.condition
    case _ => sys.error(s"Method CostingSigmaProp.isValid is not defined for $sigmaTree")
  }

  override def propBytes: Coll[Byte] = {
    val bytes = DefaultSerializer.serializeWithSegregation(SigmaPropConstant(sigmaTree))
    Builder.DefaultCollBuilder.fromArray(bytes)
  }

  override def &&(other: SigmaProp): SigmaProp = other match {
    case other: CostingSigmaProp =>
      CostingSigmaProp(CAND.normalized(Seq(sigmaTree, other.sigmaTree)))
  }

  override def &&(other: Boolean): SigmaProp =
    CostingSigmaProp(CAND.normalized(Seq(sigmaTree, TrivialProp(other))))

  override def ||(other: SigmaProp): SigmaProp = other match {
    case other: CostingSigmaProp =>
      CostingSigmaProp(COR.normalized(Seq(sigmaTree, other.sigmaTree)))
  }

  override def ||(other: Boolean): SigmaProp =
    CostingSigmaProp(COR.normalized(Seq(sigmaTree, TrivialProp(other))))
}

case class CostingAvlTree(treeData: AvlTreeData) extends AvlTree with WrapperOf[AvlTreeData] {
  val builder = new CostingSigmaDslBuilder()

  override def wrappedValue: AvlTreeData = treeData

<<<<<<< HEAD
case class CostingAvlTree(IR: Evaluation, treeData: AvlTreeData) extends AvlTree {
  override val builder = new CostingSigmaDslBuilder(IR)
  def startingDigest: Coll[Byte] = builder.Colls.fromArray(treeData.digest)
=======
  def startingDigest: Coll[Byte] = builder.Colls.fromArray(treeData.startingDigest)
>>>>>>> bed6bf37

  def keyLength: Int = treeData.keyLength

  def treeFlags = new TreeFlags {
    override def removeAllowed: Boolean = treeData.treeFlags.removeAllowed

    override def updateAllowed: Boolean = treeData.treeFlags.updateAllowed

    override def insertAllowed: Boolean = treeData.treeFlags.insertAllowed

    override def builder: SigmaDslBuilder = IR.sigmaDslBuilderValue
  }

  def valueLengthOpt: Option[Int] = treeData.valueLengthOpt

  def cost: Int = 1

  def dataSize: Long = SAvlTree.dataSize(treeData.asInstanceOf[SType#WrappedType])

<<<<<<< HEAD
  def updateDigest(newDigest: Coll[Byte]): AvlTree = {
    val td = treeData.copy(digest = ADDigest @@ newDigest.toArray)
    this.copy(treeData = td)
  }
=======
  override def digest: Coll[Byte] = builder.Colls.fromArray(treeData.startingDigest)
>>>>>>> bed6bf37
}

import sigmastate.eval.CostingBox._

class CostingBox(val IR: Evaluation,
                 isCost: Boolean,
                 val ebox: ErgoBox)
  extends TestBox(
    colBytes(ebox.id)(IR),
    ebox.value,
    colBytes(ebox.bytes)(IR),
    colBytes(ebox.bytesWithNoRef)(IR),
    colBytes(ebox.propositionBytes)(IR),
    regs(ebox, isCost)(IR)
  ) with WrapperOf[ErgoBox]
{
  override val builder = new CostingSigmaDslBuilder()

  override def wrappedValue: ErgoBox = ebox

  override def getReg[T](i: Int)(implicit tT: RType[T]): Option[T] =
    if (isCost) {
      val optV =
        if (i < 0 || i >= registers.length) None
        else {
          val value = registers(i)
          if (value != null ) {
            // once the value is not null it should be of the right type
            value match {
              case value: TestValue[_] if value.value != null =>
                Some(value.value.asInstanceOf[T])
              case _ =>
                None
            }
          } else None
        }

      optV.orElse {
        val tpe = Evaluation.rtypeToSType(tT)
        val default = builder.Costing.defaultValue(tT).asInstanceOf[SType#WrappedType]
        Some(Constant[SType](default, tpe).asInstanceOf[T])
      }
    } else
      super.getReg(i)(tT)

  override def creationInfo: (Int, Coll[Byte]) = {
    this.getReg[(Int, Coll[Byte])](3).get.asInstanceOf[Any] match {
      case info: Tuple2[Int, Coll[Byte]] @unchecked => info
      case ConstantNode(arr: Array[Any], STuple(IndexedSeq(SInt, SByteArray))) if arr.length == 2 =>
        (arr(0).asInstanceOf[Int], builder.Colls.fromArray(arr(1).asInstanceOf[Array[Byte]]))
      case v =>
        sys.error(s"Invalid value $v of creationInfo register R3")
    }

  }
}

object CostingBox {
  import Evaluation._
  import sigmastate.SType._
  def colBytes(b: Array[Byte])(implicit IR: Evaluation): Coll[Byte] = IR.sigmaDslBuilderValue.Colls.fromArray(b)

  def regs(ebox: ErgoBox, isCost: Boolean)(implicit IR: Evaluation): Coll[AnyValue] = {
    val res = new Array[AnyValue](ErgoBox.maxRegisters)

    def checkNotYetDefined(id: Int, newValue: SValue) =
      require(res(id) == null, s"register $id is defined more then once: previous value ${res(id)}, new value $newValue")

    for ((k, v: Value[t]) <- ebox.additionalRegisters) {
      checkNotYetDefined(k.number, v)
      val dslData = toDslData(v, v.tpe, isCost)
      res(k.number) = toAnyValue(dslData.asWrappedType)(stypeToRType(v.tpe))
    }

    for (r <- ErgoBox.mandatoryRegisters) {
      val regId = r.number
      val v = ebox.get(r).get
      checkNotYetDefined(regId, v)
      val dslData = Evaluation.toDslData(v, v.tpe, isCost)
      res(regId) = toAnyValue(dslData.asWrappedType)(stypeToRType(v.tpe))
    }
    IR.sigmaDslBuilderValue.Colls.fromArray(res)
  }

}

class CostingSigmaDslBuilder extends TestSigmaDslBuilder { dsl =>
  override val Costing: CostedBuilder = new CCostedBuilder {
    import RType._
    override def defaultValue[T](valueType: RType[T]): T = (valueType match {
      case BooleanType  => false
      case ByteType => 0.toByte
      case ShortType => 0.toShort
      case IntType  => 0
      case LongType => 0L
      case StringType => ""
      case CharType => 0.toChar
      case FloatType => 0.0f
      case DoubleType => 0.0d
      case p: PairType[a, b] => (defaultValue(p.tFst), defaultValue(p.tSnd))
      case col: CollType[a] => dsl.Colls.emptyColl(col.tItem)
      case tup: TupleType => tup.items.map(t => defaultValue(t))
      case SType.AvlTreeDataRType => AvlTreeData.dummy
      case AvlTreeRType => CostingAvlTree(AvlTreeData.dummy)

      case SType.SigmaBooleanRType => TrivialProp.FalseProp
      case SigmaPropRType => sigmaProp(false)

      case ECPointRType => CryptoConstants.dlogGroup.generator
      case GroupElementRType => groupGenerator

      case _ => sys.error(s"Cannot create defaultValue($valueType)")
    }).asInstanceOf[T]
  }

  override def BigInt(n: BigInteger): BigInt = new CBigInt(n)

  override def GroupElement(p: ECPoint): GroupElement = new CGroupElement(p)

  def SigmaProp(sigmaTree: SigmaBoolean): SigmaProp = new CostingSigmaProp(sigmaTree)

  /** Extract `sigmastate.Values.SigmaBoolean` from DSL's `SigmaProp` type. */
  def toSigmaBoolean(p: SigmaProp): SigmaBoolean = p.asInstanceOf[CostingSigmaProp].sigmaTree

  override def treeLookup(tree: AvlTree, key: Coll[Byte], proof: Coll[Byte]) = {
    val keyBytes = key.toArray
    val proofBytes = proof.toArray
    val treeData = tree.asInstanceOf[CostingAvlTree].treeData
    val bv = AvlTreeConstant(treeData).createVerifier(SerializedAdProof @@ proofBytes)
    bv.performOneOperation(Lookup(ADKey @@ keyBytes)) match {
      case Failure(_) => Interpreter.error(s"Tree proof is incorrect $treeData")
      case Success(r) => r match {
        case Some(v) => Some(Colls.fromArray(v))
        case _ => None
      }
    }
  }

  override def treeModifications(tree: AvlTree, operations: Coll[Byte], proof: Coll[Byte]): Option[AvlTree] = {
    val operationsBytes = operations.toArray
    val proofBytes = proof.toArray
    val treeData = tree.asInstanceOf[CostingAvlTree].treeData
    val bv = AvlTreeConstant(treeData).createVerifier(SerializedAdProof @@ proofBytes)
    val opSerializer = new OperationSerializer(bv.keyLength, bv.valueLengthOpt)
    val ops: Seq[Operation] = opSerializer.parseSeq(Serializer.startReader(operationsBytes, 0))
    ops.foreach(o => bv.performOneOperation(o))
    bv.digest match {
      case Some(v) => Some(tree.updateDigest(Colls.fromArray(v)))
      case _ => None
    }
  }

<<<<<<< HEAD
  override def treeInserts(tree: AvlTree, operations: Coll[(Coll[Byte], Coll[Byte])], proof: Coll[Byte]): Option[AvlTree] = {
    if (!tree.treeFlags.insertAllowed) {
      None
    } else {
      val proofBytes = proof.toArray
      val treeData = tree.asInstanceOf[CostingAvlTree].treeData
      val bv = AvlTreeConstant(treeData).createVerifier(SerializedAdProof @@ proofBytes)
      println("operations: " + operations)
      val ops = operations.map(t => t)
      println(ops)
      operations.foreach{case (key, value) => bv.performOneOperation(Insert(ADKey @@ key.toArray, ADValue @@ value.toArray))}
      bv.digest match {
        case Some(v) => Some(tree.updateDigest(Colls.fromArray(v)))
        case _ => None
      }
    }
  }

  override def treeRemovals(tree: AvlTree, operations: Coll[Coll[Byte]], proof: Coll[Byte]): Option[AvlTree] = {
    if (!tree.treeFlags.removeAllowed) {
      None
    } else {
      val keysToRemove = operations.toArray.map(_.toArray)
      val proofBytes = proof.toArray
      val treeData = tree.asInstanceOf[CostingAvlTree].treeData
      val bv = AvlTreeConstant(treeData).createVerifier(SerializedAdProof @@ proofBytes)
      keysToRemove.foreach(key => bv.performOneOperation(Remove(ADKey @@ key)))
      bv.digest match {
        case Some(v) => Some(tree.updateDigest(Colls.fromArray(v)))
        case _ => None
      }
    }
  }

  override def exponentiate(base: SecP256K1Point, exponent: BigInteger) = {
    CryptoConstants.dlogGroup.exponentiate(base.asInstanceOf[EcPointType], exponent)
=======
  private def toSigmaTrees(props: Array[SigmaProp]): Array[SigmaBoolean] = {
    props.map { case csp: CostingSigmaProp => csp.sigmaTree }
  }

  private def toGroupElementConst(ge: GroupElement): GroupElementConstant =
    GroupElementConstant(toECPoint(ge).asInstanceOf[EcPointType])

  override def atLeast(bound: Int, props: Coll[SigmaProp]): SigmaProp = {
    val sigmaTrees = toSigmaTrees(props.toArray)
    val tree = AtLeast.reduce(bound, sigmaTrees)
    CostingSigmaProp(tree)
  }

  override def allZK(props: Coll[SigmaProp]): SigmaProp = {
    val sigmaTrees = toSigmaTrees(props.toArray)
    val tree = CAND.normalized(sigmaTrees)
    CostingSigmaProp(tree)
  }

  override def anyZK(props: Coll[SigmaProp]): SigmaProp = {
    val sigmaTrees = toSigmaTrees(props.toArray)
    val tree = COR.normalized(sigmaTrees)
    CostingSigmaProp(tree)
  }

  override def sigmaProp(b: Boolean): SigmaProp = {
    CostingSigmaProp(TrivialProp(b))
>>>>>>> bed6bf37
  }

  override def blake2b256(bytes: Coll[Byte]): Coll[Byte] = {
    val h = Blake2b256.hash(bytes.toArray)
    Colls.fromArray(h)
  }

  override def sha256(bytes: Coll[Byte]): Coll[Byte] = {
    val h = Sha256.hash(bytes.toArray)
    Colls.fromArray(h)
  }

  override def proveDlog(ge: GroupElement): SigmaProp =
    CostingSigmaProp(ProveDlog(toECPoint(ge).asInstanceOf[EcPointType]))

  override def proveDHTuple(g: GroupElement, h: GroupElement, u: GroupElement, v: GroupElement): SigmaProp = {
    val dht = ProveDHTuple(
      toGroupElementConst(g), toGroupElementConst(h),
      toGroupElementConst(u), toGroupElementConst(v))
    CostingSigmaProp(dht)
  }

  override def groupGenerator: GroupElement = {
    this.GroupElement(CryptoConstants.dlogGroup.generator)
  }

  override def substConstants[T](scriptBytes: Coll[Byte],
      positions: Coll[Int],
      newValues: Coll[T])
      (implicit cT: RType[T]): Coll[Byte] = {
    val typedNewVals = newValues.toArray.map(_.asInstanceOf[Value[SType]])
    val res = SubstConstants.eval(scriptBytes.toArray, positions.toArray, typedNewVals)
    Colls.fromArray(res)
  }

  override def decodePoint(encoded: Coll[Byte]): GroupElement = {
    this.GroupElement(CryptoConstants.dlogGroup.curve.decodePoint(encoded.toArray))
  }
}

object CostingSigmaDslBuilder extends CostingSigmaDslBuilder

class CostingDataContext(
    val IR: Evaluation,
    inputs: Array[Box],
    outputs: Array[Box],
    height: Int,
    selfBox: Box,
    lastBlockUtxoRootHash: AvlTree,
    minerPubKey: Array[Byte],
    vars: Array[AnyValue],
    var isCost: Boolean)
    extends TestContext(inputs, outputs, height, selfBox, lastBlockUtxoRootHash, minerPubKey, vars)
{
  override val builder = new CostingSigmaDslBuilder()

  override def getVar[T](id: Byte)(implicit tT: RType[T]) =
    if (isCost) {
//      implicit val tag: ClassTag[T] = cT.classTag
      val optV =
        if (id < 0 || id >= vars.length) None
        else {
          val value = vars(id)
          if (value != null ) {
            // once the value is not null it should be of the right type
            value match {
              case value: TestValue[_] if value.value != null =>
                Some(value.value.asInstanceOf[T])
              case _ => None
            }
          } else None
        }
      optV.orElse {
        val tpe = Evaluation.rtypeToSType(tT)
        val default = builder.Costing.defaultValue(tT).asInstanceOf[SType#WrappedType]
        Some(Constant[SType](default, tpe).asInstanceOf[T])
      }
    } else
      super.getVar(id)(tT)
}<|MERGE_RESOLUTION|>--- conflicted
+++ resolved
@@ -2,22 +2,16 @@
 
 import java.math.BigInteger
 
-<<<<<<< HEAD
+import org.bouncycastle.math.ec.ECPoint
 import org.bouncycastle.math.ec.custom.sec.SecP256K1Point
-=======
-import org.bouncycastle.math.ec.ECPoint
->>>>>>> bed6bf37
 import org.ergoplatform.ErgoBox
 import scorex.crypto.authds.avltree.batch.{Insert, Lookup, Operation, Remove}
 import scorex.crypto.authds.{ADDigest, ADKey, ADValue, SerializedAdProof}
 import sigmastate.SCollection.SByteArray
-<<<<<<< HEAD
 import sigmastate._
 import sigmastate.Values.{AvlTreeConstant, Constant, ConstantNode, SValue}
-=======
 import sigmastate.{TrivialProp, _}
 import sigmastate.Values.{Constant, SValue, AvlTreeConstant, ConstantNode, SigmaPropConstant, Value, SigmaBoolean, GroupElementConstant}
->>>>>>> bed6bf37
 import sigmastate.interpreter.CryptoConstants.EcPointType
 import sigmastate.interpreter.{CryptoConstants, Interpreter}
 import sigmastate.serialization.{Serializer, OperationSerializer}
@@ -25,11 +19,8 @@
 import special.sigma._
 import special.sigma.Extensions._
 
-<<<<<<< HEAD
 import scala.util.{Failure, Success}
-=======
 import scala.util.{Success, Failure}
->>>>>>> bed6bf37
 import scalan.RType
 import scorex.crypto.hash.{Sha256, Blake2b256}
 import sigmastate.basics.DLogProtocol.ProveDlog
@@ -82,13 +73,7 @@
 
   override def wrappedValue: AvlTreeData = treeData
 
-<<<<<<< HEAD
-case class CostingAvlTree(IR: Evaluation, treeData: AvlTreeData) extends AvlTree {
-  override val builder = new CostingSigmaDslBuilder(IR)
   def startingDigest: Coll[Byte] = builder.Colls.fromArray(treeData.digest)
-=======
-  def startingDigest: Coll[Byte] = builder.Colls.fromArray(treeData.startingDigest)
->>>>>>> bed6bf37
 
   def keyLength: Int = treeData.keyLength
 
@@ -98,8 +83,6 @@
     override def updateAllowed: Boolean = treeData.treeFlags.updateAllowed
 
     override def insertAllowed: Boolean = treeData.treeFlags.insertAllowed
-
-    override def builder: SigmaDslBuilder = IR.sigmaDslBuilderValue
   }
 
   def valueLengthOpt: Option[Int] = treeData.valueLengthOpt
@@ -108,14 +91,12 @@
 
   def dataSize: Long = SAvlTree.dataSize(treeData.asInstanceOf[SType#WrappedType])
 
-<<<<<<< HEAD
+  override def digest: Coll[Byte] = builder.Colls.fromArray(treeData.digest)
+
   def updateDigest(newDigest: Coll[Byte]): AvlTree = {
     val td = treeData.copy(digest = ADDigest @@ newDigest.toArray)
     this.copy(treeData = td)
   }
-=======
-  override def digest: Coll[Byte] = builder.Colls.fromArray(treeData.startingDigest)
->>>>>>> bed6bf37
 }
 
 import sigmastate.eval.CostingBox._
@@ -268,7 +249,6 @@
     }
   }
 
-<<<<<<< HEAD
   override def treeInserts(tree: AvlTree, operations: Coll[(Coll[Byte], Coll[Byte])], proof: Coll[Byte]): Option[AvlTree] = {
     if (!tree.treeFlags.insertAllowed) {
       None
@@ -279,7 +259,7 @@
       println("operations: " + operations)
       val ops = operations.map(t => t)
       println(ops)
-      operations.foreach{case (key, value) => bv.performOneOperation(Insert(ADKey @@ key.toArray, ADValue @@ value.toArray))}
+      operations.forall{case (key, value) => bv.performOneOperation(Insert(ADKey @@ key.toArray, ADValue @@ value.toArray)).isSuccess}
       bv.digest match {
         case Some(v) => Some(tree.updateDigest(Colls.fromArray(v)))
         case _ => None
@@ -303,9 +283,6 @@
     }
   }
 
-  override def exponentiate(base: SecP256K1Point, exponent: BigInteger) = {
-    CryptoConstants.dlogGroup.exponentiate(base.asInstanceOf[EcPointType], exponent)
-=======
   private def toSigmaTrees(props: Array[SigmaProp]): Array[SigmaBoolean] = {
     props.map { case csp: CostingSigmaProp => csp.sigmaTree }
   }
@@ -333,7 +310,6 @@
 
   override def sigmaProp(b: Boolean): SigmaProp = {
     CostingSigmaProp(TrivialProp(b))
->>>>>>> bed6bf37
   }
 
   override def blake2b256(bytes: Coll[Byte]): Coll[Byte] = {
