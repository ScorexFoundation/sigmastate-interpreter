package sigmastate.eval

import java.math.BigInteger

import scala.language.implicitConversions
import scala.language.existentials
import org.bouncycastle.math.ec.ECPoint
import scalan.{Nullable, MutableLazy, Lazy, RType, AVHashMap, SigmaLibrary}
import scalan.util.CollectionUtil.TraversableOps
import org.ergoplatform._
import sigmastate._
import sigmastate.Values._
import sigmastate.interpreter.{CryptoConstants, CryptoFunctions}
import sigmastate.lang.Terms._
import sigmastate.lang.exceptions.CosterException
import sigmastate.serialization.OpCodes
import sigmastate.utxo.CostTable.Cost
import sigmastate.utxo._
import sigmastate.eval._
import sigma.util.Extensions._
import ErgoLikeContext._
import scalan.compilation.GraphVizConfig
import SType._
import scalan.RType._
import scorex.crypto.hash.{Sha256, Blake2b256}
import sigmastate.interpreter.Interpreter.ScriptEnv
import sigmastate.lang.{Terms, SourceContext}
import scalan.staged.Slicing
import sigma.types.PrimViewType
import sigmastate.basics.DLogProtocol.ProveDlog
import sigmastate.basics.{ProveDHTuple, DLogProtocol}
import sigmastate.eval.Evaluation.rtypeToSType
import sigmastate.interpreter.CryptoConstants.EcPointType
import special.collection.CollType
import special.Types._
import special.sigma.{GroupElementRType, TestGroupElement, AvlTreeRType, BigIntegerRType, BoxRType, ECPointRType, BigIntRType, SigmaPropRType}
import special.sigma.Extensions._
import ValidationRules._

import scala.collection.mutable

trait RuntimeCosting extends CostingRules with DataCosting with Slicing { IR: IRContext =>
  import Context._;
  import Header._;
  import PreHeader._;
  import WArray._;
  import WBigInteger._
  import WECPoint._
  import GroupElement._;
  import BigInt._;
  import WOption._
  import Coll._;
  import CollBuilder._;
  import SigmaProp._;
  import Box._
  import CollOverArrayBuilder._;
  import CostedBuilder._
  import SizeBuilder._
  import CCostedBuilder._
  import CSizeBuilder._
  import Size._;
  import SizeBox._;
  import SizeColl._;
  import SizeOption._;
  import SizePair._;
  import SizeContext._
  import CSizeContext._
  import CSizePrim._
  import CSizePair._
  import CSizeColl._
  import CSizeOption._
  import Costed._;
  import CostedPrim._;
  import CCostedPrim._;
  import CostedPair._;
  import CCostedPair._;
  import CostedFunc._;
  import CCostedFunc._;
  import CostedColl._;
  import CCostedColl._;
  import CostedBuilder._;
  import CostedOption._;
  import CCostedOption._
  import SigmaDslBuilder._
  import MonoidBuilder._
  import MonoidBuilderInst._
  import AvlTree._
  import Monoid._
  import IntPlusMonoid._
  import LongPlusMonoid._
  import WSpecialPredef._
  import TestSigmaDslBuilder._
  import CostModel._
  import Liftables._

  override val performViewsLifting = false
  val okMeasureOperationTime: Boolean = false

  this.isInlineThunksOnForce = true  // this required for splitting of cost graph
  this.keepOriginalFunc = false  // original lambda of Lambda node contains invocations of evalNode and we don't want that
  this.useAlphaEquality = false
//  unfoldWithOriginalFunc = unfoldWithOrig

  /** Whether to create CostOf nodes or substutute costs from CostTable as constants in the graph.
    * true - substitute; false - create CostOf nodes */
  var substFromCostTable: Boolean = true

  /** Whether to save calcF and costF graphs in the file given by ScriptNameProp environment variable */
  var saveGraphsInFile: Boolean = true

//  /** Pass configuration which is used by default in IRContext. */
//  val calcPass = new DefaultPass("calcPass", Pass.defaultPassConfig.copy(constantPropagation = true))
//
//  /** Pass configuration which is used during splitting cost function out of cost graph.
//    * @see `RuntimeCosting.split2` */
//  val costPass = new DefaultPass("costPass", Pass.defaultPassConfig.copy(constantPropagation = true))

/**  To enable specific configuration uncomment one of the lines above and use it in the beginPass below. */
//  beginPass(costPass)

  def createSliceAnalyzer = new SliceAnalyzer

  val CollMarking = new TraversableMarkingFor[Coll]
  val WOptionMarking = new TraversableMarkingFor[WOption]

  override def createEmptyMarking[T](eT: Elem[T]): SliceMarking[T] = eT match {
    case _: BoxElem[_] | _: BigIntElem[_] | _: IntPlusMonoidElem | _: LongPlusMonoidElem |
         _: CollOverArrayBuilderElem | _: SigmaPropElem[_] =>
      EmptyBaseMarking(eT)
    case ae: CollElem[a,_] =>
      val eA = ae.eItem
      CollMarking(KeyPath.None, EmptyMarking(eA)).asMark[T]
    case ae: WOptionElem[a,_] =>
      val eA = ae.eItem
      WOptionMarking(KeyPath.None, EmptyMarking(eA)).asMark[T]
    case _ =>
      super.createEmptyMarking(eT)
  }

  override def createAllMarking[T](e: Elem[T]): SliceMarking[T] = e match {
    case _: BoxElem[_] | _: BigIntElem[_] | _: IntPlusMonoidElem | _: LongPlusMonoidElem | _: CollOverArrayBuilderElem =>
      AllBaseMarking(e)
    case colE: CollElem[a,_] =>
      implicit val eA = colE.eItem
      CollMarking[a](KeyPath.All, AllMarking(eA)).asMark[T]
    case optE: WOptionElem[a,_] =>
      implicit val eA = optE.eItem
      WOptionMarking[a](KeyPath.All, AllMarking(eA)).asMark[T]
    case _ =>
      super.createAllMarking(e)
  }

  case class CostOf(opName: String, opType: SFunc) extends BaseDef[Int] {
    override def transform(t: Transformer): Def[IntPlusMonoidData] = this
    def eval: Int = {
      val operId = OperationId(opName, opType)
      val cost = CostTable.DefaultCosts(operId)
      cost
    }
  }

  /** Graph node which represents cost of operation, which depends on size of the data.
    * @param operId   id of the operation in CostTable
    * @param size     size of the data which is used to compute operation cost
    */
  case class PerKbCostOf(operId: OperationId, size: Rep[Long]) extends BaseDef[Int] {
    override def transform(t: Transformer): Def[IntPlusMonoidData] = PerKbCostOf(operId, t(size))
    /** Cost rule which is used to compute operation cost, depending on dataSize.
      * Per kilobite cost of the oparation is obtained from CostTable and multiplied on
      * the data size in Kb. */
    def eval(dataSize: Long): Int = {
      val cost = CostTable.DefaultCosts(operId)
      ((dataSize / 1024L).toInt + 1) * cost
    }
  }

  def costOf(costOp: CostOf, doEval: Boolean): Rep[Int] = {
    val res = if (doEval) toRep(costOp.eval)
    else (costOp: Rep[Int])
    res
  }

  def costOf(opName: String, opType: SFunc, doEval: Boolean): Rep[Int] = {
    val costOp = CostOf(opName, opType)
    costOf(costOp, doEval)
  }

  def costOf(opName: String, opType: SFunc): Rep[Int] = {
    costOf(opName, opType, substFromCostTable)
  }

  def costOf(method: SMethod): Rep[Int] = {
    val methodTemplate = method.objType.getMethodById(method.methodId)
    val opId = methodTemplate.opId
    costOf(opId.name, opId.opType.copy(tpeParams = Nil), substFromCostTable)
  }

  def perKbCostOf(method: SMethod, dataSize: Rep[Long]): Rep[Int] = {
    val methodTemplate = method.objType.getMethodById(method.methodId)
    val opId = methodTemplate.opId
    perKbCostOf(opId.name, opId.opType.copy(tpeParams = Nil), dataSize)
  }

  val _costOfProveDlogEval = CostOf("ProveDlogEval", SFunc(SUnit, SSigmaProp))
  val _costOfProveDHTuple = CostOf("ProveDHTuple", SFunc(SUnit, SSigmaProp))

  def costOfProveDlog: Rep[Int] = costOf(_costOfProveDlogEval, substFromCostTable)
  def costOfDHTuple: Rep[Int] = costOf(_costOfProveDHTuple, substFromCostTable)  // see CostTable for how it relate to ProveDlogEval

  def costOfSigmaTree(sigmaTree: SigmaBoolean): Int = sigmaTree match {
    case _: ProveDlog => _costOfProveDlogEval.eval
    case _: ProveDHTuple => _costOfProveDHTuple.eval
    case CAND(children) => children.map(costOfSigmaTree(_)).sum
    case COR(children)  => children.map(costOfSigmaTree(_)).sum
    case CTHRESHOLD(_, children)  => children.map(costOfSigmaTree(_)).sum
    case _ => CostTable.MinimalCost
  }

  case class ConstantPlaceholder[T](index: Int)(implicit eT: LElem[T]) extends Def[T] {
    def selfType: Elem[T] = eT.value
  }

  def constantPlaceholder[T](index: Int)(implicit eT: LElem[T]): Rep[T] = ConstantPlaceholder[T](index)

  def perKbCostOf(opName: String, opType: SFunc, dataSize: Rep[Long]): Rep[Int] = {
    val opNamePerKb = s"${opName}_per_kb"
    PerKbCostOf(OperationId(opNamePerKb, opType), dataSize)
  }

  def perKbCostOf(node: SValue, dataSize: Rep[Long]): Rep[Int] = {
    perKbCostOf(node.getClass.getSimpleName, node.opType, dataSize)
  }

  def perItemCostOf(node: SValue, arrLength: Rep[Int]) = {
    val opName = s"${node.getClass.getSimpleName}_per_item"
    costOf(opName, node.opType) * arrLength
  }

  def constCost(tpe: SType): Rep[Int] = tpe match {
    case _: SFunc =>
      costOf(s"Lambda", Constant[SType](SFunc.identity.asWrappedType, tpe).opType)
    case _ =>
      costOf(s"Const", Constant[SType](SType.DummyValue, tpe).opType)
  }

  def constCost[T: Elem]: Rep[Int] = {
    val tpe = elemToSType(element[T])
    constCost(tpe)
  }

  def costOf(v: SValue): Rep[Int] = v match {
    case l: Terms.Lambda =>
      constCost(l.tpe)
    case l: FuncValue =>
      constCost(l.tpe)
    case _ =>
      costOf(v.opName, v.opType)
  }

  trait SizeStruct extends Size[Struct] {
    def sizeFields: Rep[Struct]
  }
  case class SizeStructCtor(sizeFields: Rep[Struct]) extends SizeStruct {
    override def transform(t: Transformer) = SizeStructCtor(t(sizeFields))

    implicit val eVal: Elem[Struct] = {
      val fields = sizeFields.elem.fields.map { case (fn, cE) => (fn, cE.asInstanceOf[SizeElem[_, _]].eVal) }
      structElement(fields)
    }
    val selfType: Elem[Size[Struct]] = sizeElement(eVal)

    def dataSize: Rep[Long] = {
      val sizes = sizeFields.fields.map { case (_, cf: RSize[a]@unchecked) => cf.dataSize }
      val sizesColl = colBuilder.fromItems(sizes:_*)
      sizesColl.sum(longPlusMonoid)
    }
  }
  def RSizeStruct(sizeFields: Rep[Struct]): Rep[Size[Struct]] = SizeStructCtor(sizeFields)

  trait CostedStruct extends Costed[Struct] { }

  case class CostedStructCtor(costedFields: Rep[Struct], structCost: Rep[Int]) extends CostedStruct {
    override def transform(t: Transformer) = CostedStructCtor(t(costedFields), t(structCost))

    implicit val eVal: Elem[Struct] = {
      val fields = costedFields.elem.fields.map { case (fn, cE) => (fn, cE.asInstanceOf[CostedElem[_, _]].eVal) }
      structElement(fields)
    }
    val selfType: Elem[Costed[Struct]] = costedElement(eVal)

    def builder: Rep[CostedBuilder] = costedBuilder

    def value: Rep[Struct] = costedFields.mapFields { case cf: RCosted[a]@unchecked => cf.value }

    def cost: Rep[Int] = {
      val costs = costedFields.fields.map { case (_, cf: RCosted[a]@unchecked) => cf.cost }
      opCost(value, costs, structCost)
    }

    override def size: Rep[Size[Struct]] = {
      val sizeFields = costedFields.mapFields { case cf: RCosted[a]@unchecked => cf.size }
      SizeStructCtor(sizeFields)
    }
  }

  def RCostedStruct(costedFields: Rep[Struct], structCost: Rep[Int]): Rep[Costed[Struct]] = CostedStructCtor(costedFields, structCost)

  // SizeThunk =============================================
  trait SizeThunk[A] extends Size[Thunk[A]] { }

  case class SizeThunkCtor[A](sizeBlock: Rep[Thunk[Size[A]]]) extends SizeThunk[A] {
    override def transform(t: Transformer) = SizeThunkCtor(t(sizeBlock))
    implicit val eVal: Elem[Thunk[A]] = thunkElement(sizeBlock.elem.eItem.eVal)
    val selfType: Elem[Size[Thunk[A]]] = sizeElement(eVal)

    override def dataSize: Rep[Long] = sizeBlock.force().dataSize
  }

  def RSizeThunk[A](sizeBlock: Rep[Thunk[Size[A]]]): Rep[Size[Thunk[A]]] = SizeThunkCtor(sizeBlock)
  // ---------------------------------------------------------


  // CostedThunk =============================================
  trait CostedThunk[A] extends Costed[Thunk[A]] { }

  case class CostedThunkCtor[A](costedBlock: Rep[Thunk[Costed[A]]], thunkCost: Rep[Int]) extends CostedThunk[A] {
    override def transform(t: Transformer) = CostedThunkCtor(t(costedBlock), t(thunkCost))
    implicit val eVal: Elem[Thunk[A]] = thunkElement(costedBlock.elem.eItem.eVal)
    val selfType: Elem[Costed[Thunk[A]]] = costedElement(eVal)

    def builder: Rep[CostedBuilder] = costedBuilder
    def value: Rep[Thunk[A]] = Thunk { costedBlock.force().value }
    def cost: Rep[Int] = costedBlock.force().cost
    override def size: RSize[Thunk[A]] = SizeThunkCtor(Thunk { costedBlock.force().size })
  }

  def RCostedThunk[A](costedBlock: Rep[Thunk[Costed[A]]], thunkCost: Rep[Int]): Rep[Costed[Thunk[A]]] = CostedThunkCtor(costedBlock, thunkCost)
  // ---------------------------------------------------------

  object ConstantSizeType {
    def unapply(e: Elem[_]): Nullable[SType] = {
      val tpe = elemToSType(e)
      if (tpe.isConstantSize) Nullable(tpe)
      else Nullable.None
    }
  }

  override def sizeOf[T](value: Rep[T]): Rep[Long] = value.elem match {
    case ConstantSizeType(tpe) =>
      typeSize(tpe)
    case _ =>
      !!!(s"Cannot get sizeOf($value: ${value.elem})", value)
  }

  /** Graph node to represent computation of size for types with isConstantSize == true. */
  case class TypeSize(tpe: SType) extends BaseDef[Long] {
    assert(tpe.isConstantSize, s"Expected isConstantSize type but was TypeSize($tpe)")
  }

  def typeSize(tpe: SType): Rep[Long] = {
    assert(tpe.isConstantSize, {
      s"Expected constant size type but was $tpe"
    })
    val size = tpe.dataSize(SType.DummyValue)
    toRep(size)
  }

  def typeSize[T: Elem]: Rep[Long] = {
    val tpe = elemToSType(element[T])
    typeSize(tpe)
  }

  override protected def formatDef(d: Def[_])(implicit config: GraphVizConfig): String = d match {
    case CostOf(name, opType) => s"CostOf($name:$opType)"
    case GroupElementConst(p) => p.showToString
    case SigmaPropConst(sp) => sp.toString
    case ac: WArrayConst[_,_] =>
      val trimmed = ac.constValue.take(ac.constValue.length min 10)
      s"WArray(len=${ac.constValue.length}; ${trimmed.mkString(",")},...)"
    case _ => super.formatDef(d)
  }

  type RColl[T] = Rep[Coll[T]]
  type ROption[T] = Rep[WOption[T]]
  type RCostedColl[T] = Rep[CostedColl[T]]
  type RCostedOption[T] = Rep[CostedOption[T]]
  type RFuncCosted[A,B] = Rep[Costed[A] => Costed[B]]

  implicit class RFuncCostedOps[A,B](f: RFuncCosted[A,B]) {
    implicit val eA = f.elem.eDom.eVal
    /**NOTE: when removeIsValid == true the resulting type B may change from Boolean to SigmaProp
      * This should be kept in mind at call site */
    def sliceCalc(okRemoveIsProven: Boolean): Rep[A => Any] = {
      val _f = { x: Rep[A] => f(RCCostedPrim(x, 0, zeroSize(x.elem))).value }
      val res = if (okRemoveIsProven) fun(removeIsProven(_f)) else fun(_f)
      res
    }

    def sliceCalc: Rep[A => B] = fun { x: Rep[A] => f(RCCostedPrim(x, 0, zeroSize(x.elem))).value }

    def sliceCost: Rep[((Int,Size[A])) => Int] = fun { in: Rep[(Int, Size[A])] =>
      val Pair(c, s) = in
      f(RCCostedPrim(placeholder[A], c, s)).cost
    }

    def sliceCostEx: Rep[((A, (Int,Size[A]))) => Int] = fun { in: Rep[(A, (Int, Size[A]))] =>
      val Pair(ctx, Pair(c, s)) = in
      f(RCCostedPrim(ctx, c, s)).cost
    }

    def sliceSize: Rep[Size[A] => Size[B]] = fun { in: Rep[Size[A]] =>
      val s = in
      val arg = RCCostedPrim(placeholder[A], 0, s)
      f(arg).size
    }
  }

  type CostedCollFunc[A,B] = Costed[A] => CostedColl[B]
  type CostedOptionFunc[A,B] = Costed[A] => CostedOption[B]
  type RCostedCollFunc[A,B] = Rep[CostedCollFunc[A, B]]
  type RCostedOptionFunc[A,B] = Rep[CostedOptionFunc[A, B]]

  implicit class RCostedCollFuncOps[A,B](f: RCostedCollFunc[A,B]) {
    implicit val eA = f.elem.eDom.eVal
    def sliceValues: Rep[A => Coll[B]] = fun { x: Rep[A] => f(RCCostedPrim(x, 0, zeroSize(x.elem))).values }
    def sliceCosts: Rep[((Int,Size[A])) => (Coll[Int], Int)] = fun { in: Rep[(Int, Size[A])] =>
      val Pair(c, s) = in
      val colC = f(RCCostedPrim(placeholder[A], c, s))
      Pair(colC.costs, colC.valuesCost)
    }
    def sliceSizes: Rep[Size[A] => Coll[Size[B]]] = fun { in: Rep[Size[A]] =>
      val s = in
      f(RCCostedPrim(placeholder[A], 0, s)).sizes
    }
  }

//  implicit class RCostedOptionFuncOps[A,B](f: RCostedOptionFunc[A,B]) {
//    implicit val eA = f.elem.eDom.eVal
//    def sliceValues: Rep[A => WOption[B]] = fun { x: Rep[A] => f(RCCostedPrim(x, 0, zeroSizeData(x.elem))).values }
//    def sliceCosts: Rep[((A, (Int,Long))) => (Coll[Int], Int)] = fun { in: Rep[(A, (Int, Long))] =>
//      val Pair(x, Pair(c, s)) = in
//      val colC = f(RCCostedPrim(x, c, s))
//      Pair(colC.costs, colC.valuesCost)
//    }
//    def sliceSizes: Rep[((A, Long)) => Coll[Long]] = fun { in: Rep[(A, Long)] =>
//      val Pair(x, s) = in
//      f(RCCostedPrim(x, 0, s)).sizes
//    }
//  }

  implicit def extendCostedFuncElem[E,A,B](e: Elem[CostedFunc[E,A,B]]): CostedFuncElem[E,A,B,_] = e.asInstanceOf[CostedFuncElem[E,A,B,_]]

  implicit def extendSizeElem[A](elem: Elem[Size[A]]): SizeElem[A, Size[A]] =
    elem.asInstanceOf[SizeElem[A, Size[A]]]

  implicit def extendCostedElem[A](elem: Elem[Costed[A]]): CostedElem[A, Costed[A]] =
    elem.asInstanceOf[CostedElem[A, Costed[A]]]

  implicit def extendCostedCollElem[A](elem: Elem[CostedColl[A]]): CostedCollElem[A, CostedColl[A]] =
    elem.asInstanceOf[CostedCollElem[A, CostedColl[A]]]

  def splitCostedFunc2[A,B](f: RFuncCosted[A,B]): (Rep[A=>B], Rep[((Int, Size[A])) => Int]) = {
    implicit val eA = f.elem.eDom.eVal
    val calcF = f.sliceCalc
    val costF = f.sliceCost
    (calcF, costF)
  }
  def splitCostedFunc2[A, B](f: RFuncCosted[A,B], okRemoveIsValid: Boolean): (Rep[A=>Any], Rep[((Int, Size[A])) => Int]) = {
    implicit val eA = f.elem.eDom.eVal
    val calcF = f.sliceCalc(okRemoveIsValid)
    val costF = f.sliceCost
    (calcF, costF)
  }
  def splitCostedFunc[A,B](f: RFuncCosted[A,B]): (Rep[A=>B], Rep[((Int, Size[A])) => Int], Rep[Size[A] => Size[B]]) = {
    implicit val eA = f.elem.eDom.eVal
    val calcF = f.sliceCalc
    val costF = f.sliceCost
    val sizeF = f.sliceSize
    (calcF, costF, sizeF)
  }

  def splitCostedCollFunc[A,B](f: RCostedCollFunc[A,B]): (Rep[A=>Coll[B]], Rep[((Int, Size[A])) => (Coll[Int], Int)], Rep[Size[A] => Coll[Size[B]]]) = {
    implicit val eA = f.elem.eDom.eVal
    val calcF = f.sliceValues
    val costF = f.sliceCosts
    val sizeF = f.sliceSizes
    (calcF, costF, sizeF)
  }

//  def splitCostedOptionFunc[A,B](f: RCostedOptionFunc[A,B]): (Rep[A=>WOption[B]], Rep[((A, (Int, Long))) => (WOption[Int], Int)], Rep[((A, Long)) => WOption[Long]]) = {
//    implicit val eA = f.elem.eDom.eVal
//    val calcF = f.sliceValues
//    val costF = f.sliceCosts
//    val sizeF = f.sliceSizes
//    (calcF, costF, sizeF)
//  }

  object CostedFoldExtractors {
    val CM = CostedMethods
    val COM = CostedOptionMethods
    val WOM = WOptionMethods
    type Result = (ROption[A], Th[B], RFunc[A, Costed[B]]) forSome {type A; type B}

//    object IsGetCost {
//      def unapply(d: Def[_]): Nullable[Result] = d match {
//        case CM.cost(COM.get(WOM.fold(opt, th, f))) =>
//          val res = (opt, th, f).asInstanceOf[Result]
//          Nullable(res)
//        case _ => Nullable.None
//      }
//    }
//    object IsGetDataSize {
//      def unapply(d: Def[_]): Nullable[Result] = d match {
//        case CM.dataSize(COM.get(WOM.fold(opt, th, f))) =>
//          val res = (opt, th, f).asInstanceOf[Result]
//          Nullable(res)
//        case _ => Nullable.None
//      }
//    }
//    object IsGet {
//      def unapply(d: Def[_]): Nullable[Result] = d match {
//        case COM.get(WOM.fold(opt, th, f)) =>
//          val res = (opt, th, f).asInstanceOf[Result]
//          Nullable(res)
//        case _ => Nullable.None
//      }
//    }
  }

  object IsConstSizeCostedColl {
    def unapply(d: Def[_]): Nullable[Rep[Costed[Coll[A]]] forSome {type A}] = d.selfType match {
      case ce: CostedElem[_,_] if !ce.isInstanceOf[CostedCollElem[_, _]] =>
        ce.eVal match {
          case colE: CollElem[a,_] if colE.eItem.isConstantSize =>
            val res = d.self.asInstanceOf[Rep[Costed[Coll[A]]] forSome {type A}]
            Nullable(res)
          case _ => Nullable.None
        }
      case _ => Nullable.None
    }
  }

  object IsCostedPair {
    def unapply(d: Def[_]): Nullable[Rep[Costed[(A, B)]] forSome {type A; type B}] = d.selfType match {
      case ce: CostedElem[_,_] if !ce.isInstanceOf[CostedPairElem[_, _, _]] =>
        ce.eVal match {
          case _: PairElem[a,b]  =>
            val res = d.self.asInstanceOf[Rep[Costed[(A, B)]] forSome {type A; type B}]
            Nullable(res)
          case _ => Nullable.None
        }
      case _ => Nullable.None
    }
  }

  implicit class ElemOpsForCosting(e: Elem[_]) {
    def isConstantSize: Boolean = e.sourceType.isConstantSize
  }

  type CostedTh[T] = Th[Costed[T]]

  class ElemAccessor[T](prop: Rep[T] => Elem[_]) {
    def unapply(s: Sym): Option[Elem[_]] = { val sR = asRep[T](s); Some(prop(sR)) }
  }
  object ElemAccessor {
    def apply[T](prop: Rep[T] => Elem[_]): ElemAccessor[T] = new ElemAccessor(prop)
  }

  val EValOfSizeColl = ElemAccessor[Coll[Size[Any]]](_.elem.eItem.eVal)

  override def rewriteDef[T](d: Def[T]): Rep[_] = {
    val CBM = CollBuilderMethods
    val SigmaM = SigmaPropMethods
    val CCM = CostedCollMethods
    val CostedM = CostedMethods
    val CostedOptionM = CostedOptionMethods
    val WOptionM = WOptionMethods
    val WArrayM = WArrayMethods
    val CM = CollMethods
    val CostedBuilderM = CostedBuilderMethods
    val SPCM = WSpecialPredefCompanionMethods
    val SDBM = SigmaDslBuilderMethods
    val SM = SizeMethods
    val SBM = SizeBoxMethods

    d match {
      // Rule: cast(eTo, x) if x.elem <:< eTo  ==>  x
      case Cast(eTo: Elem[to], x) if eTo.runtimeClass.isAssignableFrom(x.elem.runtimeClass) =>
        x

      case SM.dataSize(Def(CSizeCollCtor(CBM.replicate(_, n, s: RSize[a]@unchecked)))) => s.dataSize * n.toLong

      case SM.dataSize(Def(CSizeCollCtor(sizes @ EValOfSizeColl(eVal)))) if eVal.isConstantSize =>
        sizes.length.toLong * typeSize(eVal)

      case CM.map(CM.zip(CBM.replicate(_, n, x: Rep[a]), ys: RColl[b]@unchecked), _f) =>
        val f = asRep[((a,b)) => Any](_f)
        implicit val eb = ys.elem.eItem
        ys.map(fun { y: Rep[b] => f(Pair(x, y))})

      case WArrayM.length(Def(arrC: WArrayConst[_,_])) => arrC.constValue.length
      // Rule: l.isValid op Thunk {... root} => (l op TrivialSigma(root)).isValid
      case ApplyBinOpLazy(op, SigmaM.isValid(l), Def(ThunkDef(root, sch))) if root.elem == BooleanElement =>
        // don't need new Thunk because sigma logical ops always strict
        val r = asRep[SigmaProp](sigmaDslBuilder.sigmaProp(asRep[Boolean](root)))
        val res = if (op == And)
          l && r
        else
          l || r
        res.isValid

      // Rule: l op Thunk {... prop.isValid} => (TrivialSigma(l) op prop).isValid
      case ApplyBinOpLazy(op, l, Def(ThunkDef(root @ SigmaM.isValid(prop), sch))) if l.elem == BooleanElement =>
        val l1 = asRep[SigmaProp](sigmaDslBuilder.sigmaProp(asRep[Boolean](l)))
        // don't need new Thunk because sigma logical ops always strict
        val res = if (op == And)
          l1 && prop
        else
          l1 || prop
        res.isValid

      case SDBM.sigmaProp(_, SigmaM.isValid(p)) => p

      case CCM.foldCosted(xs: RCostedColl[a], zero: RCosted[b], _f) =>
        val f = asRep[Costed[(b,a)] => Costed[b]](_f)
        val (calcF/*: Rep[((b,a)) => b]*/,
             costF/*: Rep[((Int, Size[(b,a)])) => Int]*/,
             sizeF/*: Rep[Size[(b,a)] => Size[b]]*/) = splitCostedFunc[(b,a), b](f)

        val resV = xs.values.foldLeft(zero.value, calcF)

        implicit val eA: Elem[a] = xs.elem.eItem
        implicit val eB: Elem[b] = zero.elem.eVal
        val Pair(resS, resC) = xs.costs.zip(xs.sizes).foldLeft(
            Pair(zero.size, 0),
            fun { in: Rep[((Size[b], Int), (Int, Size[a]))] =>
              val Pair(Pair(accSizeB, accCost), Pair(xCost, xSize)) = in
              val sBA = RCSizePair(accSizeB, xSize)
              val res = Pair(sizeF(sBA), costF(Pair(xCost, sBA)))
              res
            }
        )
        RCCostedPrim(resV, resC, resS)
        
      case CostedM.cost(Def(CCostedCollCtor(values, costs, _, accCost))) =>
        opCost(values, Seq(accCost), costs.sum(intPlusMonoid))
      case CostedM.cost(Def(CCostedOptionCtor(v, costOpt, _, accCost))) =>
        opCost(v, Seq(accCost), costOpt.getOrElse(Thunk(0)))
      case CostedM.cost(Def(CCostedPairCtor(l, r, accCost))) =>
        opCost(Pair(l.value, r.value), Seq(accCost), l.cost + r.cost)

      case CostedM.value(Def(CCostedFuncCtor(_, func: RFuncCosted[a,b], _,_))) =>
        func.sliceCalc


      // Rule: opt.fold(default, f).value ==> opt.fold(default.value, x => f(x).value)
      case CostedM.value(WOptionM.fold(opt, _th @ Def(ThunkDef(_, _)), _f)) =>
        implicit val eA: Elem[Any] = opt.elem.eItem.asElem[Any]
        val th = asRep[Thunk[Costed[Any]]](_th)
        val f = asRep[Any => Costed[Any]](_f)
        opt.fold(Thunk(forceThunkByMirror(th).value), fun { x: Rep[Any] => f(x).value })

      // Rule: opt.fold(default, f).cost ==> opt.fold(default.cost, x => f(x).cost)
      case CostedM.cost(WOptionM.fold(opt, _th @ Def(ThunkDef(_, _)), _f)) =>
        implicit val eA: Elem[Any] = opt.elem.eItem.asElem[Any]
        val th = asRep[Thunk[Costed[Any]]](_th)
        val f = asRep[Any => Costed[Any]](_f)
        opt.fold(Thunk(forceThunkByMirror(th).cost), fun { x: Rep[Any] => f(x).cost })

      // Rule: opt.fold(default, f).size ==> opt.fold(default.size, x => f(x).size)
      case CostedM.size(WOptionM.fold(opt, _th @ Def(ThunkDef(_, _)), _f)) =>
        implicit val eA: Elem[Any] = opt.elem.eItem.asElem[Any]
        val th = asRep[Thunk[Costed[Any]]](_th)
        val f = asRep[Any => Costed[Any]](_f)
        opt.fold(Thunk(forceThunkByMirror(th).size), fun { x: Rep[Any] => f(x).size })

      case CCostedPrimCtor(v, c, s) =>
        val res = v.elem.asInstanceOf[Elem[_]] match {
          case pe: PairElem[a,b] =>
            val p = asRep[(a,b)](v)
            costedPrimToPair(p, c, asRep[Size[(a,b)]](s))
          case ce: CollElem[a,_] =>
            val col = asRep[Coll[a]](v)
            costedPrimToColl(col, c, asRep[Size[Coll[a]]](s))
          case oe: WOptionElem[a,_] =>
            val opt = asRep[WOption[a]](v)
            costedPrimToOption(opt, c, asRep[Size[WOption[a]]](s))
          case _ => super.rewriteDef(d)
        }
        res

      case IsConstSizeCostedColl(col) if !d.isInstanceOf[MethodCall] => // see also rewriteNonInvokableMethodCall
        mkCostedColl(col.value, col.value.length, col.cost)

      case _ if isCostingProcess =>
        // apply special rules for costing function
        d match {
          case CM.length(Def(IfThenElseLazy(_, Def(ThunkDef(t: RColl[a]@unchecked,_)), Def(ThunkDef(_e,_)))))  =>
            val e = asRep[Coll[a]](_e)
            t.length max e.length
          case _ => super.rewriteDef(d)
        }
      case _ => super.rewriteDef(d)
    }
  }

  def costedPrimToColl[A](coll: Rep[Coll[A]], c: Rep[Int], s: RSize[Coll[A]]): RCostedColl[A] = s.elem.asInstanceOf[Any] match {
    case se: SizeElem[_,_] if se.eVal.isInstanceOf[CollElem[_,_]] =>
      val sizes = asSizeColl(s).sizes
      val costs = colBuilder.replicate(sizes.length, 0)
      mkCostedColl(coll, costs, sizes, c)
    case _ =>
      !!!(s"Expected Size[Coll[A]] node but was $s -> ${s.rhs}")
  }

  def costedPrimToOption[A](opt: Rep[WOption[A]], c: Rep[Int], s: RSize[WOption[A]]) = s.elem.asInstanceOf[Any] match {
    case se: SizeElem[_,_] if se.eVal.isInstanceOf[WOptionElem[_,_]] =>
      val sizeOpt = asSizeOption(s).sizeOpt
      mkCostedOption(opt, SOME(0), sizeOpt, c)
    case _ =>
      !!!(s"Expected RCSizeOption node but was $s -> ${s.rhs}")
  }

  def costedPrimToPair[A,B](p: Rep[(A,B)], c: Rep[Int], s: RSize[(A,B)]) = s.elem.asInstanceOf[Any] match {
    case se: SizeElem[_,_] if se.eVal.isInstanceOf[PairElem[_,_]] =>
      val sPair = asSizePair(s)
      val l = RCCostedPrim(p._1, 0, sPair.l)
      val r = RCCostedPrim(p._2, 0, sPair.r)
      val newCost = opCost(Pair(l, r), Seq(c), 0)
      RCCostedPair(l, r, newCost)
    case _ =>
      !!!(s"Expected RCSizePair node but was $s -> ${s.rhs}")
  }

  override def rewriteNonInvokableMethodCall(mc: MethodCall): Rep[_] = mc match {
    case IsConstSizeCostedColl(col: RCosted[Coll[Any]]@unchecked) =>
      costedPrimToColl(col.value, col.cost, asSizeColl(col.size))
    case IsCostedPair(p) =>
      val v = asRep[(Any,Any)](p.value)
      val c = p.cost
      val s = asRep[Size[(Any,Any)]](p.size)
      costedPrimToPair(v, c, asSizePair(s))
    case _ =>
      super.rewriteNonInvokableMethodCall(mc)
  }

  override def transformDef[A](d: Def[A], t: Transformer): Rep[A] = d match {
    case c: CostOf => c.self
    case _ => super.transformDef(d, t)
  }

  /** Should be specified in the final cake */
  val builder: sigmastate.lang.SigmaBuilder
  import builder._

  /** Lazy values, which are immutable, but can be reset, so that the next time they are accessed
    * the expression is re-evaluated. Each value should be reset in onReset() method. */
  private val _sigmaDslBuilder: LazyRep[SigmaDslBuilder] = MutableLazy(RTestSigmaDslBuilder())
  def sigmaDslBuilder: Rep[SigmaDslBuilder] = _sigmaDslBuilder.value

  private val _colBuilder: LazyRep[CollBuilder] = MutableLazy(sigmaDslBuilder.Colls)
  def colBuilder: Rep[CollBuilder] = _colBuilder.value

  private val _sizeBuilder: LazyRep[SizeBuilder] = MutableLazy(RCSizeBuilder())
  def sizeBuilder: Rep[SizeBuilder] = _sizeBuilder.value

  private val _costedBuilder: LazyRep[CostedBuilder] = MutableLazy(RCCostedBuilder())
  def costedBuilder: Rep[CostedBuilder] = _costedBuilder.value

  private val _monoidBuilder: LazyRep[MonoidBuilder] = MutableLazy(costedBuilder.monoidBuilder)
  def monoidBuilder: Rep[MonoidBuilder] = _monoidBuilder.value

  private val _intPlusMonoid: LazyRep[Monoid[Int]] = MutableLazy(monoidBuilder.intPlusMonoid)
  def intPlusMonoid: Rep[Monoid[Int]] = _intPlusMonoid.value

  private val _longPlusMonoid: LazyRep[Monoid[Long]] = MutableLazy(monoidBuilder.longPlusMonoid)
  def longPlusMonoid: Rep[Monoid[Long]] = _longPlusMonoid.value

  private val _costedGlobal: LazyRep[Costed[SigmaDslBuilder]] =
    MutableLazy(RCCostedPrim(sigmaDslBuilder, 0, costedBuilder.mkSizePrim(1L, sigmaDslBuilderElement)))
  def costedGlobal: RCosted[SigmaDslBuilder] = _costedGlobal.value

  protected override def onReset(): Unit = {
    super.onReset()
    // WARNING: every lazy value should be listed here, otherwise bevavior after resetContext is undefined and may throw.
    Seq(_sigmaDslBuilder, _colBuilder, _sizeBuilder, _costedBuilder,
        _monoidBuilder, _intPlusMonoid, _longPlusMonoid, _costedGlobal)
        .foreach(_.reset())
    _contextDependantNodes = debox.Set.ofSize[Int](InitDependantNodes)
  }

  import Cost._

  def removeIsProven[T,R](f: Rep[T] => Rep[Any]): Rep[T] => Rep[Any] = { x: Rep[T] =>
    val y = f(x);
    val res = y match {
      case SigmaPropMethods.isValid(p) => p
      case v => v
    }
    res
  }

  private[sigmastate] var funUnderCosting: Sym = null
  def isCostingProcess: Boolean = funUnderCosting != null

  def stypeToElem[T <: SType](t: T): Elem[T#WrappedType] = (t match {
    case SBoolean => BooleanElement
    case SByte => ByteElement
    case SShort => ShortElement
    case SInt => IntElement
    case SLong => LongElement
    case SString => StringElement
    case SAny => AnyElement
    case SBigInt => bigIntElement
    case SBox => boxElement
    case SContext => contextElement
    case SGlobal => sigmaDslBuilderElement
    case SHeader => headerElement
    case SPreHeader => preHeaderElement
    case SGroupElement => groupElementElement
    case SAvlTree => avlTreeElement
    case SSigmaProp => sigmaPropElement
    case STuple(Seq(a, b)) => pairElement(stypeToElem(a), stypeToElem(b))
    case STuple(items) => tupleStructElement(items.map(stypeToElem(_)):_*)
    case c: SCollectionType[a] => collElement(stypeToElem(c.elemType))
    case o: SOption[a] => wOptionElement(stypeToElem(o.elemType))
    case SFunc(Seq(tpeArg), tpeRange, Nil) => funcElement(stypeToElem(tpeArg), stypeToElem(tpeRange))
    case _ => error(s"Don't know how to convert SType $t to Elem")
  }).asElem[T#WrappedType]

  def elemToSType[T](e: Elem[T]): SType = e match {
    case BooleanElement => SBoolean
    case ByteElement => SByte
    case ShortElement => SShort
    case IntElement => SInt
    case LongElement => SLong
    case StringElement => SString
    case AnyElement => SAny
    case _: BigIntElem[_] => SBigInt
    case _: GroupElementElem[_] => SGroupElement
    case _: AvlTreeElem[_] => SAvlTree
    case oe: WOptionElem[_, _] => sigmastate.SOption(elemToSType(oe.eItem))
    case _: BoxElem[_] => SBox
    case _: ContextElem[_] => SContext
    case _: SigmaDslBuilderElem[_] => SGlobal
    case _: HeaderElem[_] => SHeader
    case _: PreHeaderElem[_] => SPreHeader
    case _: SigmaPropElem[_] => SSigmaProp
    case se: StructElem[_] =>
      assert(se.fieldNames.zipWithIndex.forall { case (n,i) => n == s"_${i+1}" })
      STuple(se.fieldElems.map(elemToSType(_)).toIndexedSeq)
    case ce: CollElem[_, _] => SCollection(elemToSType(ce.eItem))
    case fe: FuncElem[_, _] => SFunc(elemToSType(fe.eDom), elemToSType(fe.eRange))
    case pe: PairElem[_, _] => STuple(elemToSType(pe.eFst), elemToSType(pe.eSnd))
    case _ => error(s"Don't know how to convert Elem $e to SType")
  }

  def rtypeToElem(t: RType[_]): Elem[_] = t match {
    case BooleanType => BooleanElement
    case ByteType => ByteElement
    case ShortType => ShortElement
    case IntType => IntElement
    case LongType => LongElement
    case StringType => StringElement
    case AnyType => AnyElement

    case BigIntegerRType => wBigIntegerElement
    case BigIntRType => bigIntElement

    case ECPointRType => wECPointElement
    case GroupElementRType => groupElementElement

    case AvlTreeRType => avlTreeElement
    case ot: OptionType[_] => wOptionElement(rtypeToElem(ot.tA))
    case BoxRType => boxElement
    case SigmaPropRType => sigmaPropElement
    case tup: TupleType => tupleStructElement(tup.items.map(t => rtypeToElem(t)):_*)
    case at:  ArrayType[_] => wArrayElement(rtypeToElem(at.tA))
    case ct:  CollType[_] => collElement(rtypeToElem(ct.tItem))
    case ft:  FuncType[_,_] => funcElement(rtypeToElem(ft.tDom), rtypeToElem(ft.tRange))
    case pt:  PairType[_,_] => pairElement(rtypeToElem(pt.tFst), rtypeToElem(pt.tSnd))
    case pvt: PrimViewType[_,_] => rtypeToElem(pvt.tVal)
    case _ => sys.error(s"Don't know how to convert RType $t to Elem")
  }

  /** For a given data type returns the corresponding specific descendant of CostedElem[T] */
  def elemToCostedElem[T](implicit e: Elem[T]): Elem[Costed[T]] = (e match {
    case oe: WOptionElem[a,_] => costedOptionElement(oe.eItem)
    case ce: CollElem[a,_] => costedCollElement(ce.eItem)
    case fe: FuncElem[_, _] => costedFuncElement(UnitElement, fe.eDom, fe.eRange)
    case pe: PairElem[_, _] => costedPairElement(pe.eFst, pe.eSnd)
    case _ => costedElement(e)
  }).asInstanceOf[Elem[Costed[T]]]

  import Liftables._
  def liftableFromElem[WT](eWT: Elem[WT]): Liftable[_,WT] = (eWT match {
    case BooleanElement => BooleanIsLiftable
    case ByteElement => ByteIsLiftable
    case ShortElement => ShortIsLiftable
    case IntElement => IntIsLiftable
    case LongElement => LongIsLiftable
    case StringElement => StringIsLiftable
    case UnitElement => UnitIsLiftable
    case e: BigIntElem[_] => LiftableBigInt
    case e: GroupElementElem[_] => LiftableGroupElement
    case ae: WArrayElem[t,_] =>
      implicit val lt = liftableFromElem[t](ae.eItem)
      liftableArray(lt)
    case ce: CollElem[t,_] =>
      implicit val lt = liftableFromElem[t](ce.eItem)
      liftableColl(lt)
    case pe: PairElem[a,b] =>
      implicit val la = liftableFromElem[a](pe.eFst)
      implicit val lb = liftableFromElem[b](pe.eSnd)
      PairIsLiftable(la, lb)
    case pe: FuncElem[a,b] =>
      implicit val la = liftableFromElem[a](pe.eDom)
      implicit val lb = liftableFromElem[b](pe.eRange)
      FuncIsLiftable(la, lb)
  }).asInstanceOf[Liftable[_,WT]]

  import NumericOps._
  private lazy val elemToNumericMap = Map[Elem[_], Numeric[_]](
    (ByteElement, numeric[Byte]),
    (ShortElement, numeric[Short]),
    (IntElement, numeric[Int]),
    (LongElement, numeric[Long]),
    (bigIntElement, numeric[SBigInt])
  )
  private lazy val elemToIntegralMap = Map[Elem[_], Integral[_]](
    (ByteElement, integral[Byte]),
    (ShortElement, integral[Short]),
    (IntElement, integral[Int]),
    (LongElement, integral[Long]),
    (bigIntElement, integral[SBigInt])
  )
  private lazy val elemToOrderingMap = Map[Elem[_], Ordering[_]](
    (ByteElement, implicitly[Ordering[Byte]]),
    (ShortElement, implicitly[Ordering[Short]]),
    (IntElement, implicitly[Ordering[Int]]),
    (LongElement, implicitly[Ordering[Long]]),
    (bigIntElement, implicitly[Ordering[SBigInt]])
  )

  def elemToNumeric [T](e: Elem[T]): Numeric[T]  = elemToNumericMap(e).asInstanceOf[Numeric[T]]
  def elemToIntegral[T](e: Elem[T]): Integral[T] = elemToIntegralMap(e).asInstanceOf[Integral[T]]
  def elemToOrdering[T](e: Elem[T]): Ordering[T] = elemToOrderingMap(e).asInstanceOf[Ordering[T]]

  def opcodeToEndoBinOp[T](opCode: Byte, eT: Elem[T]): EndoBinOp[T] = opCode match {
    case OpCodes.PlusCode => NumericPlus(elemToNumeric(eT))(eT)
    case OpCodes.MinusCode => NumericMinus(elemToNumeric(eT))(eT)
    case OpCodes.MultiplyCode => NumericTimes(elemToNumeric(eT))(eT)
    case OpCodes.DivisionCode => IntegralDivide(elemToIntegral(eT))(eT)
    case OpCodes.ModuloCode => IntegralMod(elemToIntegral(eT))(eT)
    case OpCodes.MinCode => OrderingMin(elemToOrdering(eT))(eT)
    case OpCodes.MaxCode => OrderingMax(elemToOrdering(eT))(eT)
    case _ => error(s"Cannot find EndoBinOp for opcode $opCode")
  }

  def opcodeToBinOp[A](opCode: Byte, eA: Elem[A]): BinOp[A,_] = opCode match {
    case OpCodes.EqCode  => Equals[A]()(eA)
    case OpCodes.NeqCode => NotEquals[A]()(eA)
    case OpCodes.GtCode  => OrderingGT[A](elemToOrdering(eA))
    case OpCodes.LtCode  => OrderingLT[A](elemToOrdering(eA))
    case OpCodes.GeCode  => OrderingGTEQ[A](elemToOrdering(eA))
    case OpCodes.LeCode  => OrderingLTEQ[A](elemToOrdering(eA))
    case _ => error(s"Cannot find BinOp for opcode $opCode")
  }

  /** This method works by:
    * 1) staging block in the new scope of new thunk
    * 2) extracting value, cost, or dataSize respectively
    * 3) building the schedule by deps, effectively doing DCE along the way
    * This has an effect of splitting the costed graph into three separate graphs*/
  def evalCostedBlock[T](block: => Rep[Costed[T]]): Rep[Costed[T]] = {
    val v = Thunk.forced {
      val costed = block
      costed.value
    }
    val c = Thunk.forced {
      val costed = block
      costed.cost
    }
    val s = Thunk.forced {
      val costed = block
      costed.size
    }
    RCCostedPrim(v, c, s)
  }

  def adaptSigmaBoolean(v: BoolValue) = v match {
    case sb: SigmaBoolean => sb.isProven
    case _ => v
  }

    /** Helper to create costed collection of some constant size type T */
  def mkCostedColl[T](col: Rep[Coll[T]], len: Rep[Int], cost: Rep[Int]): Rep[CostedColl[T]] = {
    // TODO optimize: the method should be specialized on T so that mkSizePrim is not used
    val eT = col.elem.eItem
    val costs = colBuilder.replicate(len, 0)
    val sizes = colBuilder.replicate(len, costedBuilder.mkSizePrim(typeSize(eT), eT): RSize[T])
    RCCostedColl(col, costs, sizes, cost)
  }

  @inline final def asCosted[T](x: Rep[_]): Rep[Costed[T]] = x.asInstanceOf[Rep[Costed[T]]]

  type CostingEnv = Map[Any, RCosted[_]]

  import sigmastate._

  val OperationIdKey = MetaKey[AnyRef]("OperationId")(AnyRefElement)

  protected def isOperationNode(v: SValue): Boolean = v match {
    case _: Block | _: BlockValue | _: TaggedVariableNode[_] | _: ValNode | _: ValDef | _: ValUse[_] | _: FuncValue => false
    case _ => true
  }

  protected def onTreeNodeCosted[T <: SType](
        ctx: RCosted[Context], env: CostingEnv,
        node: Value[T], costed: RCosted[T#WrappedType]): Unit = {
    if (okMeasureOperationTime && isOperationNode(node)) {
      asRep[Any](costed) match {
        case Def(CCostedPrimCtor(v, c, s)) =>
          v.setMetadata(OperationIdKey)(node.opId)
        case Def(CCostedCollCtor(vs,_,_,_)) =>
          vs.setMetadata(OperationIdKey)(node.opId)
        case _ =>
      }
    }
  }

  @inline def SigmaDsl = sigmaDslBuilderValue
  @inline def Colls = sigmaDslBuilderValue.Colls

  protected implicit def groupElementToECPoint(g: special.sigma.GroupElement): EcPointType = SigmaDsl.toECPoint(g).asInstanceOf[EcPointType]

  def constantTypeSize[T](implicit eT: Elem[T]): RSize[T] = RCSizePrim(typeSize(eT), eT)

  def withConstantSize[T](v: Rep[T], cost: Rep[Int]): RCosted[T] = RCCostedPrim(v, cost, constantTypeSize(v.elem))

  def sizeOfData[ST,T](x: ST)(implicit lT: Liftable[ST,T]): RSize[T] = asRep[Size[T]](lT.sourceType match {
    case BooleanType => liftConst(Sized.sizeOf(x.asInstanceOf[Boolean]))
    case ByteType => liftConst(Sized.sizeOf(x.asInstanceOf[Byte]))
    case ShortType => liftConst(Sized.sizeOf(x.asInstanceOf[Short]))
    case IntType => liftConst(Sized.sizeOf(x.asInstanceOf[Int]))
    case LongType => liftConst(Sized.sizeOf(x.asInstanceOf[Long]))
    case BigIntRType => liftConst(Sized.sizeOf(x.asInstanceOf[SBigInt]))
    case GroupElementRType => liftConst(Sized.sizeOf(x.asInstanceOf[SGroupElement]))
    case AvlTreeRType => liftConst(Sized.sizeOf(x.asInstanceOf[SAvlTree]))
    case SigmaPropRType => liftConst(Sized.sizeOf(x.asInstanceOf[SSigmaProp]))
    case BoxRType => liftConst(Sized.sizeOf(x.asInstanceOf[SBox]))
    case special.sigma.HeaderRType => liftConst(Sized.sizeOf(x.asInstanceOf[SHeader]))
    case special.sigma.PreHeaderRType => liftConst(Sized.sizeOf(x.asInstanceOf[SPreHeader]))
    case ct: CollType[a] =>
      implicit val tA = ct.tItem
      implicit val sizedA = Sized.typeToSized(tA)
      liftConst(Sized.sizeOf(x.asInstanceOf[special.collection.Coll[a]]))
    case ct: OptionType[a] =>
      implicit val tA = ct.tA
      implicit val sizedA = Sized.typeToSized(tA)
      liftConst(Sized.sizeOf(x.asInstanceOf[Option[a]]))
    case ct: PairType[a, b] =>
      implicit val tA = ct.tFst
      implicit val tB = ct.tSnd
      implicit val sizedA = Sized.typeToSized(tA)
      implicit val sizedB = Sized.typeToSized(tB)
      liftConst(Sized.sizeOf(x.asInstanceOf[(a,b)]))
  })

  /** Build a new costed value with the given cost in a dependency list.
    * This is required to correctly handle tuple field accesses like `v._1`
    * and not to lose the cost of `v` in the cost of resulting value. */
  def attachCost[T](source: RCosted[T], accCost: Rep[Int], cost: Rep[Int]): RCosted[T] = asRep[Costed[T]] {
    def newCost(v: Sym, c: Rep[Int]) = opCost(v, Seq(accCost, c), cost) // put cost in dependency list

    source.elem.eVal match {
      case e: CollElem[a, _] =>
        val xsC = asCostedColl[a](asCosted[Coll[a]](source))
        val v = xsC.values
        val c = xsC.cost
        RCCostedColl(v, xsC.costs, xsC.sizes, newCost(v, c))
      case e: PairElem[a,b] =>
        val pC = asCostedPair[a,b](asCosted[(a,b)](source))
        RCCostedPair(pC.l, pC.r, newCost(Pair(pC.l, pC.r), pC.cost))
      case e =>
        val c = source.cost  // this is a current cost of the value
        val v = source.value
        RCCostedPrim(v, newCost(v, c), source.size)
    }
  }

  private val InitDependantNodes = 10000
  private[this] var _contextDependantNodes = debox.Set.ofSize[Int](InitDependantNodes)

  def isContextDependant(sym: Sym): Boolean =
    if (sym.isConst) true
    else {
      _contextDependantNodes(sym.rhs.nodeId)
    }

  override protected def createDefinition[T](optScope: Nullable[ThunkScope], s: Rep[T], d: Def[T]): TableEntry[T] = {
    val res = super.createDefinition(optScope, s, d)
    res.rhs match {
      case d if d.selfType.isInstanceOf[ContextElem[_]] =>
        _contextDependantNodes += (d.nodeId)
      case d =>
        val allArgs = d.getDeps.forall(isContextDependant)
        if (allArgs)
          _contextDependantNodes += (d.nodeId)
    }
    res
  }

  def isSupportedIndexExpression(i: Rep[Int]): Boolean = {
    isContextDependant(i)
  }

  protected def evalNode[T <: SType](ctx: RCosted[Context], env: CostingEnv, node: Value[T]): RCosted[T#WrappedType] = {
    import WOption._
    def eval[T <: SType](node: Value[T]): RCosted[T#WrappedType] = evalNode(ctx, env, node)
    object In { def unapply(v: SValue): Nullable[RCosted[Any]] = Nullable(asRep[Costed[Any]](evalNode(ctx, env, v))) }
    class InColl[T: Elem] { def unapply(v: SValue): Nullable[Rep[CostedColl[T]]] = Nullable(tryCast[CostedColl[T]](evalNode(ctx, env, v))) }
    val InCollByte = new InColl[Byte]; val InCollAny = new InColl[Any]()(AnyElement); val InCollInt = new InColl[Int]

    val InCollCollByte = new InColl[Coll[Byte]]
    val InPairCollByte = new InColl[(Coll[Byte], Coll[Byte])]

    object InSeq { def unapply(items: Seq[SValue]): Nullable[Seq[RCosted[Any]]] = {
      val res = items.map { x: SValue =>
        val xC = eval(x)
        asRep[Costed[Any]](xC)
      }
      Nullable(res)
    }}
    object InSeqUnzipped { def unapply(items: Seq[SValue]): Nullable[(Seq[Rep[Any]], Seq[Rep[Int]], Seq[RSize[Any]])] = {
      val res = items.mapUnzip { x: SValue =>
        val xC = eval(x)
        (asRep[Any](xC.value), xC.cost, asRep[Size[Any]](xC.size))
      }
      Nullable(res)
    }}
    val res: Rep[Any] = node match {
      case TaggedVariableNode(id, _) =>
        env.getOrElse(id, !!!(s"TaggedVariable $id not found in environment $env"))

      case c @ Constant(v, tpe) => v match {
        case p: SSigmaProp =>
          assert(tpe == SSigmaProp)
          val resV = liftConst(p)
          RCCostedPrim(resV, costOfSigmaTree(p), SizeOfSigmaProp(p))
        case bi: SBigInt =>
          assert(tpe == SBigInt)
          val resV = liftConst(bi)
          withConstantSize(resV, costOf(c))
        case p: SGroupElement =>
          assert(tpe == SGroupElement)
          val resV = liftConst(p)
          withConstantSize(resV, costOf(c))
        case coll: SColl[a] =>
          val tpeA = tpe.asCollection[SType].elemType
          stypeToElem(tpeA) match {
            case eWA: Elem[wa] =>
              implicit val l = liftableFromElem[wa](eWA).asInstanceOf[Liftable[a,wa]]
              val resVals = liftConst[SColl[a], Coll[wa]](coll)
              val resCosts = liftConst(Colls.replicate(coll.length, 0))
              val resSizes =
                if (tpeA.isConstantSize)
                  colBuilder.replicate(coll.length, constantTypeSize(eWA))
                else {
                  implicit val ewa = eWA
                  tryCast[SizeColl[wa]](sizeOfData[SColl[a], Coll[wa]](coll)).sizes
                }
              RCCostedColl(resVals, resCosts, resSizes, costOf(c))
          }
        case box: SBox =>
          val boxV = liftConst(box)
          RCCostedPrim(boxV, costOf(c), sizeOfData(box))
        case tree: special.sigma.AvlTree =>
          val treeV = liftConst(tree)
          RCCostedPrim(treeV, costOf(c), SizeAvlTree)
        case s: String =>
          val resV = toRep(s)(stypeToElem(tpe).asElem[String])
          RCCostedPrim(resV, costOf(c), SizeString)
        case _ =>
          val resV = toRep(v)(stypeToElem(tpe))
          withConstantSize(resV, costOf(c))
      }

      case org.ergoplatform.Context => ctx
      case Global => costedGlobal
      case Height  => ContextCoster(ctx, SContext.heightMethod, Nil)
      case Inputs  => ContextCoster(ctx, SContext.inputsMethod, Nil)
      case Outputs => ContextCoster(ctx, SContext.outputsMethod, Nil)
      case Self    => ContextCoster(ctx, SContext.selfMethod, Nil)
      case LastBlockUtxoRootHash => ContextCoster(ctx, SContext.lastBlockUtxoRootHashMethod, Nil)
      case MinerPubkey => ContextCoster(ctx, SContext.minerPubKeyMethod, Nil)

      case op @ GetVar(id, optTpe) =>
        stypeToElem(optTpe.elemType) match { case e: Elem[t] =>
          val v = ctx.value.getVar[t](id)(e)
          val s = tryCast[SizeContext](ctx.size).getVar(id)(e)
          RCCostedPrim(v, opCost(v, Nil, sigmaDslBuilder.CostModel.GetVar), s)
        }

      case Terms.Block(binds, res) =>
        var curEnv = env
        for (v @ Val(n, _, b) <- binds) {
          if (curEnv.contains(n)) error(s"Variable $n already defined ($n = ${curEnv(n)}", v.sourceContext.toOption)
          val bC = evalNode(ctx, curEnv, b)
          curEnv = curEnv + (n -> bC)
        }
        val res1 = evalNode(ctx, curEnv, res)
        res1

      case BlockValue(binds, res) =>
        var curEnv = env
        for (vd @ ValDef(n, _, b) <- binds) {
          if (curEnv.contains(n)) error(s"Variable $n already defined ($n = ${curEnv(n)}", vd.sourceContext.toOption)
          val bC = evalNode(ctx, curEnv, b)
          curEnv = curEnv + (n -> bC)
        }
        val res1 = evalNode(ctx, curEnv, res)
        res1

      case ValUse(valId, _) =>
        env.getOrElse(valId, !!!(s"ValUse $valId not found in environment $env"))

      case CreateProveDlog(In(_v)) =>
        val vC = asRep[Costed[GroupElement]](_v)
        val resV: Rep[SigmaProp] = sigmaDslBuilder.proveDlog(vC.value)
        val cost = opCost(resV, Seq(vC.cost), costOfDHTuple)
        RCCostedPrim(resV, cost, mkSizeSigmaProp(vC.size.dataSize))

      case CreateProveDHTuple(In(_gv), In(_hv), In(_uv), In(_vv)) =>
        val gvC = asRep[Costed[GroupElement]](_gv)
        val hvC = asRep[Costed[GroupElement]](_hv)
        val uvC = asRep[Costed[GroupElement]](_uv)
        val vvC = asRep[Costed[GroupElement]](_vv)
        val resV: Rep[SigmaProp] = sigmaDslBuilder.proveDHTuple(gvC.value, hvC.value, uvC.value, vvC.value)
        val cost = opCost(resV, Seq(gvC.cost, hvC.cost, uvC.cost, vvC.cost), costOfDHTuple)
        RCCostedPrim(resV, cost, mkSizeSigmaProp(gvC.size.dataSize * 4L))

      case sigmastate.Exponentiate(In(_l), In(_r)) =>
        val l = asRep[Costed[GroupElement]](_l)
        val r = asRep[Costed[BigInt]](_r)
        val value = l.value.exp(r.value)
        val cost = opCost(value, Seq(l.cost, r.cost), costOf(node))
        RCCostedPrim(value, cost, SizeGroupElement)

      case sigmastate.MultiplyGroup(In(_l), In(_r)) =>
        val l = asRep[Costed[GroupElement]](_l)
        val r = asRep[Costed[GroupElement]](_r)
        val value = l.value.multiply(r.value)
        val cost = opCost(value, Seq(l.cost, r.cost), costOf(node))
        RCCostedPrim(value, cost, SizeGroupElement)

      case Values.GroupGenerator =>
        SigmaDslBuilderCoster(costedGlobal, SGlobal.groupGeneratorMethod, Nil)

      case sigmastate.ByteArrayToBigInt(In(_arr)) =>
        val arrC = asRep[Costed[Coll[Byte]]](_arr)
        val arr = arrC.value
        val value = sigmaDslBuilder.byteArrayToBigInt(arr)
        val size = arrC.size.dataSize
        val cost = opCost(value, Seq(arrC.cost), costOf(node) + costOf("new_BigInteger_per_item", node.opType) * size.toInt)
        RCCostedPrim(value, cost, SizeBigInt)

      case sigmastate.LongToByteArray(In(_x)) =>
        val xC = asRep[Costed[Long]](_x)
        val col = sigmaDslBuilder.longToByteArray(xC.value) // below we assume col.length == typeSize[Long]
        val cost = opCost(col, Seq(xC.cost), costOf(node))
        val len = SizeLong.dataSize.toInt
        mkCostedColl(col, len, cost)

      // opt.get =>
      case utxo.OptionGet(In(_opt)) =>
        OptionCoster(_opt, SOption.GetMethod, Nil)

      // opt.isDefined =>
      case utxo.OptionIsDefined(In(_opt)) =>
        OptionCoster(_opt, SOption.IsDefinedMethod, Nil)

      // opt.getOrElse =>
      case utxo.OptionGetOrElse(In(_opt), In(_default)) =>
        OptionCoster(_opt, SOption.GetOrElseMethod, Seq(_default))

      case SelectField(In(_tup), fieldIndex) =>
<<<<<<< HEAD
        val eTuple = _tup.elem.eVal.asInstanceOf[Elem[_]]
        CheckTupleType(IR)(eTuple) {}
        eTuple match {
=======
        _tup.elem.eVal.asInstanceOf[Elem[_]] match {
          case se: StructElem[_] =>
            val tup = asRep[Costed[Struct]](_tup)
            val fn = STuple.componentNameByIndex(fieldIndex - 1)
            val v = tup.value.getUntyped(fn)
            val c = opCost(v, Seq(tup.cost), costedBuilder.SelectFieldCost)
            val s: RSize[Any] = ??? // TODO soft-forkable: implement similar to Pair case
            RCCostedPrim(v, c, s)
>>>>>>> a3a40816
          case pe: PairElem[a,b] =>
            assert(fieldIndex == 1 || fieldIndex == 2, s"Invalid field index $fieldIndex of the pair ${_tup}: $pe")
            implicit val ea = pe.eFst
            implicit val eb = pe.eSnd
            val pair = tryCast[CostedPair[a,b]](_tup)
            val res = if (fieldIndex == 1)
              attachCost(pair.l, pair.accCost, selectFieldCost)
            else
              attachCost(pair.r, pair.accCost, selectFieldCost)
            res
// TODO soft-fork: implement similar to Pair case
//          case se: StructElem[_] =>
//            val tup = asRep[Costed[Struct]](_tup)
//            val fn = STuple.componentNameByIndex(fieldIndex - 1)
//            val v = tup.value.getUntyped(fn)
//            val c = opCost(v, Seq(tup.cost), costedBuilder.SelectFieldCost)
//            val s: RSize[Any] = ???
//            RCCostedPrim(v, c, s)
        }

      case Values.Tuple(InSeq(Seq(x, y))) =>
        RCCostedPair(x, y, opCost(Pair(x, y), Seq(x.cost, y.cost), CostTable.newPairValueCost))

      case Values.Tuple(InSeq(items)) =>
        val fields = items.zipWithIndex.map { case (x, i) => (s"_${i+1}", x)}
        val value = struct(fields)
        val cost = opCost(value, items.map(_.cost), costedBuilder.ConstructTupleCost)
        RCostedStruct(value, cost)

      case node: BooleanTransformer[_] =>
        val eIn = stypeToElem(node.input.tpe.elemType)
        val xs = asRep[CostedColl[Any]](eval(node.input))
        val eAny = xs.elem.asInstanceOf[CostedElem[Coll[Any],_]].eVal.eA
        assert(eIn == eAny, s"Types should be equal: but $eIn != $eAny")
        implicit val eArg: Elem[Costed[Any]] = costedElement(eAny)
        val conditionC = asRep[CostedFunc[Unit, Any, SType#WrappedType]](evalNode(ctx, env, node.condition))
        val condC = conditionC.func
        val (calcF, costF) = splitCostedFunc2(condC, okRemoveIsValid = true)
        val sizeF = condC.sliceSize
        val values = xs.values.map(calcF)
        val cost = xs.costs.zip(xs.sizes).map(costF).sum(intPlusMonoid)
        val res = calcF.elem.eRange match {
          case e if e == BooleanElement =>
            node match {
              case _: ForAll[_] =>
                val value = xs.values.forall(asRep[Any => Boolean](calcF))
                withConstantSize(value, cost)
              case _: Exists[_] =>
                val value = xs.values.exists(asRep[Any => Boolean](calcF))
                withConstantSize(value, cost)
            }
          case _: SigmaPropElem[_] =>
            node match {
              case _: ForAll[_] =>
                val children = asRep[Coll[SigmaProp]](values)
                val size = mkSizeSigmaProp(CryptoConstants.EncodedGroupElementLength.toLong)
                RCCostedPrim(sigmaDslBuilder.allZK(children), cost, size)
              case _: Exists[_] =>
                val children = asRep[Coll[SigmaProp]](values)
                val size = mkSizeSigmaProp(CryptoConstants.EncodedGroupElementLength.toLong)
                RCCostedPrim(sigmaDslBuilder.anyZK(children), cost, size)
            }
        }
        res

      case MapCollection(input, sfunc) =>
        val inputC = evalNode(ctx, env, input)
        val mapper = evalNode(ctx, env, sfunc)
        val res = CollCoster(inputC, SCollection.MapMethod, Seq(mapper))
        res

      case Fold(input, zero, sfunc) =>
        val eItem = stypeToElem(input.tpe.elemType)
        val eState = stypeToElem(zero.tpe)
        (eState, eItem) match { case (eState: Elem[s], eItem: Elem[a]) =>
          val inputC = asRep[CostedColl[a]](eval(input))
          implicit val eA = inputC.elem.asInstanceOf[CostedElem[Coll[a],_]].eVal.eA
          assert(eItem == eA, s"Types should be equal: but $eItem != $eA")

          val zeroC = asRep[Costed[s]](eval(zero))
          implicit val eS = zeroC.elem.eVal
          assert(eState == eS, s"Types should be equal: but $eState != $eS")

          val foldOpC = fun { in: Rep[CostedPair[s, a]] =>
            val acc = in.l; val item = in.r
            val out = sfunc match {
              case Terms.Lambda(_, Seq((accN, _), (n, _)), _, Some(op)) =>
                evalNode(ctx, env + (accN -> acc, n -> item), op)
              case FuncValue(Seq((tpl, _)), op) =>
                evalNode(ctx, env + (tpl -> in), op)
            }
            asRep[Costed[s]](out)
          }
          val res = inputC.foldCosted(zeroC, asRep[Costed[(s,a)] => Costed[s]](foldOpC))
          res
        }

      case op @ Slice(In(input), In(from), In(until)) =>
        val inputC = asRep[CostedColl[Any]](input)
        val fromC = asRep[Costed[Int]](from)
        val untilC = asRep[Costed[Int]](until)
        val f = fromC.value
        val u = untilC.value
        val vals = inputC.values.slice(f, u)
        val costs = inputC.costs
        val sizes = inputC.sizes
        RCCostedColl(vals, costs, sizes, opCost(vals, Seq(inputC.valuesCost), costOf(op)))

      case Append(In(_col1), In(_col2)) =>
        val col1 = asRep[CostedColl[Any]](_col1)
        val col2 = asRep[CostedColl[Any]](_col2)
        val values = col1.values.append(col2.values)
        val costs = col1.costs.append(col2.costs)
        val sizes = col1.sizes.append(col2.sizes)
        RCCostedColl(values, costs, sizes, opCost(values, Seq(col1.cost, col2.cost), costOf(node)))

      case Filter(input, p) =>
        val inputC = evalNode(ctx, env, input)
        val pC = evalNode(ctx, env, p)
        val res = CollCoster(inputC, SCollection.FilterMethod, Seq(pC))
        res

      case Terms.Apply(f, Seq(x)) if f.tpe.isFunc =>
        val fC = asRep[CostedFunc[Unit, Any, Any]](evalNode(ctx, env, f))
        val xC = asRep[Costed[Any]](evalNode(ctx, env, x))
        f.tpe.asFunc.tRange match {
          case _: SCollectionType[_] =>
            val (calcF, costF, sizeF) = splitCostedCollFunc(asRep[CostedCollFunc[Any,Any]](fC.func))
            val value = xC.value
            val values: RColl[Any] = Apply(calcF, value, false)
            val costRes: Rep[(Coll[Int], Int)] = Apply(costF, Pair(xC.cost, xC.size), false)
            val sizes: RColl[Size[Any]] = Apply(sizeF, xC.size, false)
            RCCostedColl(values, costRes._1, sizes, costRes._2)
//          case optTpe: SOption[_] =>
//            val (calcF, costF, sizeF) = splitCostedOptionFunc(asRep[CostedOptionFunc[Any,Any]](fC.func))
//            val value = xC.value
//            val values: Rep[WOption[Any]] = Apply(calcF, value, false)
//            val costRes: Rep[(WOption[Int], Int)] = Apply(costF, Pair(value, Pair(xC.cost, xC.dataSize)), false)
//            val sizes: Rep[WOption[Long]]= Apply(sizeF, Pair(value, xC.dataSize), false)
//            RCCostedOption(values, costRes._1, sizes, costRes._2)
          case _ =>
            val calcF = fC.sliceCalc
            val costF = fC.sliceCost
            val sizeF = fC.sliceSize
            val value = xC.value
            val y: Rep[Any] = Apply(calcF, value, false)
            val c: Rep[Int] = opCost(y, Seq(fC.cost, xC.cost), Apply(costF, Pair(xC.cost, xC.size), false))
            val s: Rep[Size[Any]]= Apply(sizeF, xC.size, false)
            RCCostedPrim(y, c, s)
        }

      case opt: OptionValue[_] =>
        error(s"Option constructors are not supported: $opt", opt.sourceContext.toOption)

      case CalcBlake2b256(In(input)) =>
        val bytesC = asRep[Costed[Coll[Byte]]](input)
        val res = sigmaDslBuilder.blake2b256(bytesC.value)
        val cost = opCost(res, Seq(bytesC.cost), perKbCostOf(node, bytesC.size.dataSize))
        mkCostedColl(res, Blake2b256.DigestSize, cost)
      case CalcSha256(In(input)) =>
        val bytesC = asRep[Costed[Coll[Byte]]](input)
        val res = sigmaDslBuilder.sha256(bytesC.value)
        val cost = opCost(res, Seq(bytesC.cost), perKbCostOf(node, bytesC.size.dataSize))
        mkCostedColl(res, Sha256.DigestSize, cost)

      case utxo.SizeOf(In(xs)) =>
        xs.elem.eVal.asInstanceOf[Any] match {
          case ce: CollElem[a,_] =>
            val xsC = asRep[Costed[Coll[a]]](xs)
            val v = xsC.value.length
            RCCostedPrim(v, opCost(v, Seq(xsC.cost), costOf(node)), SizeInt)
          case se: StructElem[_] =>
            val xsC = asRep[Costed[Struct]](xs)
            val v = se.fields.length
            RCCostedPrim(v, opCost(v, Seq(xsC.cost), costOf(node)), SizeInt)
          case pe: PairElem[a,b] =>
            val xsC = asRep[Costed[(a,b)]](xs)
            val v: Rep[Int] = 2
            RCCostedPrim(v, opCost(v, Seq(xsC.cost), costOf(node)), SizeInt)
        }

      case ByIndex(xs, i, defaultOpt) =>
        val xsC = asRep[CostedColl[Any]](eval(xs))
        val iC = asRep[Costed[Int]](eval(i))
        val iV = iC.value
        val size = if (xs.tpe.elemType.isConstantSize)
            constantTypeSize(xsC.elem.eItem)
          else
            CheckIsSupportedIndexExpression(IR)(xs, i, iV) {
              xsC.sizes(iV)
            }
        defaultOpt match {
          case Some(defaultValue) =>
            val defaultC = asRep[Costed[Any]](eval(defaultValue))
            val default = defaultC.value
            val value = xsC.value.getOrElse(iV, default)
            val cost = opCost(value, Seq(xsC.cost, iC.cost, defaultC.cost), costOf(node))
            RCCostedPrim(value, cost, size)
          case None =>
            val value = xsC.value(iV)
            RCCostedPrim(value, opCost(value, Seq(xsC.cost, iC.cost), costOf(node)), size)
        }

      case SigmaPropIsProven(p) =>
        val pC = asRep[Costed[SigmaProp]](eval(p))
        val v = pC.value.isValid
        val c = opCost(v, Seq(pC.cost), costOf(node))
//        val s = pC.size // NOTE: we pass SigmaProp's size, this is handled in buildCostedGraph
        RCCostedPrim(v, c, SizeBoolean)
      case SigmaPropBytes(p) =>
        val pC = asRep[Costed[SigmaProp]](eval(p))
        val v = pC.value.propBytes
        mkCostedColl(v, pC.size.dataSize.toInt, opCost(v, Seq(pC.cost), costOf(node)))

      case utxo.ExtractId(In(box)) =>  // TODO costing: use special CostedCollFixed for fixed-size collections
        val boxC = asRep[Costed[Box]](box)
        val id = boxC.value.id
        mkCostedColl(id, Blake2b256.DigestSize, opCost(id, Seq(boxC.cost), costOf(node)))
      case utxo.ExtractBytesWithNoRef(In(box)) =>
        val boxC = asRep[Costed[Box]](box)
        val sBox = tryCast[SizeBox](boxC.size)
        val v = boxC.value.bytesWithoutRef
        mkCostedColl(v, sBox.bytesWithoutRef.dataSize.toInt, opCost(v, Seq(boxC.cost), costOf(node)))
      case utxo.ExtractAmount(In(box)) =>
        val boxC = asRep[Costed[Box]](box)
        val v = boxC.value.value
        withConstantSize(v, opCost(v, Seq(boxC.cost), costOf(node)))
      case utxo.ExtractScriptBytes(In(box)) =>
        val boxC = asRep[Costed[Box]](box)
        val sBox = tryCast[SizeBox](boxC.size)
        val bytes = boxC.value.propositionBytes
        mkCostedColl(bytes, sBox.propositionBytes.dataSize.toInt, opCost(bytes, Seq(boxC.cost), costOf(node)))
      case utxo.ExtractBytes(In(box)) =>
        val boxC = asRep[Costed[Box]](box)
        val sBox = tryCast[SizeBox](boxC.size)
        val bytes = boxC.value.bytes
        mkCostedColl(bytes, sBox.bytes.dataSize.toInt, opCost(bytes, Seq(boxC.cost), costOf(node)))
      case utxo.ExtractCreationInfo(In(box)) =>
        BoxCoster(box, SBox.creationInfoMethod, Nil)
      case utxo.ExtractRegisterAs(In(box), regId, optTpe) =>
        implicit val elem = stypeToElem(optTpe.elemType).asElem[Any]
        val i: RCosted[Int] = RCCostedPrim(regId.number.toInt, 0, SizeInt)
        BoxCoster(box, SBox.getRegMethod, Seq(i), Seq(liftElem(elem)))

      case BoolToSigmaProp(bool) =>
        val boolC = eval(bool)
        val value = sigmaDslBuilder.sigmaProp(boolC.value)
        RCCostedPrim(value, opCost(value, Seq(boolC.cost), costOf(node)), mkSizeSigmaProp(1L))

      case AtLeast(bound, input) =>
        val inputC = asRep[CostedColl[SigmaProp]](evalNode(ctx, env, input))
        if (inputC.values.length.isConst) {
          val inputCount = inputC.values.length.asValue
          if (inputCount > AtLeast.MaxChildrenCount)
            error(s"Expected input elements count should not exceed ${AtLeast.MaxChildrenCount}, actual: $inputCount", node.sourceContext.toOption)
        }
        val boundC = eval(bound)
        val res = sigmaDslBuilder.atLeast(boundC.value, inputC.values)
        val cost = opCost(res, Seq(boundC.cost, inputC.cost), costOf(node))
        val sInput = tryCast[SizeColl[SigmaProp]](inputC.size)
        RCCostedPrim(res, cost, mkSizeSigmaProp(sInput.dataSize))

      case op: ArithOp[t] if op.tpe == SBigInt =>
        import OpCodes._
        val xC = asRep[Costed[BigInt]](eval(op.left))
        val yC = asRep[Costed[BigInt]](eval(op.right))
        val opName = op.opName
        var v: Rep[BigInt] = null;
        op.opCode match {
          case PlusCode =>
            v = xC.value.add(yC.value)
          case MinusCode =>
            v = xC.value.subtract(yC.value)
          case MultiplyCode =>
            v = xC.value.multiply(yC.value)
          case DivisionCode =>
            v = xC.value.divide(yC.value)
          case ModuloCode =>
            v = xC.value.mod(yC.value)
          case MinCode =>
            v = xC.value.min(yC.value)
          case MaxCode =>
            v = xC.value.max(yC.value)
          case code => error(s"Cannot perform Costing.evalNode($op): unknown opCode ${code}", op.sourceContext.toOption)
        }
        val c = opCost(v, Seq(xC.cost, yC.cost), costOf(op))
        RCCostedPrim(v, c, SizeBigInt)

      case op: ArithOp[t] =>
        val tpe = op.left.tpe
        val et = stypeToElem(tpe)
        val binop = opcodeToEndoBinOp(op.opCode, et)
        val x = evalNode(ctx, env, op.left)
        val y = evalNode(ctx, env, op.right)
        (x, y) match { case (x: RCosted[a], y: RCosted[b]) =>
          val v = ApplyBinOp(binop, x.value, y.value)
          withConstantSize(v, opCost(v, Seq(x.cost, y.cost), costOf(op)))
        }

      case LogicalNot(input) =>
        val inputC = evalNode(ctx, env, input)
        val v = ApplyUnOp(Not, inputC.value)
        withConstantSize(v, opCost(v, Seq(inputC.cost), costOf(node)))

      case ModQ(input) =>
        val inputC = asRep[Costed[BigInt]](eval(input))
        val v = inputC.value.modQ
        RCCostedPrim(v, opCost(v, Seq(inputC.cost), costOf(node)), SizeBigInt)

      case ModQArithOp(l, r, code) =>
        val lC = asRep[Costed[BigInt]](eval(l))
        val rC = asRep[Costed[BigInt]](eval(r))
        val v = code match {
          case OpCodes.PlusModQCode => lC.value.plusModQ(rC.value)
          case OpCodes.MinusModQCode => lC.value.minusModQ(rC.value)
          case code => error(s"unknown code for modular arithmetic op: $code")
        }
        RCCostedPrim(v, opCost(v, Seq(lC.cost, rC.cost), costOf(node)), SizeBigInt)

      case OR(input) => input match {
        case ConcreteCollection(items, tpe) =>
          val itemsC = items.map(item => eval(adaptSigmaBoolean(item)))
          val res = sigmaDslBuilder.anyOf(colBuilder.fromItems(itemsC.map(_.value): _*))
          val costs = itemsC.map(_.cost)
          val nOps = costs.length - 1
          val cost = opCost(res, costs, perItemCostOf(node, nOps))
          withConstantSize(res, cost)
        case _ =>
          val inputC = asRep[CostedColl[Boolean]](eval(input))
          val res = sigmaDslBuilder.anyOf(inputC.value)
          val nOps = inputC.sizes.length - 1
          val cost = opCost(res, Seq(inputC.cost), perItemCostOf(node, nOps))
          withConstantSize(res, cost)
      }

      case AND(input) => input match {
        case ConcreteCollection(items, tpe) =>
          val itemsC = items.map(item => eval(adaptSigmaBoolean(item)))
          val res = sigmaDslBuilder.allOf(colBuilder.fromItems(itemsC.map(_.value): _*))
          val costs = itemsC.map(_.cost)
          val nOps = costs.length - 1
          val cost = opCost(res, costs, perItemCostOf(node, nOps))
          withConstantSize(res, cost)
        case _ =>
          val inputC = tryCast[CostedColl[Boolean]](eval(input))
          val res = sigmaDslBuilder.allOf(inputC.value)
          val nOps = inputC.sizes.length - 1
          val cost = opCost(res, Seq(inputC.cost), perItemCostOf(node, nOps))
          withConstantSize(res, cost)
      }

      case XorOf(input) => input match {
        case ConcreteCollection(items, tpe) =>
          val itemsC = items.map(item => eval(item))
          val res = sigmaDslBuilder.xorOf(colBuilder.fromItems(itemsC.map(_.value): _*))
          val costs = itemsC.map(_.cost)
          val nOps = costs.length - 1
          val cost = opCost(res, costs, perItemCostOf(node, nOps))
          withConstantSize(res, cost)
        case _ =>
          val inputC = tryCast[CostedColl[Boolean]](eval(input))
          val res = sigmaDslBuilder.xorOf(inputC.value)
          val nOps = inputC.sizes.length - 1
          val cost = opCost(res, Seq(inputC.cost), perItemCostOf(node, nOps))
          withConstantSize(res, cost)
      }

      case BinOr(l, r) =>
        val lC = evalNode(ctx, env, l)
        val rC = RCostedThunk(Thunk(evalNode(ctx, env, r)), 0)
        val v = Or.applyLazy(lC.value, rC.value)
        val c = opCost(v, Seq(lC.cost, rC.cost), costOf(node))
        withConstantSize(v, c)


      case BinAnd(l, r) =>
        val lC = evalNode(ctx, env, l)
        val rC = RCostedThunk(Thunk(evalNode(ctx, env, r)), 0)
        val v = And.applyLazy(lC.value, rC.value)
        val c = opCost(v, Seq(lC.cost, rC.cost), costOf(node))
        withConstantSize(v, c)

      case BinXor(l, r) =>
        val lC = evalNode(ctx, env, l)
        val rC = evalNode(ctx, env, r)
        val v = BinaryXorOp.apply(lC.value, rC.value)
        val c = opCost(v, Seq(lC.cost, rC.cost), costOf(node))
        withConstantSize(v, c)

      case neg: Negation[t] =>
        val tpe = neg.input.tpe
        val et = stypeToElem(tpe)
        val op = NumericNegate(elemToNumeric(et))(et)
        val inputC = evalNode(ctx, env, neg.input)
        inputC match { case x: RCosted[a] =>
            val v = ApplyUnOp(op, x.value)
          withConstantSize(v, opCost(v, Seq(x.cost), costOf(neg)))
        }

      case SigmaAnd(items) =>
        val itemsC = items.map(eval)
        val res = sigmaDslBuilder.allZK(colBuilder.fromItems(itemsC.map(s => asRep[SigmaProp](s.value)): _*))
        val costs = itemsC.map(_.cost)
        val cost = opCost(res, costs, perItemCostOf(node, costs.length))
        val size = colBuilder.fromItems(itemsC.map(_.size.dataSize): _*).sum(longPlusMonoid)
        RCCostedPrim(res, cost, mkSizeSigmaProp(size))

      case SigmaOr(items) =>
        val itemsC = items.map(eval)
        val res = sigmaDslBuilder.anyZK(colBuilder.fromItems(itemsC.map(s => asRep[SigmaProp](s.value)): _*))
        val costs = itemsC.map(_.cost)
        val cost = opCost(res, costs, perItemCostOf(node, costs.length))
        val size = colBuilder.fromItems(itemsC.map(_.size.dataSize): _*).sum(longPlusMonoid)
        RCCostedPrim(res, cost, mkSizeSigmaProp(size))

//      case If(c, t, e) =>
//        val cC = evalNode(ctx, env, c)
//        val tC = RCostedThunk(Thunk(evalNode(ctx, env, t)), 0)
//        val eC = RCostedThunk(Thunk(evalNode(ctx, env, e)), 0)
//        val resV = IF (cC.value) THEN tC.value ELSE eC.value
//        val resCost = cC.cost + (tC.cost max eC.cost) + costOf("If", SFunc(Vector(SBoolean, If.tT, If.tT), If.tT))
//        mkCosted(resV, resCost, tC.dataSize max eC.dataSize)

      case If(c, t, e) =>
        val cC = evalNode(ctx, env, c)
        def tC = evalNode(ctx, env, t)
        def eC = evalNode(ctx, env, e)
        val resV = IF (cC.value) THEN tC.value ELSE eC.value
        val resCost = opCost(resV, Seq(cC.cost, tC.cost, eC.cost), costOf("If", SFunc(Vector(SBoolean, If.tT, If.tT), If.tT)))
        RCCostedPrim(resV, resCost, tC.size) // TODO costing: implement tC.size max eC.size

      case rel: Relation[t, _] =>
        val tpe = rel.left.tpe
        val et = stypeToElem(tpe)
        val binop = opcodeToBinOp(rel.opCode, et)
        val x = eval(rel.left)
        val y = eval(rel.right)
        (x, y) match { case (x: RCosted[a], y: RCosted[b]) =>
          val value = binop.apply(x.value, asRep[t#WrappedType](y.value))
          val cost =
            if (tpe.isConstantSize) {
              val opcost = if (tpe == SBigInt) {
                costOf(rel.opName, SBigInt.RelationOpType)
              } else
                costOf(rel)
              opCost(value, Seq(x.cost, y.cost), opcost)
            }
            else opCost(value, Seq(x.cost, y.cost), perKbCostOf(node, x.size.dataSize + y.size.dataSize))
          val res = withConstantSize(value, cost)
          res
        }

      case l @ Terms.Lambda(_, Seq((n, argTpe)), tpe, Some(body)) =>
        val eArg = stypeToElem(argTpe).asElem[Any]
        val eCostedArg = elemToCostedElem(eArg)
        val f = fun { x: Rep[Costed[Any]] =>
          evalNode(ctx, env + (n -> x), body)
        }(Lazy(eCostedArg))
        val eRes = f.elem.eRange.eVal
        mkCostedFunc(f, opCost(f, Nil, costOf(node)), l.tpe.dataSize(SType.DummyValue), eArg, eRes)

      case l @ FuncValue(Seq((n, argTpe)), body) =>
        val eArg = stypeToElem(argTpe).asElem[Any]
        val xElem = elemToCostedElem(eArg)
        val f = fun { x: Rep[Costed[Any]] =>
          evalNode(ctx, env + (n -> x), body)
        }(Lazy(xElem))
        val eRes = f.elem.eRange.eVal
        mkCostedFunc(f, opCost(f, Nil, costOf(node)), l.tpe.dataSize(SType.DummyValue), eArg, eRes)

      case col @ ConcreteCollection(InSeqUnzipped(vs, cs, ss), elemType) =>
        implicit val eAny = stypeToElem(elemType).asElem[Any]
        val values = colBuilder.fromItems(vs: _*)(eAny)
        val costs = colBuilder.fromItems(cs: _*)
        val sizes = colBuilder.fromItems(ss: _*)(sizeElement(eAny))
        RCCostedColl(values, costs, sizes, opCost(values, cs, costOf(col)))

      case sigmastate.Upcast(In(inputC), tpe) =>
        val elem = stypeToElem(tpe.asNumType)
        val res = upcast(inputC.value)(elem)
        withConstantSize(res, opCost(res, Seq(inputC.cost), costOf(node)))

      case sigmastate.Downcast(In(inputC), tpe) =>
        val elem = stypeToElem(tpe.asNumType)
        val res = downcast(inputC.value)(elem)
        withConstantSize(res, opCost(res, Seq(inputC.cost), costOf(node)))

      case LongToByteArray(In(input)) =>
        val inputC = asRep[Costed[Long]](input)
        val res = sigmaDslBuilder.longToByteArray(inputC.value)
        val cost = opCost(res, Seq(inputC.cost), costOf(node))
        mkCostedColl(res, 8, cost)

      case ByteArrayToLong(In(arr)) =>
        val arrC = asRep[Costed[Coll[Byte]]](arr)
        val value = sigmaDslBuilder.byteArrayToLong(arrC.value)
        val cost = opCost(value, Seq(arrC.cost), costOf(node))
        withConstantSize(value, cost)

      case Xor(InCollByte(l), InCollByte(r)) =>
        val values = colBuilder.xor(l.value, r.value)
        val sizes = r.sizes
        val len = sizes.length
        val costs = colBuilder.replicate(len, 0)
        val cost = opCost(values, Seq(l.cost, r.cost), perKbCostOf(node, len.toLong))
        RCCostedColl(values, costs, sizes, cost)

      case SubstConstants(InCollByte(bytes), InCollInt(positions), InCollAny(newValues)) =>
        val values = sigmaDslBuilder.substConstants(bytes.values, positions.values, newValues.values)(AnyElement)
        val len = bytes.size.dataSize + newValues.size.dataSize
        val cost = opCost(values, Seq(bytes.cost, positions.cost, newValues.cost), perKbCostOf(node, len))
        mkCostedColl(values, len.toInt, cost)

      case DecodePoint(InCollByte(bytes)) =>
        val res = sigmaDslBuilder.decodePoint(bytes.values)
        RCCostedPrim(res, opCost(res, Seq(bytes.cost), costOf(node)), SizeGroupElement)

      // fallback rule for MethodCall, should be the last case in the list
      case Terms.MethodCall(obj, method, args, typeSubst) if method.objType.coster.isDefined =>
        val objC = eval(obj)
        val argsC = args.map(eval)
        val elems = typeSubst.values.toSeq.map(tpe => liftElem(stypeToElem(tpe).asElem[Any]))
        method.objType.coster.get(IR)(objC, method, argsC, elems)

      case _ =>
        error(s"Don't know how to evalNode($node)", node.sourceContext.toOption)
    }
    val resC = asRep[Costed[T#WrappedType]](res)
    onTreeNodeCosted(ctx, env, node, resC)
    resC
  }

//  trait Sizable[T] {
//    def size(x: Rep[T]): RSize[T]
//  }
//  object Sizable {
//    def apply[T](sz: Sizable[T]): Sizable[T] = sz
//  }
//
//  def SizableColl[T: Sizable]: Sizable[Coll[T]] = new Sizable[Coll[T]] {
//    override def size(x: RColl[T]): RSize[Coll[T]] = x.map()
//  }
//  def sizeColl[T](coll: RColl[T]): RSize[Coll[T]] = {
//    coll.
//  }

  def buildCostedGraph[T](envVals: Map[Any, SValue], tree: SValue): Rep[Costed[Context] => Costed[T]] = {
    fun { ctxC: RCosted[Context] =>
      val env = envVals.mapValues(v => evalNode(ctxC, Map(), v))
      val res = asCosted[T](evalNode(ctxC, env, tree))
      res
    }
  }

  def cost[T](env: ScriptEnv, typed: SValue): Rep[Costed[Context] => Costed[T]] = {
    val cg = buildCostedGraph[T](env.map { case (k, v) => (k: Any, builder.liftAny(v).get) }, typed)
    cg
  }

  def error(msg: String) = throw new CosterException(msg, None)
  def error(msg: String, srcCtx: Option[SourceContext]) = throw new CosterException(msg, srcCtx)
}<|MERGE_RESOLUTION|>--- conflicted
+++ resolved
@@ -641,7 +641,7 @@
             }
         )
         RCCostedPrim(resV, resC, resS)
-        
+
       case CostedM.cost(Def(CCostedCollCtor(values, costs, _, accCost))) =>
         opCost(values, Seq(accCost), costs.sum(intPlusMonoid))
       case CostedM.cost(Def(CCostedOptionCtor(v, costOpt, _, accCost))) =>
@@ -1285,20 +1285,9 @@
         OptionCoster(_opt, SOption.GetOrElseMethod, Seq(_default))
 
       case SelectField(In(_tup), fieldIndex) =>
-<<<<<<< HEAD
         val eTuple = _tup.elem.eVal.asInstanceOf[Elem[_]]
         CheckTupleType(IR)(eTuple) {}
         eTuple match {
-=======
-        _tup.elem.eVal.asInstanceOf[Elem[_]] match {
-          case se: StructElem[_] =>
-            val tup = asRep[Costed[Struct]](_tup)
-            val fn = STuple.componentNameByIndex(fieldIndex - 1)
-            val v = tup.value.getUntyped(fn)
-            val c = opCost(v, Seq(tup.cost), costedBuilder.SelectFieldCost)
-            val s: RSize[Any] = ??? // TODO soft-forkable: implement similar to Pair case
-            RCCostedPrim(v, c, s)
->>>>>>> a3a40816
           case pe: PairElem[a,b] =>
             assert(fieldIndex == 1 || fieldIndex == 2, s"Invalid field index $fieldIndex of the pair ${_tup}: $pe")
             implicit val ea = pe.eFst
