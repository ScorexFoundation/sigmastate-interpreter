package sigmastate.serialization

import sigma.util.Extensions.ByteOps
import sigmastate.serialization.OpCodes.OpCode
import supertagged.TaggedType

/** Encoding of types for serialization. */
trait TypeCodes {
  /** Decoding of types depends on the first byte and in general is a recursive procedure
    * consuming some number of bytes from Reader.
    * All data types are recognized by the first byte falling in the region [FirstDataType .. LastDataType] */
  val FirstDataType: OpCode = OpCode @@ 1.toByte
  val LastDataType : OpCode = OpCode @@ 111.toByte

  /** SFunc types occupy remaining space of byte values [FirstFuncType .. 255] */
  val FirstFuncType: OpCode = OpCode @@ (LastDataType + 1).toByte
  val LastFuncType : OpCode = OpCode @@ 255.toByte
}

/** Encoding of values for serialization. */
trait ValueCodes extends TypeCodes {
  /** We use optimized encoding of constant values to save space in serialization.
    * Since Box registers are stored as Constant nodes we save 1 byte for each register.
    * This is due to convention that Value.opCode falling in [1..LastDataType] region is a constant.
    * Thus, we can just decode an instance of SType and then decode data using DataSerializer.
    *
    * Decoding of constants depends on the first byte and in general is a recursive procedure
    * consuming some number of bytes from Reader.
    * */
  val ConstantCode: OpCode = OpCode @@ 0.toByte

  /** The last constant code is equal to FirstFuncType which represent generic function type.
    * We use this single code to represent all functional constants, since we don't have enough space in single byte.
    * Subsequent bytes have to be read from Reader in order to decode the type of the function and the corresponding data. */
  val LastConstantCode: OpCode = OpCode @@ (LastDataType + 1).toByte
}

/** The set of all possible IR graph nodes can be split in two subsets:
  * 1) operations which may appear in ErgoTree (these are defined by `OpCodes` below)
  * 2) operations which are not valid to be in ErgoTree, but serve special purposes. (these are defined by `OpCodesExtra`)
  * We can assume they are both Byte-sized codes, and store as a single byte, but as long as we can differentiate them
<<<<<<< HEAD
  * from context (Where we cannot, we should use special encoding).
=======
  * from context (and where we cannot, we should use special encoding).
>>>>>>> a8f55248
  *
  * The general extended encoding is like the following:
  * 0-255 - range of OpCodes
  * 256-511 - range of OpCodesExtra
  * Thus, any code in an extended code range of 0-511 can be saved using `putUShort`.
  * We use Byte to represent OpCodes and OpCodesExtra.
  * We use Short to represent any op code from extended code range.
  * And we use VLQ to serialize Short values of extended codes.
  *
  * Examples:
  * 1) For validation rule CheckValidOpCode we use OpCodes range, so we use single byte encoding.
  * 2) For CheckCostFuncOperation we use 1-511 range and extended encoding (see docs)
  */
object OpCodes extends ValueCodes {

  object OpCode extends TaggedType[Byte]
  type OpCode = OpCode.Type

  object OpCodeExtra extends TaggedType[Short]
  type OpCodeExtra = OpCodeExtra.Type

  def toExtra(oc: OpCode): OpCodeExtra = OpCodeExtra @@ oc.toUByte.toShort
  private def newOpCode(shift: Short): OpCode = OpCode @@ (LastConstantCode + shift).toByte

  // serialization is not required
  val Undefined: OpCode = OpCode @@ 0.toByte

  // variables
  val TaggedVariableCode: OpCode = newOpCode(1)
  val ValUseCode: OpCode = newOpCode(2)
  val ConstantPlaceholderCode: OpCode = newOpCode(3)
  val SubstConstantsCode: OpCode = newOpCode(4) // reserved 5 - 9 (5)

  val LongToByteArrayCode  : OpCode = newOpCode(10)
  val ByteArrayToBigIntCode: OpCode = newOpCode(11)
  val ByteArrayToLongCode  : OpCode = newOpCode(12)
  val DowncastCode         : OpCode = newOpCode(13)
  val UpcastCode           : OpCode = newOpCode(14)

  // EvaluatedValue descendants
  val TrueCode              : OpCode = newOpCode(15)
  val FalseCode             : OpCode = newOpCode(16)
  val UnitConstantCode      : OpCode = newOpCode(17)
  val GroupGeneratorCode    : OpCode = newOpCode(18)
  val ConcreteCollectionCode: OpCode = newOpCode(19) // reserved 20 (1)
  val ConcreteCollectionBooleanConstantCode: OpCode = newOpCode(21)

  val TupleCode      : OpCode = newOpCode(22)
  val Select1Code    : OpCode = newOpCode(23)
  val Select2Code    : OpCode = newOpCode(24)
  val Select3Code    : OpCode = newOpCode(25)
  val Select4Code    : OpCode = newOpCode(26)
  val Select5Code    : OpCode = newOpCode(27)
  val SelectFieldCode: OpCode = newOpCode(28) // reserved 29-30 (2)

  // Relation descendants
  val LtCode     : OpCode = newOpCode(31)
  val LeCode     : OpCode = newOpCode(32)
  val GtCode     : OpCode = newOpCode(33)
  val GeCode     : OpCode = newOpCode(34)
  val EqCode     : OpCode = newOpCode(35)
  val NeqCode    : OpCode = newOpCode(36)
  val IfCode     : OpCode = newOpCode(37)
  val AndCode    : OpCode = newOpCode(38)
  val OrCode     : OpCode = newOpCode(39)
  val AtLeastCode: OpCode = newOpCode(40)

  // Arithmetic codes
  val MinusCode        : OpCode = newOpCode(41)
  val PlusCode         : OpCode = newOpCode(42)
  val XorCode          : OpCode = newOpCode(43)
  val MultiplyCode     : OpCode = newOpCode(44)
  val DivisionCode     : OpCode = newOpCode(45)
  val ModuloCode       : OpCode = newOpCode(46)
  val ExponentiateCode : OpCode = newOpCode(47)
  val MultiplyGroupCode: OpCode = newOpCode(48)
  val MinCode          : OpCode = newOpCode(49)
  val MaxCode          : OpCode = newOpCode(50)

  // Environment codes
  val HeightCode               : OpCode = newOpCode(51)
  val InputsCode               : OpCode = newOpCode(52)
  val OutputsCode              : OpCode = newOpCode(53)
  val LastBlockUtxoRootHashCode: OpCode = newOpCode(54)
  val SelfCode                 : OpCode = newOpCode(55) // reserved 56 - 59 (4)

  val MinerPubkeyCode          : OpCode = newOpCode(60)

  // Collection and tree operations codes
  val MapCollectionCode    : OpCode = newOpCode(61)
  val ExistsCode           : OpCode = newOpCode(62)
  val ForAllCode           : OpCode = newOpCode(63)
  val FoldCode             : OpCode = newOpCode(64)
  val SizeOfCode           : OpCode = newOpCode(65)
  val ByIndexCode          : OpCode = newOpCode(66)
  val AppendCode           : OpCode = newOpCode(67)
  val SliceCode            : OpCode = newOpCode(68)
  val FilterCode           : OpCode = newOpCode(69)
  val AvlTreeCode          : OpCode = newOpCode(70)
  val AvlTreeGetCode       : OpCode = newOpCode(71) // reserved 72 - 80 (9)

  // Type casts codes
  val ExtractAmountCode        : OpCode = newOpCode(81)
  val ExtractScriptBytesCode   : OpCode = newOpCode(82)
  val ExtractBytesCode         : OpCode = newOpCode(83)
  val ExtractBytesWithNoRefCode: OpCode = newOpCode(84)
  val ExtractIdCode            : OpCode = newOpCode(85)
  val ExtractRegisterAs        : OpCode = newOpCode(86)
  val ExtractCreationInfoCode  : OpCode = newOpCode(87) // reserved 88 - 90 (3)

  // Cryptographic operations codes
  val CalcBlake2b256Code         : OpCode = newOpCode(91)
  val CalcSha256Code             : OpCode = newOpCode(92)
  val ProveDlogCode              : OpCode = newOpCode(93)
  val ProveDHTupleCode           : OpCode = newOpCode(94)
  val SigmaPropIsProvenCode      : OpCode = newOpCode(95)
  val SigmaPropBytesCode         : OpCode = newOpCode(96)
  val BoolToSigmaPropCode        : OpCode = newOpCode(97)
  // we don't rely on this yet but it's nice to have TrivialPropFalseCode.toUByte < TrivialPropTrueCode.toUByte
  val TrivialPropFalseCode       : OpCode = newOpCode(98)
  val TrivialPropTrueCode        : OpCode = newOpCode(99)

  // Deserialization codes
  val DeserializeContextCode : OpCode = newOpCode(100)
  val DeserializeRegisterCode: OpCode = newOpCode(101) // Block codes
  val ValDefCode: OpCode = newOpCode(102)
  val FunDefCode: OpCode = newOpCode(103)
  val BlockValueCode: OpCode = newOpCode(104)
  val FuncValueCode: OpCode = newOpCode(105)
  val FuncApplyCode: OpCode = newOpCode(106)
  val PropertyCallCode: OpCode = newOpCode(107)
  val MethodCallCode: OpCode = newOpCode(108)
  val GlobalCode    : OpCode = newOpCode(109)

  val SomeValueCode: OpCode = newOpCode(110)
  val NoneValueCode: OpCode = newOpCode(111) // reserved 112 - 114 (3)

  val GetVarCode         : OpCode = newOpCode(115)
  val OptionGetCode      : OpCode = newOpCode(116)
  val OptionGetOrElseCode: OpCode = newOpCode(117)
  val OptionIsDefinedCode: OpCode = newOpCode(118)

  // Modular arithmetic operations codes
  val ModQCode     : OpCode = newOpCode(119)
  val PlusModQCode : OpCode = newOpCode(120)
  val MinusModQCode: OpCode = newOpCode(121)

  val SigmaAndCode : OpCode = newOpCode(122)
  val SigmaOrCode  : OpCode = newOpCode(123)
  val BinOrCode    : OpCode = newOpCode(124)
  val BinAndCode   : OpCode = newOpCode(125)

  val DecodePointCode: OpCode = newOpCode(126)

  val LogicalNotCode : OpCode = newOpCode(127)
  val NegationCode   : OpCode = newOpCode(128)
  val BitInversionCode   : OpCode = newOpCode(129)
  val BitOrCode      : OpCode = newOpCode(130)
  val BitAndCode     : OpCode = newOpCode(131)

  val BinXorCode     : OpCode = newOpCode(132)

  val BitXorCode     : OpCode = newOpCode(133)
  val BitShiftRightCode    : OpCode = newOpCode(134)
  val BitShiftLeftCode     : OpCode = newOpCode(135)
  val BitShiftRightZeroedCode     : OpCode = newOpCode(136)

  val CollShiftRightCode    : OpCode = newOpCode(137)
  val CollShiftLeftCode     : OpCode = newOpCode(138)
  val CollShiftRightZeroedCode     : OpCode = newOpCode(139)

  val CollRotateLeftCode     : OpCode = newOpCode(140)
  val CollRotateRightCode     : OpCode = newOpCode(141)

  val ContextCode             : OpCode = newOpCode(142)
  val XorOfCode               : OpCode = newOpCode(143) // equals to 255

  // OpCodesExtra (range of 256-511)
  private def newOpCodeExtra(shift: Short): OpCodeExtra = OpCodeExtra @@ (256 + shift).toShort

  val OpCostCode: OpCodeExtra         = newOpCodeExtra(1)
  val PerKbCostOfCode: OpCodeExtra    = newOpCodeExtra(2)
  val CastCode: OpCodeExtra           = newOpCodeExtra(3)
  val IntPlusMonoidCode: OpCodeExtra  = newOpCodeExtra(4)
  val ThunkDefCode: OpCodeExtra       = newOpCodeExtra(5)
  val SCMInputsCode: OpCodeExtra      = newOpCodeExtra(6)
  val SCMOutputsCode: OpCodeExtra     = newOpCodeExtra(7)
  val SCMDataInputsCode: OpCodeExtra  = newOpCodeExtra(8)
  val SCMSelfBoxCode: OpCodeExtra     = newOpCodeExtra(9)
  val SCMLastBlockUtxoRootHashCode: OpCodeExtra = newOpCodeExtra(10)
  val SCMHeadersCode: OpCodeExtra     = newOpCodeExtra(11)
  val SCMPreHeaderCode: OpCodeExtra   = newOpCodeExtra(12)
  val SCMGetVarCode: OpCodeExtra      = newOpCodeExtra(13)
  val SBMPropositionBytesCode: OpCodeExtra = newOpCodeExtra(14)
  val SBMBytesCode: OpCodeExtra       = newOpCodeExtra(15)
  val SBMBytesWithoutRefCode: OpCodeExtra = newOpCodeExtra(16)
  val SBMRegistersCode: OpCodeExtra   = newOpCodeExtra(17)
  val SBMGetRegCode: OpCodeExtra      = newOpCodeExtra(18)
  val SBMTokensCode: OpCodeExtra      = newOpCodeExtra(19)
  val SSPMPropBytesCode: OpCodeExtra  = newOpCodeExtra(20)
  val SAVMTValCode: OpCodeExtra       = newOpCodeExtra(21)
  val SAVMValueSizeCode: OpCodeExtra  = newOpCodeExtra(22)
  val SizeMDataSizeCode: OpCodeExtra  = newOpCodeExtra(23)
  val SPairLCode: OpCodeExtra         = newOpCodeExtra(24)
  val SPairRCode: OpCodeExtra         = newOpCodeExtra(25)
  val SCollMSizesCode: OpCodeExtra    = newOpCodeExtra(26)
  val SOptMSizeOptCode: OpCodeExtra   = newOpCodeExtra(27)
  val SFuncMSizeEnvCode: OpCodeExtra  = newOpCodeExtra(28)
  val CSizePairCtorCode: OpCodeExtra  = newOpCodeExtra(29)
  val CSizeFuncCtorCode: OpCodeExtra  = newOpCodeExtra(30)
  val CSizeOptionCtorCode: OpCodeExtra = newOpCodeExtra(31)
  val CSizeCollCtorCode: OpCodeExtra  = newOpCodeExtra(32)
  val CSizeBoxCtorCode: OpCodeExtra   = newOpCodeExtra(33)
  val CSizeContextCtorCode: OpCodeExtra = newOpCodeExtra(34)
  val CSizeAnyValueCtorCode: OpCodeExtra = newOpCodeExtra(35)
  val CReplCollCtorCode: OpCodeExtra  = newOpCodeExtra(36)
  val CollMSumCode: OpCodeExtra       = newOpCodeExtra(37)
  val PairOfColsCtorCode: OpCodeExtra = newOpCodeExtra(37)
  val CBMReplicateCode: OpCodeExtra   = newOpCodeExtra(38)
  val CBMFromItemsCode: OpCodeExtra   = newOpCodeExtra(39)
  val CostOfCode: OpCodeExtra         = newOpCodeExtra(40)
  val UOSizeOfCode: OpCodeExtra       = newOpCodeExtra(41)
  val SPCMSomeCode: OpCodeExtra       = newOpCodeExtra(42)
}<|MERGE_RESOLUTION|>--- conflicted
+++ resolved
@@ -39,11 +39,7 @@
   * 1) operations which may appear in ErgoTree (these are defined by `OpCodes` below)
   * 2) operations which are not valid to be in ErgoTree, but serve special purposes. (these are defined by `OpCodesExtra`)
   * We can assume they are both Byte-sized codes, and store as a single byte, but as long as we can differentiate them
-<<<<<<< HEAD
-  * from context (Where we cannot, we should use special encoding).
-=======
   * from context (and where we cannot, we should use special encoding).
->>>>>>> a8f55248
   *
   * The general extended encoding is like the following:
   * 0-255 - range of OpCodes
