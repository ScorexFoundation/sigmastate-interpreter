package sigmastate.serialization

import sigmastate.SType
import sigmastate.Values.{Constant, ErgoTree, Value}
import sigmastate.lang.DeserializationSigmaBuilder
import sigmastate.lang.Terms.ValueOps
import sigmastate.lang.exceptions.SerializerException
import sigmastate.utils.{SigmaByteReader, SigmaByteWriter}

import scala.collection.mutable

class ErgoTreeSerializer {

  /** Default serialization of ErgoTree. Doesn't apply any transformations and guarantee to preserve original
    * structure after deserialization. */
  def serializeErgoTree(ergoTree: ErgoTree): Array[Byte] = {
    val w = SigmaSerializer.startWriter()
    serializeHeader(ergoTree, w)
    w.putValue(ergoTree.root)
    w.toBytes
  }

  /** Default deserialization of ErgoTree (should be inverse to `serializeErgoTree`).
    * Doesn't apply any transformations to the parsed tree. */
  def deserializeErgoTree(bytes: Array[Byte]): ErgoTree  = {
    val r = SigmaSerializer.startReader(bytes)
    deserializeErgoTree(r)
  }

  def deserializeErgoTree(r: SigmaByteReader): ErgoTree  = {
    val (h, cs) = deserializeHeader(r)
    val previousConstantStore = r.constantStore
    r.constantStore = new ConstantStore(cs)
    // reader with constant store attached is required (to get tpe for a constant placeholder)
    val root = ValueSerializer.deserialize(r)
    if (!root.tpe.isSigmaProp)
      throw new SerializerException(s"Failed deserialization, expected deserialized script to have type SigmaProp; got ${root.tpe}")
    r.constantStore = previousConstantStore
    ErgoTree(h, cs, root.asSigmaProp)
  }

  /** Serialize header and constants section only.*/
  private def serializeHeader(ergoTree: ErgoTree, w: SigmaByteWriter): Unit = {
    w.put(ergoTree.header)
    if (ergoTree.isConstantSegregation) {
      val constantSerializer = ConstantSerializer(DeserializationSigmaBuilder)
      w.putUInt(ergoTree.constants.length)
      ergoTree.constants.foreach(c => constantSerializer.serialize(c, w))
    }
  }

  /** Deserialize header and constants section only. */
  private def deserializeHeader(r: SigmaByteReader): (Byte, Array[Constant[SType]]) = {
    val header = r.getByte()
    val constants = if (ErgoTree.isConstantSegregation(header)) {
      val constantSerializer = ConstantSerializer(DeserializationSigmaBuilder)
      val nConsts = r.getUInt().toInt
      val builder = mutable.ArrayBuilder.make[Constant[SType]]()
      for (_ <- 0 until nConsts) {
        builder += constantSerializer.deserialize(r)
      }
      builder.result
    }
    else
      Array.empty[Constant[SType]]
    (header, constants)
  }

<<<<<<< HEAD
  /** Serialize Value with ConstantSegregationHeader, constants segregated from the tree and ConstantPlaceholders
    * referring to the segregated constants.
    *
    * This method uses single traverse of the tree to:
    * 1) find and segregate all constants;
    * 2) replace constants with ConstantPlaceholders in the `tree`;
    * 3) write the `tree` to the Writer's buffer obtaining `treeBytes`.
    *
    * After the constants are collected the final byte array is composed by serializing constants and
    * then appending `treeBytes` */
  def serializeWithSegregation(tree: Value[SType]): Array[Byte] = {
    val constantStore = new ConstantStore()
    val treeWriter = SigmaSerializer.startWriter(constantStore)

    // serialize tree and segregate constants into constantStore
    treeWriter.putValue(tree)
    val extractedConstants = constantStore.getAll

    val w = SigmaSerializer.startWriter()
    serializeHeader(ErgoTree(ErgoTree.ConstantSegregationHeader, extractedConstants, null), w)

    // write tree bytes with ConstantsPlaceholders (which were injected during serialization)
    w.putBytes(treeWriter.toBytes)
    w.toBytes
  }

=======
>>>>>>> b5a50364
  /** Deserialize header and constant sections, but output the rest of the bytes as separate array. */
  def deserializeHeaderWithTreeBytes(r: SigmaByteReader): (Byte, Array[Constant[SType]], Array[Byte]) = {
    val (header, constants) = deserializeHeader(r)
    val treeBytes = r.getBytes(r.remaining)
    (header, constants, treeBytes)
  }

  def substituteConstants(scriptBytes: Array[Byte],
                          positions: Array[Int],
                          newVals: Array[Value[SType]]): Array[Byte] = {
    require(positions.length == newVals.length,
      s"expected positions and newVals to have the same length, got: positions: ${positions.toSeq},\n newVals: ${newVals.toSeq}")
    val r = SigmaSerializer.startReader(scriptBytes)
    val (header, constants, treeBytes) = deserializeHeaderWithTreeBytes(r)
    val w = SigmaSerializer.startWriter()
    w.put(header)
    w.putUInt(constants.length)
    val constantSerializer = ConstantSerializer(DeserializationSigmaBuilder)

    constants.zipWithIndex.foreach {
      case (c, i) if positions.contains(i) =>
        val newVal = newVals(positions.indexOf(i))
        // we need to get newVal's serialized constant value (see ProveDlogSerializer for example)
        val constantStore = new ConstantStore()
        val valW = SigmaSerializer.startWriter(constantStore)
        valW.putValue(newVal)
        val newConsts = constantStore.getAll
        assert(newConsts.length == 1)
        val newConst = newConsts.head
        assert(c.tpe == newConst.tpe, s"expected new constant to have the same ${c.tpe} tpe, got ${newConst.tpe}")
        constantSerializer.serialize(newConst, w)
      case (c, _) =>
        constantSerializer.serialize(c, w)
    }

    w.putBytes(treeBytes)
    w.toBytes
  }
}

object ErgoTreeSerializer {
  val DefaultSerializer = new ErgoTreeSerializer
}<|MERGE_RESOLUTION|>--- conflicted
+++ resolved
@@ -66,35 +66,6 @@
     (header, constants)
   }
 
-<<<<<<< HEAD
-  /** Serialize Value with ConstantSegregationHeader, constants segregated from the tree and ConstantPlaceholders
-    * referring to the segregated constants.
-    *
-    * This method uses single traverse of the tree to:
-    * 1) find and segregate all constants;
-    * 2) replace constants with ConstantPlaceholders in the `tree`;
-    * 3) write the `tree` to the Writer's buffer obtaining `treeBytes`.
-    *
-    * After the constants are collected the final byte array is composed by serializing constants and
-    * then appending `treeBytes` */
-  def serializeWithSegregation(tree: Value[SType]): Array[Byte] = {
-    val constantStore = new ConstantStore()
-    val treeWriter = SigmaSerializer.startWriter(constantStore)
-
-    // serialize tree and segregate constants into constantStore
-    treeWriter.putValue(tree)
-    val extractedConstants = constantStore.getAll
-
-    val w = SigmaSerializer.startWriter()
-    serializeHeader(ErgoTree(ErgoTree.ConstantSegregationHeader, extractedConstants, null), w)
-
-    // write tree bytes with ConstantsPlaceholders (which were injected during serialization)
-    w.putBytes(treeWriter.toBytes)
-    w.toBytes
-  }
-
-=======
->>>>>>> b5a50364
   /** Deserialize header and constant sections, but output the rest of the bytes as separate array. */
   def deserializeHeaderWithTreeBytes(r: SigmaByteReader): (Byte, Array[Constant[SType]], Array[Byte]) = {
     val (header, constants) = deserializeHeader(r)
