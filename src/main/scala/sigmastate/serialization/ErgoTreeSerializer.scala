package sigmastate.serialization

import sigmastate.SCollection.SByteArray
import sigmastate.Values.{ConcreteCollection, Constant, ErgoTree, Value}
import sigmastate.lang.DeserializationSigmaBuilder
import sigmastate.utils.SigmaByteReader
import sigmastate.utxo.Append
import sigmastate.{SGroupElement, SType}

import scala.collection.mutable

object ErgoTreeSerializer {

  def serialize(ergoTree: ErgoTree): Array[Byte] = {
    val w = SigmaSerializer.startWriter()
    val constantSerializer = ConstantSerializer(DeserializationSigmaBuilder)
    w.put(ergoTree.header)
    w.putUInt(ergoTree.constants.length)
    ergoTree.constants.foreach(c => constantSerializer.serialize(c, w))
    ValueSerializer.serialize(ergoTree.root, w)
    w.toBytes
  }

  /** Serialize ErgoTree with DefaultHeader.
    * This method uses single traverse of the tree to both replace constants with ConstantPlaceholders
    * and also write the `tree` to the Writer's buffer obtaining `treeBytes`.
    * After the constants are collected the final byte array is composed by serializing constants and
    * then appending `treeBytes` */
  def serialize(tree: Value[SType]): Array[Byte] = {
    val constantStore = new ConstantStore()
    val treeWriter = SigmaSerializer.startWriter(constantStore)
    ValueSerializer.serialize(tree, treeWriter)
    val extractedConstants = constantStore.getAll
    val w = SigmaSerializer.startWriter()
    w.put(ErgoTree.DefaultHeader)

    // write constants
    w.putUInt(extractedConstants.length)
    val constantSerializer = ConstantSerializer(DeserializationSigmaBuilder)
    extractedConstants.foreach(c => constantSerializer.serialize(c, w))

    // write tree with constants replaced by placeholders during serialization
    w.putBytes(treeWriter.toBytes)
    w.toBytes
  }

  def treeWithPlaceholdersBytes(bytes: Array[Byte]): (Byte, IndexedSeq[Constant[SType]], Array[Byte]) = {
    val constantSerializer = ConstantSerializer(DeserializationSigmaBuilder)
    val r = SigmaSerializer.startReader(bytes)
    val header = r.getByte() // skip the header
    val constantCount = r.getUInt().toInt
    val constantsBuilder = mutable.ArrayBuilder.make[Constant[SType]]()
    for (_ <- 0 until constantCount) {
      constantsBuilder += constantSerializer.deserialize(r)
    }
    val constants = constantsBuilder.result
    val treeBytes = r.getBytes(r.remaining)
    (header, constants, treeBytes)
  }

  def deserialize(bytes: Array[Byte], resolvePlaceholdersToConstants: Boolean = true): Value[SType] = {
<<<<<<< HEAD
    // TODO optimize allocation/copying
    val (header, constants, treeBytes) = treeWithPlaceholdersBytes(bytes)
    val r = SigmaSerializer.startReader(treeBytes, new ConstantStore(constants),
      resolvePlaceholdersToConstants)
=======
    deserialize(Serializer.startReader(bytes), resolvePlaceholdersToConstants)
  }

  def deserialize(r: SigmaByteReader, resolvePlaceholdersToConstants: Boolean): Value[SType] = {
    val constantSerializer = ConstantSerializer(DeserializationSigmaBuilder)
    r.getByte() // skip the header
    val constantCount = r.getUInt().toInt
    val constantsBuilder = mutable.ArrayBuilder.make[Constant[SType]]()
    for (_ <- 0 until constantCount) {
      constantsBuilder += constantSerializer.deserialize(r)
    }
    val constants = constantsBuilder.result
    val previousConstantStore = r.constantStore
    r.constantStore = new ConstantStore(constants)
    val previousResolvePlaceholderValue = r.resolvePlaceholdersToConstants
    r.resolvePlaceholdersToConstants = resolvePlaceholdersToConstants
>>>>>>> 1cea070f
    val tree = ValueSerializer.deserialize(r)
    r.constantStore = previousConstantStore
    r.resolvePlaceholdersToConstants = previousResolvePlaceholderValue
    tree
  }

  def deserializeWithConstantInjection(constantStore: ConstantStore, treeBytes: Array[Byte]): Value[SType] = {
    val r = SigmaSerializer.startReader(treeBytes, constantStore, resolvePlaceholdersToConstants = true)
    val tree = ValueSerializer.deserialize(r)
    tree
  }

  def serializedPubkeyPropValue(pubkey: Value[SByteArray]): Value[SByteArray] =
    Append(
      Append(
        ConcreteCollection(
          0.toByte, // header
          1.toByte, // const count
          SGroupElement.typeCode // const type
        ),
        pubkey // const value
      ),
      ConcreteCollection(
        OpCodes.ProveDlogCode,
        OpCodes.ConstantPlaceholderIndexCode,
        0.toByte // constant index in the store
      )
    )

}
<|MERGE_RESOLUTION|>--- conflicted
+++ resolved
@@ -59,12 +59,6 @@
   }
 
   def deserialize(bytes: Array[Byte], resolvePlaceholdersToConstants: Boolean = true): Value[SType] = {
-<<<<<<< HEAD
-    // TODO optimize allocation/copying
-    val (header, constants, treeBytes) = treeWithPlaceholdersBytes(bytes)
-    val r = SigmaSerializer.startReader(treeBytes, new ConstantStore(constants),
-      resolvePlaceholdersToConstants)
-=======
     deserialize(Serializer.startReader(bytes), resolvePlaceholdersToConstants)
   }
 
@@ -81,7 +75,6 @@
     r.constantStore = new ConstantStore(constants)
     val previousResolvePlaceholderValue = r.resolvePlaceholdersToConstants
     r.resolvePlaceholdersToConstants = resolvePlaceholdersToConstants
->>>>>>> 1cea070f
     val tree = ValueSerializer.deserialize(r)
     r.constantStore = previousConstantStore
     r.resolvePlaceholdersToConstants = previousResolvePlaceholderValue
