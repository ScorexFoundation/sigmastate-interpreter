--- conflicted
+++ resolved
@@ -73,52 +73,6 @@
     (header, constants, treeBytes)
   }
 
-<<<<<<< HEAD
-  def deserialize(bytes: Array[Byte], resolvePlaceholdersToConstants: Boolean = true): Value[SType] = {
-    deserialize(SigmaSerializer.startReader(bytes), resolvePlaceholdersToConstants)
-  }
-
-  /** Deserialize Value replacing placeholders with constants if the parameter is true. */
-  def deserialize(r: SigmaByteReader, resolvePlaceholdersToConstants: Boolean): Value[SType] = {
-    val (header, constants) = deserializeHeader(r)
-    require(!resolvePlaceholdersToConstants || ErgoTree.isConstantSegregation(header),
-      s"Invalid arguments of ErgoTreeSerializer.deserialize: resolvePlaceholdersToConstants=$resolvePlaceholdersToConstants, header=$header")
-
-    val previousConstantStore = r.constantStore
-    r.constantStore = new ConstantStore(constants)
-    val previousResolvePlaceholderValue = r.resolvePlaceholdersToConstants
-    r.resolvePlaceholdersToConstants = resolvePlaceholdersToConstants
-    val tree = ValueSerializer.deserialize(r)
-    r.constantStore = previousConstantStore
-    r.resolvePlaceholdersToConstants = previousResolvePlaceholderValue
-    tree
-  }
-
-  def deserializeWithConstantInjection(constantStore: ConstantStore, treeBytes: Array[Byte]): Value[SType] = {
-    val r = SigmaSerializer.startReader(treeBytes, constantStore, resolvePlaceholdersToConstants = true)
-    val tree = ValueSerializer.deserialize(r)
-    tree
-  }
-
-  def serializedPubkeyPropValue(pubkey: Value[SByteArray]): Value[SByteArray] =
-    Append(
-      Append(
-        ConcreteCollection(
-          0.toByte, // header
-          1.toByte, // const count
-          SGroupElement.typeCode // const type
-        ),
-        pubkey // const value
-      ),
-      ConcreteCollection(
-        OpCodes.ProveDlogCode,
-        OpCodes.ConstantPlaceholderCode,
-        0.toByte // constant index in the store
-      )
-    )
-
-=======
->>>>>>> d76d3e9b
   def substituteConstants(scriptBytes: Array[Byte],
                           positions: Array[Int],
                           newVals: Array[Value[SType]]): Array[Byte] = {
