package sigmastate.serialization

import sigmastate.SCollection.SByteArray
import sigmastate.Values.{Constant, Value, ErgoTree, ConcreteCollection}
import sigmastate.lang.DeserializationSigmaBuilder
import sigmastate.utils.{SigmaByteReader, SigmaByteWriter}
import sigmastate.utxo.Append
import sigmastate.{SGroupElement, SType}

import scala.collection.mutable

class ErgoTreeSerializer {

<<<<<<< HEAD
  def serialize(ergoTree: ErgoTree): Array[Byte] = {
    val w = SigmaSerializer.startWriter()
    val constantSerializer = ConstantSerializer(DeserializationSigmaBuilder)
    w.put(ergoTree.header)
    w.putUInt(ergoTree.constants.length)
    ergoTree.constants.foreach(c => constantSerializer.serialize(c, w))
=======
  /** Default serialization of ErgoTree. Doesn't apply any transformations and guarantee to preserve original
    * structure after deserialization. */
  def serializeErgoTree(ergoTree: ErgoTree): Array[Byte] = {
    val w = Serializer.startWriter()
    serializeHeader(ergoTree, w)
>>>>>>> f1711e19
    ValueSerializer.serialize(ergoTree.root, w)
    w.toBytes
  }

  /** Default deserialization of ErgoTree (should be inverse to `serializeErgoTree`).
    * Doesn't apply any transformations to the parsed tree. */
  def deserializeErgoTree(bytes: Array[Byte]): ErgoTree  = {
    val r = Serializer.startReader(bytes)
    deserializeErgoTree(r)
  }

  def deserializeErgoTree(r: SigmaByteReader): ErgoTree  = {
    val (h, cs) = deserializeHeader(r)
    r.constantStore = new ConstantStore(cs)
    // reader with constant store attached is required (to get tpe for a constant placeholder)
    val previousConstantStore = r.constantStore
    val root = ValueSerializer.deserialize(r)
    r.constantStore = previousConstantStore
    ErgoTree(h, cs, root)
  }

  /** Serialize header and constants section only.*/
  private def serializeHeader(ergoTree: ErgoTree, w: SigmaByteWriter): Unit = {
    w.put(ergoTree.header)
    if (ergoTree.isConstantSegregation) {
      val constantSerializer = ConstantSerializer(DeserializationSigmaBuilder)
      w.putUInt(ergoTree.constants.length)
      ergoTree.constants.foreach(c => constantSerializer.serialize(c, w))
    }
  }

  /** Deserialize header and constants section only. */
  private def deserializeHeader(r: SigmaByteReader): (Byte, Array[Constant[SType]]) = {
    val header = r.getByte()
    val constants = if (ErgoTree.isConstantSegregation(header)) {
      val constantSerializer = ConstantSerializer(DeserializationSigmaBuilder)
      val nConsts = r.getUInt().toInt
      val builder = mutable.ArrayBuilder.make[Constant[SType]]()
      for (_ <- 0 until nConsts) {
        builder += constantSerializer.deserialize(r)
      }
      builder.result
    }
    else
      Array.empty[Constant[SType]]
    (header, constants)
  }

  /** Serialize Value with ConstantSegregationHeader, constants segregated from the tree and ConstantPlaceholders
    * referring to the segregated constants.
    *
    * This method uses single traverse of the tree to:
    * 1) find and segregate all constants;
    * 2) replace constants with ConstantPlaceholders in the `tree`;
    * 3) write the `tree` to the Writer's buffer obtaining `treeBytes`.
    *
    * After the constants are collected the final byte array is composed by serializing constants and
    * then appending `treeBytes` */
  def serializeWithSegregation(tree: Value[SType]): Array[Byte] = {
    val constantStore = new ConstantStore()
<<<<<<< HEAD
    val treeWriter = SigmaSerializer.startWriter(constantStore)
    ValueSerializer.serialize(tree, treeWriter)
    val extractedConstants = constantStore.getAll
    val w = SigmaSerializer.startWriter()
    w.put(ErgoTree.DefaultHeader)
=======
    val treeWriter = Serializer.startWriter(constantStore)

    // serialize tree and segregate constants into constantStore
    ValueSerializer.serialize(tree, treeWriter)
    val extractedConstants = constantStore.getAll
>>>>>>> f1711e19

    val w = Serializer.startWriter()
    serializeHeader(ErgoTree(ErgoTree.ConstantSegregationHeader, extractedConstants, null), w)

    // write tree bytes with ConstantsPlaceholders (which were injected during serialization)
    w.putBytes(treeWriter.toBytes)
    w.toBytes
  }

<<<<<<< HEAD
  def treeWithPlaceholdersBytes(bytes: Array[Byte]): (Byte, IndexedSeq[Constant[SType]], Array[Byte]) = {
    val constantSerializer = ConstantSerializer(DeserializationSigmaBuilder)
    val r = SigmaSerializer.startReader(bytes)
    val header = r.getByte() // skip the header
    val constantCount = r.getUInt().toInt
    val constantsBuilder = mutable.ArrayBuilder.make[Constant[SType]]()
    for (_ <- 0 until constantCount) {
      constantsBuilder += constantSerializer.deserialize(r)
    }
    val constants = constantsBuilder.result
=======
  /** Deserialize header and constant sections, but output the rest of the bytes as separate array. */
  def deserializeHeaderWithTreeBytes(r: SigmaByteReader): (Byte, Array[Constant[SType]], Array[Byte]) = {
    val (header, constants) = deserializeHeader(r)
>>>>>>> f1711e19
    val treeBytes = r.getBytes(r.remaining)
    (header, constants, treeBytes)
  }

  def deserialize(bytes: Array[Byte], resolvePlaceholdersToConstants: Boolean = true): Value[SType] = {
    deserialize(SigmaSerializer.startReader(bytes), resolvePlaceholdersToConstants)
  }

  /** Deserialize Value replacing placeholders with constants if the parameter is true. */
  def deserialize(r: SigmaByteReader, resolvePlaceholdersToConstants: Boolean): Value[SType] = {
    val (header, constants) = deserializeHeader(r)
    require(!resolvePlaceholdersToConstants || ErgoTree.isConstantSegregation(header),
      s"Invalid arguments of ErgoTreeSerializer.deserialize: resolvePlaceholdersToConstants=$resolvePlaceholdersToConstants, header=$header")

    val previousConstantStore = r.constantStore
    r.constantStore = new ConstantStore(constants)
    val previousResolvePlaceholderValue = r.resolvePlaceholdersToConstants
    r.resolvePlaceholdersToConstants = resolvePlaceholdersToConstants
    val tree = ValueSerializer.deserialize(r)
    r.constantStore = previousConstantStore
    r.resolvePlaceholdersToConstants = previousResolvePlaceholderValue
    tree
  }

  def deserializeWithConstantInjection(constantStore: ConstantStore, treeBytes: Array[Byte]): Value[SType] = {
    val r = SigmaSerializer.startReader(treeBytes, constantStore, resolvePlaceholdersToConstants = true)
    val tree = ValueSerializer.deserialize(r)
    tree
  }

  def serializedPubkeyPropValue(pubkey: Value[SByteArray]): Value[SByteArray] =
    Append(
      Append(
        ConcreteCollection(
          0.toByte, // header
          1.toByte, // const count
          SGroupElement.typeCode // const type
        ),
        pubkey // const value
      ),
      ConcreteCollection(
        OpCodes.ProveDlogCode,
        OpCodes.ConstantPlaceholderIndexCode,
        0.toByte // constant index in the store
      )
    )

  def substituteConstants(scriptBytes: Array[Byte],
                          positions: Array[Int],
                          newVals: Array[Value[SType]]): Array[Byte] = {
    require(positions.length == newVals.length,
      s"expected positions and newVals to have the same length, got: positions: ${positions.toSeq},\n newVals: ${newVals.toSeq}")
    val r = Serializer.startReader(scriptBytes)
    val (header, constants, treeBytes) = deserializeHeaderWithTreeBytes(r)
    val w = Serializer.startWriter()
    w.put(header)
    w.putUInt(constants.length)
    val constantSerializer = ConstantSerializer(DeserializationSigmaBuilder)

    constants.zipWithIndex.foreach {
      case (c, i) if positions.contains(i) =>
        val newVal = newVals(positions.indexOf(i))
        // we need to get newVal's serialized constant value (see ProveDlogSerializer for example)
        val constantStore = new ConstantStore()
        val valW = Serializer.startWriter(constantStore)
        ValueSerializer.serialize(newVal, valW)
        val newConsts = constantStore.getAll
        assert(newConsts.length == 1)
        val newConst = newConsts.head
        assert(c.tpe == newConst.tpe, s"expected new constant to have the same ${c.tpe} tpe, got ${newConst.tpe}")
        constantSerializer.serialize(newConst, w)
      case (c, _) =>
        constantSerializer.serialize(c, w)
    }

    w.putBytes(treeBytes)
    w.toBytes
  }
}

object ErgoTreeSerializer {
  val DefaultSerializer = new ErgoTreeSerializer
}<|MERGE_RESOLUTION|>--- conflicted
+++ resolved
@@ -11,20 +11,11 @@
 
 class ErgoTreeSerializer {
 
-<<<<<<< HEAD
-  def serialize(ergoTree: ErgoTree): Array[Byte] = {
-    val w = SigmaSerializer.startWriter()
-    val constantSerializer = ConstantSerializer(DeserializationSigmaBuilder)
-    w.put(ergoTree.header)
-    w.putUInt(ergoTree.constants.length)
-    ergoTree.constants.foreach(c => constantSerializer.serialize(c, w))
-=======
   /** Default serialization of ErgoTree. Doesn't apply any transformations and guarantee to preserve original
     * structure after deserialization. */
   def serializeErgoTree(ergoTree: ErgoTree): Array[Byte] = {
     val w = Serializer.startWriter()
     serializeHeader(ergoTree, w)
->>>>>>> f1711e19
     ValueSerializer.serialize(ergoTree.root, w)
     w.toBytes
   }
@@ -85,19 +76,11 @@
     * then appending `treeBytes` */
   def serializeWithSegregation(tree: Value[SType]): Array[Byte] = {
     val constantStore = new ConstantStore()
-<<<<<<< HEAD
-    val treeWriter = SigmaSerializer.startWriter(constantStore)
-    ValueSerializer.serialize(tree, treeWriter)
-    val extractedConstants = constantStore.getAll
-    val w = SigmaSerializer.startWriter()
-    w.put(ErgoTree.DefaultHeader)
-=======
     val treeWriter = Serializer.startWriter(constantStore)
 
     // serialize tree and segregate constants into constantStore
     ValueSerializer.serialize(tree, treeWriter)
     val extractedConstants = constantStore.getAll
->>>>>>> f1711e19
 
     val w = Serializer.startWriter()
     serializeHeader(ErgoTree(ErgoTree.ConstantSegregationHeader, extractedConstants, null), w)
@@ -107,28 +90,15 @@
     w.toBytes
   }
 
-<<<<<<< HEAD
-  def treeWithPlaceholdersBytes(bytes: Array[Byte]): (Byte, IndexedSeq[Constant[SType]], Array[Byte]) = {
-    val constantSerializer = ConstantSerializer(DeserializationSigmaBuilder)
-    val r = SigmaSerializer.startReader(bytes)
-    val header = r.getByte() // skip the header
-    val constantCount = r.getUInt().toInt
-    val constantsBuilder = mutable.ArrayBuilder.make[Constant[SType]]()
-    for (_ <- 0 until constantCount) {
-      constantsBuilder += constantSerializer.deserialize(r)
-    }
-    val constants = constantsBuilder.result
-=======
   /** Deserialize header and constant sections, but output the rest of the bytes as separate array. */
   def deserializeHeaderWithTreeBytes(r: SigmaByteReader): (Byte, Array[Constant[SType]], Array[Byte]) = {
     val (header, constants) = deserializeHeader(r)
->>>>>>> f1711e19
     val treeBytes = r.getBytes(r.remaining)
     (header, constants, treeBytes)
   }
 
   def deserialize(bytes: Array[Byte], resolvePlaceholdersToConstants: Boolean = true): Value[SType] = {
-    deserialize(SigmaSerializer.startReader(bytes), resolvePlaceholdersToConstants)
+    deserialize(Serializer.startReader(bytes), resolvePlaceholdersToConstants)
   }
 
   /** Deserialize Value replacing placeholders with constants if the parameter is true. */
@@ -148,7 +118,7 @@
   }
 
   def deserializeWithConstantInjection(constantStore: ConstantStore, treeBytes: Array[Byte]): Value[SType] = {
-    val r = SigmaSerializer.startReader(treeBytes, constantStore, resolvePlaceholdersToConstants = true)
+    val r = Serializer.startReader(treeBytes, constantStore, resolvePlaceholdersToConstants = true)
     val tree = ValueSerializer.deserialize(r)
     tree
   }
