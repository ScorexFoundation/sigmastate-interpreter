package sigmastate.serialization

<<<<<<< HEAD

import sigmastate.Values.{Constant, Value, ErgoTree}
import sigmastate.lang.DeserializationSigmaBuilder
import sigmastate.utils.{SigmaByteReader, SigmaByteWriter}
import sigmastate.SType
=======
import sigmastate.SType
import sigmastate.Values.{Constant, ErgoTree, Value}
import sigmastate.lang.DeserializationSigmaBuilder
>>>>>>> 24818cc1
import sigmastate.lang.Terms.ValueOps
import sigmastate.lang.exceptions.SerializerException
import sigmastate.utils.{SigmaByteReader, SigmaByteWriter}

import scala.collection.mutable

class ErgoTreeSerializer {

  /** Default serialization of ErgoTree. Doesn't apply any transformations and guarantee to preserve original
    * structure after deserialization. */
  def serializeErgoTree(ergoTree: ErgoTree): Array[Byte] = {
    val w = SigmaSerializer.startWriter()
    serializeHeader(ergoTree, w)
    ValueSerializer.serialize(ergoTree.root, w)
    w.toBytes
  }

  /** Default deserialization of ErgoTree (should be inverse to `serializeErgoTree`).
    * Doesn't apply any transformations to the parsed tree. */
  def deserializeErgoTree(bytes: Array[Byte]): ErgoTree  = {
    val r = SigmaSerializer.startReader(bytes)
    deserializeErgoTree(r)
  }

  def deserializeErgoTree(r: SigmaByteReader): ErgoTree  = {
    val (h, cs) = deserializeHeader(r)
    val previousConstantStore = r.constantStore
    r.constantStore = new ConstantStore(cs)
    // reader with constant store attached is required (to get tpe for a constant placeholder)
    val root = ValueSerializer.deserialize(r)
    if (!root.tpe.isSigmaProp)
      throw new SerializerException(s"Failed deserialization, expected deserialized script to have type SigmaProp; got ${root.tpe}")
    r.constantStore = previousConstantStore
    ErgoTree(h, cs, root.asSigmaProp)
  }

  /** Serialize header and constants section only.*/
  private def serializeHeader(ergoTree: ErgoTree, w: SigmaByteWriter): Unit = {
    w.put(ergoTree.header)
    if (ergoTree.isConstantSegregation) {
      val constantSerializer = ConstantSerializer(DeserializationSigmaBuilder)
      w.putUInt(ergoTree.constants.length)
      ergoTree.constants.foreach(c => constantSerializer.serialize(c, w))
    }
  }

  /** Deserialize header and constants section only. */
  private def deserializeHeader(r: SigmaByteReader): (Byte, Array[Constant[SType]]) = {
    val header = r.getByte()
    val constants = if (ErgoTree.isConstantSegregation(header)) {
      val constantSerializer = ConstantSerializer(DeserializationSigmaBuilder)
      val nConsts = r.getUInt().toInt
      val builder = mutable.ArrayBuilder.make[Constant[SType]]()
      for (_ <- 0 until nConsts) {
        builder += constantSerializer.deserialize(r)
      }
      builder.result
    }
    else
      Array.empty[Constant[SType]]
    (header, constants)
  }

  /** Deserialize header and constant sections, but output the rest of the bytes as separate array. */
  def deserializeHeaderWithTreeBytes(r: SigmaByteReader): (Byte, Array[Constant[SType]], Array[Byte]) = {
    val (header, constants) = deserializeHeader(r)
    val treeBytes = r.getBytes(r.remaining)
    (header, constants, treeBytes)
  }

<<<<<<< HEAD
  def deserialize(bytes: Array[Byte], resolvePlaceholdersToConstants: Boolean = true): Value[SType] = {
    deserialize(SigmaSerializer.startReader(bytes), resolvePlaceholdersToConstants)
  }

  /** Deserialize Value replacing placeholders with constants if the parameter is true. */
  def deserialize(r: SigmaByteReader, resolvePlaceholdersToConstants: Boolean): Value[SType] = {
    val (header, constants) = deserializeHeader(r)
    require(!resolvePlaceholdersToConstants || ErgoTree.isConstantSegregation(header),
      s"Invalid arguments of ErgoTreeSerializer.deserialize: resolvePlaceholdersToConstants=$resolvePlaceholdersToConstants, header=$header")

    val previousConstantStore = r.constantStore
    r.constantStore = new ConstantStore(constants)
    val previousResolvePlaceholderValue = r.resolvePlaceholdersToConstants
    r.resolvePlaceholdersToConstants = resolvePlaceholdersToConstants
    val tree = ValueSerializer.deserialize(r)
    r.constantStore = previousConstantStore
    r.resolvePlaceholdersToConstants = previousResolvePlaceholderValue
    tree
  }

  def deserializeWithConstantInjection(constantStore: ConstantStore, treeBytes: Array[Byte]): Value[SType] = {
    val r = SigmaSerializer.startReader(treeBytes, constantStore, resolvePlaceholdersToConstants = true)
    val tree = ValueSerializer.deserialize(r)
    tree
  }

=======
>>>>>>> 24818cc1
  def substituteConstants(scriptBytes: Array[Byte],
                          positions: Array[Int],
                          newVals: Array[Value[SType]]): Array[Byte] = {
    require(positions.length == newVals.length,
      s"expected positions and newVals to have the same length, got: positions: ${positions.toSeq},\n newVals: ${newVals.toSeq}")
    val r = SigmaSerializer.startReader(scriptBytes)
    val (header, constants, treeBytes) = deserializeHeaderWithTreeBytes(r)
    val w = SigmaSerializer.startWriter()
    w.put(header)
    w.putUInt(constants.length)
    val constantSerializer = ConstantSerializer(DeserializationSigmaBuilder)

    constants.zipWithIndex.foreach {
      case (c, i) if positions.contains(i) =>
        val newVal = newVals(positions.indexOf(i))
        // we need to get newVal's serialized constant value (see ProveDlogSerializer for example)
        val constantStore = new ConstantStore()
        val valW = SigmaSerializer.startWriter(constantStore)
        ValueSerializer.serialize(newVal, valW)
        val newConsts = constantStore.getAll
        assert(newConsts.length == 1)
        val newConst = newConsts.head
        assert(c.tpe == newConst.tpe, s"expected new constant to have the same ${c.tpe} tpe, got ${newConst.tpe}")
        constantSerializer.serialize(newConst, w)
      case (c, _) =>
        constantSerializer.serialize(c, w)
    }

    w.putBytes(treeBytes)
    w.toBytes
  }
}

object ErgoTreeSerializer {
  val DefaultSerializer = new ErgoTreeSerializer
}<|MERGE_RESOLUTION|>--- conflicted
+++ resolved
@@ -1,16 +1,8 @@
 package sigmastate.serialization
 
-<<<<<<< HEAD
-
-import sigmastate.Values.{Constant, Value, ErgoTree}
-import sigmastate.lang.DeserializationSigmaBuilder
-import sigmastate.utils.{SigmaByteReader, SigmaByteWriter}
-import sigmastate.SType
-=======
 import sigmastate.SType
 import sigmastate.Values.{Constant, ErgoTree, Value}
 import sigmastate.lang.DeserializationSigmaBuilder
->>>>>>> 24818cc1
 import sigmastate.lang.Terms.ValueOps
 import sigmastate.lang.exceptions.SerializerException
 import sigmastate.utils.{SigmaByteReader, SigmaByteWriter}
@@ -81,35 +73,6 @@
     (header, constants, treeBytes)
   }
 
-<<<<<<< HEAD
-  def deserialize(bytes: Array[Byte], resolvePlaceholdersToConstants: Boolean = true): Value[SType] = {
-    deserialize(SigmaSerializer.startReader(bytes), resolvePlaceholdersToConstants)
-  }
-
-  /** Deserialize Value replacing placeholders with constants if the parameter is true. */
-  def deserialize(r: SigmaByteReader, resolvePlaceholdersToConstants: Boolean): Value[SType] = {
-    val (header, constants) = deserializeHeader(r)
-    require(!resolvePlaceholdersToConstants || ErgoTree.isConstantSegregation(header),
-      s"Invalid arguments of ErgoTreeSerializer.deserialize: resolvePlaceholdersToConstants=$resolvePlaceholdersToConstants, header=$header")
-
-    val previousConstantStore = r.constantStore
-    r.constantStore = new ConstantStore(constants)
-    val previousResolvePlaceholderValue = r.resolvePlaceholdersToConstants
-    r.resolvePlaceholdersToConstants = resolvePlaceholdersToConstants
-    val tree = ValueSerializer.deserialize(r)
-    r.constantStore = previousConstantStore
-    r.resolvePlaceholdersToConstants = previousResolvePlaceholderValue
-    tree
-  }
-
-  def deserializeWithConstantInjection(constantStore: ConstantStore, treeBytes: Array[Byte]): Value[SType] = {
-    val r = SigmaSerializer.startReader(treeBytes, constantStore, resolvePlaceholdersToConstants = true)
-    val tree = ValueSerializer.deserialize(r)
-    tree
-  }
-
-=======
->>>>>>> 24818cc1
   def substituteConstants(scriptBytes: Array[Byte],
                           positions: Array[Int],
                           newVals: Array[Value[SType]]): Array[Byte] = {
