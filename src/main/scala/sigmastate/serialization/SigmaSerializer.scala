--- conflicted
+++ resolved
@@ -7,29 +7,7 @@
 import sigmastate.utils._
 import scorex.util.serialization._
 
-<<<<<<< HEAD
-trait Serializer[TFamily, T <: TFamily] {
-
-  def parseBody(r: SigmaByteReader): TFamily
-  def serializeBody(obj: T, w: SigmaByteWriter): Unit
-  def error(msg: String) = throw new SerializerException(msg, None)
-
-  final def toBytes(obj: T): Array[Byte] = {
-    val w = Serializer.startWriter()
-    serializeBody(obj, w)
-    w.toBytes
-  }
-
-  final def fromBytes(bytes: Array[Byte]): TFamily = {
-    val r = Serializer.startReader(bytes)
-    parseBody(r)
-  }
-}
-
-object Serializer {
-=======
 object SigmaSerializer {
->>>>>>> 1c81f6a2
   type Position = Int
   type Consumed = Int
 
