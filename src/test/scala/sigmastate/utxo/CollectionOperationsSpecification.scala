package sigmastate.utxo

import org.ergoplatform
import org.ergoplatform.ErgoScriptPredef.TrueProp
import sigmastate.Values._
import sigmastate._
import sigmastate.helpers.{ContextEnrichingTestProvingInterpreter, ErgoLikeTestInterpreter, SigmaTestingCommons}
import sigmastate.lang.Terms._
import org.ergoplatform._
import sigmastate.SCollection._
import sigmastate.interpreter.Interpreter.{ScriptNameProp, emptyEnv}
import sigmastate.serialization.OpCodes._

class CollectionOperationsSpecification extends SigmaTestingCommons {
  implicit lazy val IR: TestingIRContext = new TestingIRContext
  private val reg1 = ErgoBox.nonMandatoryRegisters.head

  private def context(boxesToSpend: IndexedSeq[ErgoBox] = IndexedSeq(),
                      outputs: IndexedSeq[ErgoBox]): ErgoLikeContext =
    {
      // TODO this means the context is not totally correct
      val (selfBox, toSpend) = if (boxesToSpend.isEmpty) (fakeSelf, IndexedSeq(fakeSelf)) else (boxesToSpend(0), boxesToSpend)
      ergoplatform.ErgoLikeContext(
        currentHeight = 50,
        lastBlockUtxoRoot = AvlTreeData.dummy,
        minerPubkey = ErgoLikeContext.dummyPubkey,
        boxesToSpend = toSpend,
        spendingTransaction = createTransaction(outputs),
        self = selfBox)
    }

  private def assertProof(code: String,
                          expectedComp: SigmaPropValue,
                          outputBoxValues: IndexedSeq[Long],
                          boxesToSpendValues: IndexedSeq[Long] = IndexedSeq()) = {
    val (prover, verifier, prop, ctx) = buildEnv(code, expectedComp, outputBoxValues, boxesToSpendValues)
    val pr = prover.prove(emptyEnv + (ScriptNameProp -> "prove"), prop, ctx, fakeMessage).fold(t => throw t, x => x)
    verifier.verify(emptyEnv + (ScriptNameProp -> "verify"), prop, ctx, pr, fakeMessage).get._1 shouldBe true
  }

  private def assertProverFail(code: String,
                               expectedComp: SigmaPropValue,
                               outputBoxValues: IndexedSeq[Long],
                               boxesToSpendValues: IndexedSeq[Long] = IndexedSeq()) = {
    val (prover, _, prop, ctx) = buildEnv(code, expectedComp, outputBoxValues, boxesToSpendValues)
    prover.prove(prop, ctx, fakeMessage).isSuccess shouldBe false
  }

  private def buildEnv(code: String,
                       expectedComp: Value[SType],
                       outputBoxValues: IndexedSeq[Long],
                       boxesToSpendValues: IndexedSeq[Long]) = {
    val prover = new ContextEnrichingTestProvingInterpreter
    val verifier = new ErgoLikeTestInterpreter
    val pubkey = prover.dlogSecrets.head.publicImage

    val prop = compileWithCosting(Map(), code).asBoolValue.toSigmaProp

    prop shouldBe expectedComp
    val ctx = context(boxesToSpendValues.map(ErgoBox(_, pubkey, 0)),
      outputBoxValues.map(ErgoBox(_, pubkey, 0)))
    (prover, verifier, prop, ctx)
  }

  property("exists") {
    val prover = new ContextEnrichingTestProvingInterpreter
    val verifier = new ErgoLikeTestInterpreter

    val pubkey = prover.dlogSecrets.head.publicImage.toSigmaProp

    val prop = compileWithCosting(Map(), "OUTPUTS.exists({ (box: Box) => box.value + 5 > 10 })").asBoolValue.toSigmaProp

    val expProp = Exists(Outputs,
      FuncValue(Vector((1, SBox)),
        GT(Plus(ExtractAmount(ValUse(1, SBox)), LongConstant(5)), LongConstant(10)))
    ).toSigmaProp
    prop shouldBe expProp

    val newBox1 = ErgoBox(16, pubkey, 0)
    val newBox2 = ErgoBox(15, pubkey, 0)
    val newBoxes = IndexedSeq(newBox1, newBox2)

    val spendingTransaction = createTransaction(newBoxes)

    val ctx = ErgoLikeContext(
      currentHeight = 50,
      lastBlockUtxoRoot = AvlTreeData.dummy,
      minerPubkey = ErgoLikeContext.dummyPubkey,
      boxesToSpend = IndexedSeq(fakeSelf),
      spendingTransaction,
      self = fakeSelf)

    val pr = prover.prove(prop, ctx, fakeMessage).get
    verifier.verify(prop, ctx, pr, fakeMessage).get._1 shouldBe true
    //todo: finish
  }

  property("forall") {
    val prover = new ContextEnrichingTestProvingInterpreter
    val verifier = new ErgoLikeTestInterpreter
    val pubkey = prover.dlogSecrets.head.publicImage

    val prop = compileWithCosting(Map(), "OUTPUTS.forall({ (box: Box) => box.value == 10 })").asBoolValue.toSigmaProp

    val propTree = ForAll(Outputs,
        FuncValue(Vector((1, SBox)), EQ(ExtractAmount(ValUse(1, SBox)), LongConstant(10)))
      ).toSigmaProp
    prop shouldBe propTree

    val newBox1 = ErgoBox(10, pubkey, 0)
    val newBox2 = ErgoBox(10, pubkey, 0)
    val newBoxes = IndexedSeq(newBox1, newBox2)

    val spendingTransaction = createTransaction(newBoxes)

    val ctx = ErgoLikeContext(
      currentHeight = 50,
      lastBlockUtxoRoot = AvlTreeData.dummy,
      minerPubkey = ErgoLikeContext.dummyPubkey,
      boxesToSpend = IndexedSeq(fakeSelf),
      spendingTransaction,
      self = fakeSelf)

    val pr = prover.prove(prop, ctx, fakeMessage).get
    verifier.verify(prop, ctx, pr, fakeMessage).get._1 shouldBe true
    //todo: finish
  }


  property("forall - fail") {
    val prover = new ContextEnrichingTestProvingInterpreter

    val pubkey = prover.dlogSecrets.head.publicImage

    val prop = compileWithCosting(Map(), "OUTPUTS.forall({ (box: Box) => box.value == 10 })").asBoolValue.toSigmaProp
    val propTree = ForAll(Outputs,
        FuncValue(Vector((1, SBox)), EQ(ExtractAmount(ValUse(1, SBox)), LongConstant(10)))
      ).toSigmaProp
    prop shouldBe propTree

    val newBox1 = ErgoBox(10, pubkey, 0)
    val newBox2 = ErgoBox(11, pubkey, 0)
    val newBoxes = IndexedSeq(newBox1, newBox2)

    val spendingTransaction = createTransaction(newBoxes)

    val ctx = ErgoLikeContext(
      currentHeight = 50,
      lastBlockUtxoRoot = AvlTreeData.dummy,
      minerPubkey = ErgoLikeContext.dummyPubkey,
      boxesToSpend = IndexedSeq(fakeSelf),
      spendingTransaction,
      self = fakeSelf)

    prover.prove(prop, ctx, fakeMessage).isSuccess shouldBe false
  }

  property("counter") {
    val prover = new ContextEnrichingTestProvingInterpreter
    val verifier = new ErgoLikeTestInterpreter

    val pubkey = prover.dlogSecrets.head.publicImage.toSigmaProp

    val prop = compileWithCosting(Map(),
      """OUTPUTS.exists { (box: Box) =>
        |  box.R4[Long].get == SELF.R4[Long].get + 1
         }""".stripMargin).asBoolValue.toSigmaProp

    val propTree = Exists(Outputs,
      FuncValue(
        Vector((1, SBox)),
        EQ(
          ExtractRegisterAs[SLong.type](ValUse(1, SBox), reg1).get,
          Plus(ExtractRegisterAs[SLong.type](Self, reg1).get, LongConstant(1)))
      )
    ).toSigmaProp
    prop shouldBe propTree

    val newBox1 = ErgoBox(10, pubkey, 0, Seq(), Map(reg1 -> LongConstant(3)))
    val newBox2 = ErgoBox(10, pubkey, 0, Seq(), Map(reg1 -> LongConstant(6)))
    val newBoxes = IndexedSeq(newBox1, newBox2)

    val spendingTransaction = createTransaction(newBoxes)

    val s = ErgoBox(20, TrueProp, 0, Seq(), Map(reg1 -> LongConstant(5)))

    val ctx = ErgoLikeContext(
      currentHeight = 50,
      lastBlockUtxoRoot = AvlTreeData.dummy,
      minerPubkey = ErgoLikeContext.dummyPubkey,
      boxesToSpend = IndexedSeq(s),
      spendingTransaction,
      self = s)

    val pr = prover.prove(emptyEnv + (ScriptNameProp -> "prove"), prop, ctx, fakeMessage).get
    verifier.verify(emptyEnv + (ScriptNameProp -> "verify"), prop, ctx, pr, fakeMessage).get._1 shouldBe true
  }

  property("counter - no register in outputs") {
    val prover = new ContextEnrichingTestProvingInterpreter
    val verifier = new ErgoLikeTestInterpreter

    val pubkey = prover.dlogSecrets.head.publicImage

    val prop = compileWithCosting(Map(),
      """OUTPUTS.exists { (box: Box) =>
        |  box.R4[Long].getOrElse(0L) == SELF.R4[Long].get + 1
         }""".stripMargin).asBoolValue.toSigmaProp

    val propTree = Exists(Outputs,
      FuncValue(
        Vector((1, SBox)),
        EQ(
          ExtractRegisterAs[SLong.type](ValUse(1, SBox), reg1).getOrElse(LongConstant(0)),
          Plus(ExtractRegisterAs[SLong.type](Self, reg1).get, LongConstant(1))
        )
      )
    ).toSigmaProp

    prop shouldBe propTree

    val newBox1 = ErgoBox(10, pubkey, 0)
    val newBox2 = ErgoBox(10, pubkey, 0, Seq(), Map(reg1 -> LongConstant(6)))
    val newBoxes = IndexedSeq(newBox1, newBox2)

    val spendingTransaction = createTransaction(newBoxes)

    val s = ErgoBox(20, TrueProp, 0, Seq(), Map(reg1 -> LongConstant(5)))

    val ctx = ErgoLikeContext(
      currentHeight = 50,
      lastBlockUtxoRoot = AvlTreeData.dummy,
      minerPubkey = ErgoLikeContext.dummyPubkey,
      boxesToSpend = IndexedSeq(s),
      spendingTransaction,
      self = s)

    val pr = prover.prove(prop, ctx, fakeMessage).get
    verifier.verify(prop, ctx, pr, fakeMessage).get._1 shouldBe true
  }

  property("sizeof - num of outputs = num of inputs + 1") {
    val prover = new ContextEnrichingTestProvingInterpreter
    val verifier = new ErgoLikeTestInterpreter

    val pubkey = prover.dlogSecrets.head.publicImage

    val env = Map("pubkey" -> pubkey)
    val prop = compileWithCosting(env, """pubkey && OUTPUTS.size == INPUTS.size + 1""").asSigmaProp
    val propTree = SigmaAnd(pubkey, BoolToSigmaProp(EQ(SizeOf(Outputs), Plus(SizeOf(Inputs), IntConstant(1)))))
    prop shouldBe propTree

    val newBox1 = ErgoBox(11, pubkey, 0)
    val newBox2 = ErgoBox(10, pubkey, 0)
    val newBoxes = IndexedSeq(newBox1, newBox2)

    val spendingTransaction = createTransaction(newBoxes)

    val s = ErgoBox(21, pubkey, 0)

    val ctx = ErgoLikeContext(
      currentHeight = 50,
      lastBlockUtxoRoot = AvlTreeData.dummy,
      minerPubkey = ErgoLikeContext.dummyPubkey,
      boxesToSpend = IndexedSeq(s),
      spendingTransaction,
      self = s)

    val pr = prover.prove(prop, ctx, fakeMessage).get
    verifier.verify(prop, ctx, pr, fakeMessage)


    val fProp = SigmaAnd(pubkey, EQ(SizeOf(Outputs), SizeOf(Inputs)))
    prover.prove(fProp, ctx, fakeMessage).isSuccess shouldBe false
  }

  property("slice") {
    val outputBoxValues = IndexedSeq(10L, 10L)
    val code = "OUTPUTS.slice(1, OUTPUTS.size).forall({ (box: Box) => box.value == 10 })"
    val expectedPropTree = ForAll(
      Slice(Outputs, IntConstant(1), SizeOf(Outputs)),
      FuncValue(Vector((1, SBox)), EQ(ExtractAmount(ValUse(1, SBox)), LongConstant(10)))
    ).toSigmaProp
    assertProof(code, expectedPropTree, outputBoxValues)
  }

  property("slice - fail") {
    val outputBoxValues = IndexedSeq(10L, 10L)
    // starting index out of bounds
    val code = "OUTPUTS.slice(3, OUTPUTS.size).size == 1"
    val expectedPropTree = EQ(
      SizeOf(Slice(Outputs, IntConstant(3), SizeOf(Outputs))),
      IntConstant(1))
    assertProverFail(code, expectedPropTree, outputBoxValues)
  }

  property("append") {
    val outputBoxValues = IndexedSeq(10L, 10L)
    val code = "(OUTPUTS ++ OUTPUTS).size == 4"
    val expectedPropTree = EQ(SizeOf(Append(Outputs, Outputs)), IntConstant(4))
    assertProof(code, expectedPropTree, outputBoxValues)
  }

  property("by index") {
    val outputBoxValues = IndexedSeq(10L, 10L)
    val code = "OUTPUTS(0).value == 10"
    val expectedPropTree = EQ(ExtractAmount(ByIndex(Outputs, 0)), LongConstant(10))
    assertProof(code, expectedPropTree, outputBoxValues)
  }

  property("by index with evaluation") {
    val outputBoxValues = IndexedSeq(10L, 10L)
    val code = "OUTPUTS(OUTPUTS.size - 1).value == 10"
    val expectedPropTree = EQ(
      ExtractAmount(
        ByIndex(Outputs,
          ArithOp(SizeOf(Outputs), IntConstant(1), MinusCode))),
      LongConstant(10))
    assertProof(code, expectedPropTree, outputBoxValues)
  }

  property("by index with default value") {
    val outputBoxValues = IndexedSeq(10L, 10L)
    val code =
      """OUTPUTS
        |.map { (box: Box) => box.value }
        |.getOrElse(3, 0L)== 0""".stripMargin
    val expectedPropTree = EQ(
      ByIndex(
        MapCollection(Outputs, FuncValue(Vector((1, SBox)), ExtractAmount(ValUse(1, SBox)))),
        IntConstant(3),
        Some(LongConstant(0))
      ),
      LongConstant(0)
    )

    assertProof(code, expectedPropTree, outputBoxValues)
  }

  property("by index with evaluated default value") {
    val outputBoxValues = IndexedSeq(20L, 0L)
    val code = "OUTPUTS.getOrElse(3, OUTPUTS(0)).value == 20"
    val expectedPropTree = EQ(
      ExtractAmount(
        ByIndex(Outputs,
          IntConstant(3),
          Some(ByIndex(Outputs, IntConstant(0))))),
      LongConstant(20))
    assertProof(code, expectedPropTree, outputBoxValues)
  }

  property("map fold") {
    val outputBoxValues = IndexedSeq(10L, 10L)
    val code =
      """OUTPUTS
        |.map({ (box: Box) => box.value })
        |.fold(true, { (acc: Boolean, val: Long) => acc && (val < 0) }) == false""".stripMargin
    val expectedPropTree = LogicalNot(
      Fold(
        MapCollection(Outputs, FuncValue(Vector((1, SBox)), ExtractAmount(ValUse(1, SBox)))),
        TrueLeaf,
        FuncValue(Vector((1, STuple(SBoolean, SLong))),
          BinAnd(
            SelectField(ValUse(1, STuple(SBoolean, SLong)), 1).asBoolValue,
            LT(SelectField(ValUse(1, STuple(SBoolean, SLong)), 2), LongConstant(0)))))
    )
    assertProof(code, expectedPropTree, outputBoxValues)
  }

  property("map") {
    assertProof("OUTPUTS.map({ (out: Box) => out.value })(0) == 1L",
      EQ(
        ByIndex(
          MapCollection(Outputs, FuncValue(Vector((1, SBox)), ExtractAmount(ValUse(1, SBox)))),
          IntConstant(0)
        ),
        LongConstant(1)
      ),
      IndexedSeq(1L, 1L))
  }

  property("forall for custom collection") {
    val outputBoxValues = IndexedSeq(10L, 10L)
    val code =
      """{
        |  val indexCollection = Coll(0, 1, 2, 3, 4, 5)
        |  def elementRule(index: Int) = {
        |    val boundaryIndex = if (index == 0) 5 else (index - 1)
        |    boundaryIndex >= 0 && boundaryIndex <= 5
        |  }
        |  indexCollection.forall(elementRule)
         }""".stripMargin

    val expectedPropTree = ForAll(
      ConcreteCollection(Vector(IntConstant(0), IntConstant(1), IntConstant(2), IntConstant(3), IntConstant(4), IntConstant(5)), SInt),
      FuncValue(Vector((1, SInt)),
        BlockValue(
          Vector(ValDef(3, If(EQ(ValUse(1, SInt), IntConstant(0)), IntConstant(5), Minus(ValUse(1, SInt), IntConstant(1))))),
          BinAnd(GE(ValUse(3, SInt), IntConstant(0)), LE(ValUse(3, SInt), IntConstant(5)))
        )
      )
    )
    assertProof(code, expectedPropTree, outputBoxValues)
  }

  property("ByIndex for non-evaluated index") {
    val outputBoxValues = IndexedSeq(10L, 10L)
    val code =
      """{
        |  val string = Coll(1, 1, 0, 0, 0, 1)
        |  val indexCollection = Coll(0, 1, 2, 3, 4, 5)
        |  val elementRule = {(index: Int) =>
        |    val boundedIndex = if (index <= 0) 5 else (index - 1)
        |    val element = string(boundedIndex)
        |    element == 0 || element == 1
        |  }
        |  indexCollection.forall(elementRule)
         }""".stripMargin

    val expectedPropTree = ForAll(
      ConcreteCollection(Vector(IntConstant(0), IntConstant(1), IntConstant(2), IntConstant(3), IntConstant(4), IntConstant(5)), SInt),
      FuncValue(
        Vector((1, SInt)),
        BlockValue(
          Vector(
            ValDef(3,
              ByIndex(
                ConcreteCollection(Vector(IntConstant(1), IntConstant(1), IntConstant(0), IntConstant(0), IntConstant(0), IntConstant(1)), SInt),
                If(
                  LE(ValUse(1, SInt), IntConstant(0)),
                  IntConstant(5),
                  Minus(ValUse(1, SInt), IntConstant(1))
                ),
                None))),
          BinOr(EQ(ValUse(3, SInt), IntConstant(0)), EQ(ValUse(3, SInt), IntConstant(1)))
        )
      )
    )

    assertProof(code, expectedPropTree, outputBoxValues)
  }

<<<<<<< HEAD
  // TODO costing rule in CollCoster
=======
  //TODO: related to https://github.com/ScorexFoundation/sigmastate-interpreter/issues/423
>>>>>>> c2ec0797
  ignore("flatMap") {
    assertProof("OUTPUTS.flatMap({ (out: Box) => out.propositionBytes })(0) == 0.toByte",
      EQ(
        ByIndex(
          MethodCall(Outputs,
            FlatMapMethod.withConcreteTypes(Map(tIV -> SBox, tOV -> SByte)),
            Vector(FuncValue(1, SBox,
              ExtractScriptBytes(ValUse(1, SBox))
            )),
            Map()
          ).asCollection[SByte.type],
          IntConstant(0)
        ),
        ByteConstant(0)
      ),
      IndexedSeq(1L, 1L))
  }

  property("indexOf") {
    assertProof("OUTPUTS.map({ (b: Box) => b.value }).indexOf(1L, 0) == 0",
      EQ(
        MethodCall(MapCollection(Outputs, FuncValue(Vector((1, SBox)), ExtractAmount(ValUse(1, SBox)))),
          IndexOfMethod.withConcreteTypes(Map(tIV -> SLong)),
          Vector(LongConstant(1), IntConstant(0)),
          Map()),
        IntConstant(0)
      ),
      IndexedSeq(1L, 1L))
  }

<<<<<<< HEAD
  property("indices") {
    assertProof("OUTPUTS.indices == Coll(0, 1)",
      EQ(MethodCall(Outputs, IndicesMethod.withConcreteTypes(Map(tIV -> SBox)), Vector(), Map()), ConcreteCollection(IntConstant(0), IntConstant(1))),
=======
  //TODO: related to https://github.com/ScorexFoundation/sigmastate-interpreter/issues/421
  ignore("indices") {
    assertProof("OUTPUTS.indices == Coll(0)",
      EQ(MethodCall(Outputs, IndicesMethod.withConcreteTypes(Map(SCollection.tIV -> SBox)), Vector(), Map()), ConcreteCollection(IntConstant(0))),
>>>>>>> c2ec0797
      IndexedSeq(1L, 1L))
  }

  property("segmentLength") {
    assertProof("OUTPUTS.segmentLength({ (out: Box) => out.value == 1L }, 0) == 1",
      EQ(
        MethodCall(Outputs,
          SegmentLengthMethod.withConcreteTypes(Map(tIV -> SBox)),
          Vector(
            FuncValue(Vector((1, SBox)),EQ(ExtractAmount(ValUse(1, SBox)), LongConstant(1))),
            IntConstant(0)
          ),
          Map()),
        IntConstant(1)),
      IndexedSeq(1L, 2L))
  }

  property("indexWhere") {
    assertProof("OUTPUTS.indexWhere({ (out: Box) => out.value == 1L }, 0) == 0",
      EQ(
        MethodCall(Outputs,
          IndexWhereMethod.withConcreteTypes(Map(tIV -> SBox)),
          Vector(
            FuncValue(Vector((1, SBox)), EQ(ExtractAmount(ValUse(1, SBox)), LongConstant(1))),
            IntConstant(0)
          ),
          Map()),
        IntConstant(0)),
      IndexedSeq(1L, 2L))
  }

  property("lastIndexWhere") {
    assertProof("OUTPUTS.lastIndexWhere({ (out: Box) => out.value == 1L }, 1) == 0",
      EQ(
        MethodCall(Outputs,
          LastIndexWhereMethod.withConcreteTypes(Map(tIV -> SBox)),
          Vector(
            FuncValue(Vector((1, SBox)), EQ(ExtractAmount(ValUse(1, SBox)), LongConstant(1))),
            IntConstant(1)
          ),
          Map()),
        IntConstant(0)),
      IndexedSeq(1L, 2L))
  }

  property("zip") {
    assertProof("OUTPUTS.zip(Coll(1,2)).size == 2",
      EQ(
        SizeOf(MethodCall(Outputs,
          SCollection.ZipMethod.withConcreteTypes(Map(SCollection.tIV -> SBox, SCollection.tOV -> SInt)),
          Vector(
            ConcreteCollection(IntConstant(1), IntConstant(2))
          ),
          Map()).asCollection[STuple]),
        IntConstant(2)),
      IndexedSeq(1L, 2L))
  }

  property("partition") {
    assertProof("OUTPUTS.partition({ (box: Box) => box.value < 2L})._1.size == 1",
      EQ(
        SizeOf(
          SelectField(
            MethodCall(Outputs,
              PartitionMethod.withConcreteTypes(Map(tIV -> SBox)),
              Vector(
                FuncValue(Vector((1, SBox)), LT(ExtractAmount(ValUse(1, SBox)), LongConstant(2)))
              ),
              Map()).asValue[STuple],
            1
          ).asCollection[SType]
        ),
        IntConstant(1)),
      IndexedSeq(1L, 2L))
  }

  property("patch") {
    assertProof("OUTPUTS.map({ (b: Box) => b.value }).patch(0, Coll(3L), 1)(0) == 3L",
      EQ(
        ByIndex(
          MethodCall(
            MapCollection(Outputs, FuncValue(Vector((1, SBox)), ExtractAmount(ValUse(1, SBox)))),
            PatchMethod.withConcreteTypes(Map(tIV -> SLong)),
            Vector(IntConstant(0), ConcreteCollection(LongConstant(3)), IntConstant(1)),
            Map()).asCollection[SType],
          IntConstant(0)
        ),
        LongConstant(3)),
      IndexedSeq(1L, 2L))
  }

  property("updated") {
    assertProof("OUTPUTS.map({ (b: Box) => b.value }).updated(0, 3L)(0) == 3L",
      EQ(
        ByIndex(
          MethodCall(
            MapCollection(Outputs, FuncValue(Vector((1, SBox)), ExtractAmount(ValUse(1, SBox)))),
            UpdatedMethod.withConcreteTypes(Map(tIV -> SLong)),
            Vector(IntConstant(0), LongConstant(3)),
            Map()).asCollection[SType],
          IntConstant(0)
        ),
        LongConstant(3)),
      IndexedSeq(1L, 2L))
  }

  property("updateMany") {
    assertProof("OUTPUTS.map({ (b: Box) => b.value }).updateMany(Coll(0), Coll(3L))(0) == 3L",
      EQ(
        ByIndex(
          MethodCall(
            MapCollection(Outputs, FuncValue(Vector((1, SBox)), ExtractAmount(ValUse(1, SBox)))),
            UpdateManyMethod.withConcreteTypes(Map(tIV -> SLong)),
            Vector(ConcreteCollection(IntConstant(0)), ConcreteCollection(LongConstant(3))),
            Map()).asCollection[SType],
          IntConstant(0)
        ),
        LongConstant(3)),
      IndexedSeq(1L, 2L))
  }
}<|MERGE_RESOLUTION|>--- conflicted
+++ resolved
@@ -440,11 +440,8 @@
     assertProof(code, expectedPropTree, outputBoxValues)
   }
 
-<<<<<<< HEAD
+  //TODO: related to https://github.com/ScorexFoundation/sigmastate-interpreter/issues/423
   // TODO costing rule in CollCoster
-=======
-  //TODO: related to https://github.com/ScorexFoundation/sigmastate-interpreter/issues/423
->>>>>>> c2ec0797
   ignore("flatMap") {
     assertProof("OUTPUTS.flatMap({ (out: Box) => out.propositionBytes })(0) == 0.toByte",
       EQ(
@@ -475,16 +472,10 @@
       IndexedSeq(1L, 1L))
   }
 
-<<<<<<< HEAD
+  //TODO: related to https://github.com/ScorexFoundation/sigmastate-interpreter/issues/421
   property("indices") {
     assertProof("OUTPUTS.indices == Coll(0, 1)",
       EQ(MethodCall(Outputs, IndicesMethod.withConcreteTypes(Map(tIV -> SBox)), Vector(), Map()), ConcreteCollection(IntConstant(0), IntConstant(1))),
-=======
-  //TODO: related to https://github.com/ScorexFoundation/sigmastate-interpreter/issues/421
-  ignore("indices") {
-    assertProof("OUTPUTS.indices == Coll(0)",
-      EQ(MethodCall(Outputs, IndicesMethod.withConcreteTypes(Map(SCollection.tIV -> SBox)), Vector(), Map()), ConcreteCollection(IntConstant(0))),
->>>>>>> c2ec0797
       IndexedSeq(1L, 1L))
   }
 
