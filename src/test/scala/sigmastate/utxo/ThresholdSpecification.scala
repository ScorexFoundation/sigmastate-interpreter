--- conflicted
+++ resolved
@@ -11,21 +11,12 @@
 class ThresholdSpecification extends SigmaTestingCommons {
   implicit lazy val IR = new TestingIRContext
 
-<<<<<<< HEAD
   ignore("basic threshold compilation/execution") { // TODO Error in evaluate( ... SigmaDslBuilder.atLeast(...
-    val proverA = new ErgoLikeProvingInterpreter
-    val proverB = new ErgoLikeProvingInterpreter
-    val proverC = new ErgoLikeProvingInterpreter
-    val proverD = new ErgoLikeProvingInterpreter
-    val verifier = new ErgoLikeInterpreter
-=======
-  property("basic threshold compilation/execution") {
     val proverA = new ErgoLikeTestProvingInterpreter
     val proverB = new ErgoLikeTestProvingInterpreter
     val proverC = new ErgoLikeTestProvingInterpreter
     val proverD = new ErgoLikeTestProvingInterpreter
     val verifier = new ErgoLikeTestInterpreter
->>>>>>> 9013b1cb
 
     val skA = proverA.dlogSecrets.head
     val skB = proverB.dlogSecrets.head
@@ -119,14 +110,8 @@
     }
   }
 
-<<<<<<< HEAD
   ignore("threshold reduce to crypto") {
-    val prover = new ErgoLikeProvingInterpreter
-=======
-
-  property("threshold reduce to crypto") {
     val prover = new ErgoLikeTestProvingInterpreter
->>>>>>> 9013b1cb
     val ctx = ErgoLikeContext(
       currentHeight = 1,
       lastBlockUtxoRoot = AvlTreeData.dummy,
