--- conflicted
+++ resolved
@@ -5,18 +5,15 @@
 import org.ergoplatform._
 import org.ergoplatform.validation.ValidationRules
 import org.scalacheck.Gen
-<<<<<<< HEAD
-import scalan.util.BenchmarkUtil.measureTime
-import scorex.crypto.authds.{ADKey, ADValue}
-import scorex.crypto.authds.avltree.batch.{Lookup, BatchAVLProver, Insert}
-import scorex.crypto.hash.{Digest32, Blake2b256}
-=======
 import scalan.util.BenchmarkUtil
 import scorex.crypto.authds.avltree.batch.{BatchAVLProver, Insert, Lookup}
 import scorex.crypto.authds.{ADKey, ADValue}
 import scorex.crypto.hash.{Blake2b256, Digest32}
 import scorex.util.encode.Base16
->>>>>>> 27843b76
+import scalan.util.BenchmarkUtil.measureTime
+import scorex.crypto.authds.{ADKey, ADValue}
+import scorex.crypto.authds.avltree.batch.{Lookup, BatchAVLProver, Insert}
+import scorex.crypto.hash.{Digest32, Blake2b256}
 import scorex.utils.Random
 import sigmastate.SCollection.SByteArray
 import sigmastate.Values._
@@ -25,13 +22,10 @@
 import sigmastate.eval._
 import sigmastate.helpers.{ContextEnrichingTestProvingInterpreter, ErgoLikeTestInterpreter, SigmaTestingCommons}
 import sigmastate.interpreter.Interpreter._
-<<<<<<< HEAD
+import sigmastate.interpreter.{ContextExtension, CostedProverResult}
+import sigmastate.lang.Terms._
 import sigmastate.helpers.{ContextEnrichingTestProvingInterpreter, SigmaTestingCommons, ErgoLikeTestInterpreter, ErgoLikeTestProvingInterpreter}
 import sigmastate.interpreter.{ContextExtension, ProverInterpreter}
-=======
-import sigmastate.interpreter.{ContextExtension, CostedProverResult}
-import sigmastate.lang.Terms._
->>>>>>> 27843b76
 import sigmastate.lang.exceptions.CosterException
 import sigmastate.serialization.generators.ObjectGenerators
 import special.collection.Coll
@@ -363,13 +357,7 @@
   }
 
   property("nested loops 1") {
-<<<<<<< HEAD
-    val alice = new ContextEnrichingTestProvingInterpreter
-    val alicePubKey:ProveDlog = alice.dlogSecrets.head.publicImage
-    val largeColl = Colls.fromArray((1 to 100).toArray)
-=======
     val largeColl: Coll[Int] = Colls.fromArray((0 until 500).toArray)
->>>>>>> 27843b76
     val env = Map(
       ScriptNameProp -> "nested loops 1",
       "largeColl" -> largeColl
@@ -399,35 +387,7 @@
         |}
       """.stripMargin).asBoolValue.toSigmaProp
 
-<<<<<<< HEAD
-    //todo: make value dependent on CostTable constants, not magic constant
-    val ba = Random.randomBytes(10000000)
-
-    val id = 11: Byte
-    val id2 = 12: Byte
-
-    val prover = new ContextEnrichingTestProvingInterpreter()
-      .withContextExtender(id, ByteArrayConstant(ba))
-      .withContextExtender(id2, ByteArrayConstant(ba))
-
-    //val spamScript = EQ(CalcBlake2b256(GetVarByteArray(id).get), CalcBlake2b256(GetVarByteArray(id2).get)).toSigmaProp
-
-    val ctx = ErgoLikeContext.dummy(fakeSelf)
-
-    val pr = prover.prove(emptyEnv + (ScriptNameProp -> "prove"), spamScript,
-        ctx.withCostLimit(ScriptCostLimit.value * 10), fakeMessage).get
-
-    val verifier = new ErgoLikeTestInterpreter
-    val (res, calcTime) = measureTime {
-      verifier.verify(emptyEnv + (ScriptNameProp -> "verify"), spamScript, ctx, pr, fakeMessage)
-    }
-    println(s"Verify time: $calcTime millis")
-    println("Timeout: " + Timeout)
-    println("Result: " + res)
-    (calcTime < Timeout) shouldBe true
-=======
     checkScript(spamScript)
->>>>>>> 27843b76
   }
 
   property("nested loops 2") {
@@ -543,15 +503,6 @@
     )
 
 
-<<<<<<< HEAD
-    val pr = prover
-      .withSecrets(alice.dlogSecrets)
-      .prove(emptyEnv + (ScriptNameProp -> "prove"), spamScript, ctx.withCostLimit(ScriptCostLimit.value * 10), fakeMessage).get
-
-    val verifier = new ErgoLikeTestInterpreter
-    val (res, calcTime) = measureTime {
-      verifier.verify(emptyEnv + (ScriptNameProp -> "verify"), spamScript, ctx, pr, fakeMessage)
-=======
     val prover = new ContextEnrichingTestProvingInterpreter()
 
     val pr = prover.withSecrets(alice.dlogSecrets).prove(emptyEnv + (ScriptNameProp -> "prove"), spamScript, context, fakeMessage).get
@@ -618,7 +569,6 @@
 
     object ByteArrayArrayConstant {
       def apply(value: Coll[Coll[Byte]]): CollectionConstant[SByteArray.type] = CollectionConstant[SByteArray.type](value, SByteArray)
->>>>>>> 27843b76
     }
 
 
@@ -842,14 +792,6 @@
   property("transaction with many inputs and outputs") {
     implicit lazy val IR = new TestingIRContext {
       override val okPrintEvaluatedEntries = false
-<<<<<<< HEAD
-=======
-
-      override def onEvaluatedGraphNode(env: DataEnv, sym: Sym, value: AnyRef): Unit = {
-        if (okPrintEvaluatedEntries)
-          println(printEnvEntry(sym, value))
-      }
->>>>>>> 27843b76
     }
     val prover = new ContextEnrichingTestProvingInterpreter()
     val verifier = new ContextEnrichingTestProvingInterpreter()
