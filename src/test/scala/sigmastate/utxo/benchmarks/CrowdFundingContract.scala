--- conflicted
+++ resolved
@@ -14,11 +14,7 @@
                                      val projectProver: ErgoLikeTestProvingInterpreter
 ) extends SigmaContract {
   //a blockchain node verifying a block containing a spending transaction
-<<<<<<< HEAD
-  val verifier = new ErgoLikeInterpreter()(backerProver.IR)
-=======
-  val verifier = new ErgoLikeTestInterpreter
->>>>>>> 9013b1cb
+  val verifier = new ErgoLikeTestInterpreter()(backerProver.IR)
   val backerPubKey = backerProver.dlogSecrets.head.publicImage
   val projectPubKey = projectProver.dlogSecrets.head.publicImage
 
