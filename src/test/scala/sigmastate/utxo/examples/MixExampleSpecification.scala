package sigmastate.utxo.examples

import java.math.BigInteger

import org.ergoplatform.{ErgoBox, ErgoLikeContext}
import org.ergoplatform.ErgoBox.{R4, R5}
import scorex.crypto.hash.Blake2b256
import sigmastate.AvlTreeData
import sigmastate.Values.GroupElementConstant
import sigmastate.basics.DLogProtocol.ProveDlog
import sigmastate.basics.{DiffieHellmanTupleProverInput, ProveDHTuple}
import sigmastate.helpers.{ContextEnrichingTestProvingInterpreter, ErgoLikeTestInterpreter, SigmaTestingCommons}
import sigmastate.interpreter.CryptoConstants
import sigmastate.interpreter.Interpreter._
import sigmastate.lang.Terms._
import sigmastate.eval._

class MixExampleSpecification extends SigmaTestingCommons {
  private implicit lazy val IR: TestingIRContext = new TestingIRContext

  property("Evaluation - Mix Example") {
    import CryptoConstants.dlogGroup

    val g = dlogGroup.generator

    // Alice is first player, who initiates the mix
    val alice = new ContextEnrichingTestProvingInterpreter
    val alicePubKey:ProveDlog = alice.dlogSecrets.head.publicImage

    val x:BigInteger = alice.dlogSecrets.head.w // x is Alice's private key

    val gX = alicePubKey.h // g_x is Alice's public key (g_x = g^x)
    // Alternative 1:
    //      val g_x = alicePubKey.value
    // Alternative 2:
    //    Generate x ourselves (e.g., val x = BigInt(randomBytes).bigInteger)
    //    To generate g_x from a BigInteger x, and to generate alicePubKey as ProveDlog type from g_x, use the following:
    //      val g_x:EcPointType = dlogGroup.exponentiate(g, x)
    //      val alicePubKey:ProveDlog = ProveDlog(g_x)

    val fullMixEnv = Map(
      ScriptNameProp -> "fullMixEnv",
      "g" -> g,
      "gX" -> gX
    )

    ProveDlog(gX) shouldBe alicePubKey

    // y is Bob's secret key and h = g^y is kind of like his "public key"
    // The Diffie-Hellman solution is g_xy = g_y^x = g_x^y = g^xy.
    val fullMixScript = compile(fullMixEnv,
      """{
        |  val c1 = SELF.R4[GroupElement].get
        |  val c2 = SELF.R5[GroupElement].get
        |  proveDlog(c2) ||            // either c2 is g^y
        |  proveDHTuple(g, c1, gX, c2) // or c2 is u^y = g^xy
        |}""".stripMargin
    ).asSigmaProp

    val halfMixEnv = Map(
      ScriptNameProp -> "halfMixEnv",
      "g" -> g,
      "gX" -> gX,
<<<<<<< HEAD
      "fullMixScriptHash" -> Blake2b256(fullMixScript.bytes)
=======
      "fullMixScriptHash" -> Blake2b256(fullMixScript.treeWithSegregation.bytes)
>>>>>>> b5a50364
    )

    // Note that below script allows Alice to spend the half-mix output anytime before Bob spends it.
    // We could also consider a more restricted version of the game where Alice is unable to spend the half-mix output
    // before some minimum height.

    // The proveDHTuple instruction takes parameters (g, h, u, v) where g, h are generators (discrete log bases)
    // with u = g^x and v = h^x. Note that y = log_g(h), where y is Bob's secret.

    val halfMixScript = compile(halfMixEnv,
      """{
        |  val c1 = OUTPUTS(0).R4[GroupElement].get
        |  val c2 = OUTPUTS(0).R5[GroupElement].get
        |
        |  OUTPUTS.size == 2 &&
        |  OUTPUTS(0).value == SELF.value &&
        |  OUTPUTS(1).value == SELF.value &&
        |  blake2b256(OUTPUTS(0).propositionBytes) == fullMixScriptHash &&
        |  blake2b256(OUTPUTS(1).propositionBytes) == fullMixScriptHash &&
        |  OUTPUTS(1).R4[GroupElement].get == c2 &&
        |  OUTPUTS(1).R5[GroupElement].get == c1 && {
        |    proveDHTuple(g, gX, c1, c2) ||
        |    proveDHTuple(g, gX, c2, c1)
        |  }
        |}""".stripMargin
    ).asSigmaProp


    /////////////////////////////////////////////////////////
    //// Alice starts creating a Half-Mix box
    /////////////////////////////////////////////////////////

    // she creates a transaction that outputs a box with halfGame script.
    // In the example, we don't create the transaction; we just create a box below

    val halfMixCreationHeight = 70
    val mixAmount = 10

    val halfMixOutput = ErgoBox(mixAmount, halfMixScript, halfMixCreationHeight)
    // above halMixOutput is a Half-Mix box created by Alice.

    // a blockchain node verifying a block containing a spending transaction
    val verifier = new ErgoLikeTestInterpreter

    /////////////////////////////////////////////////////////
    //// Bob picks Alice's Half-Mix box and creates a Full-Mix box
    ///////////////////////////////////////////////////////////

    // If Alice wants to abort the mix, she can take Bob's role and spend her Half-Mix output

    val bob = new ContextEnrichingTestProvingInterpreter
    val bobPubKey:ProveDlog = bob.dlogSecrets.head.publicImage

    val y:BigInteger = bob.dlogSecrets.head.w // y is Bob's private key

    val gY = GroupElementConstant(bobPubKey.h) // g^y
    val gY_alt = GroupElementConstant(dlogGroup.exponentiate(g, y))

    gY shouldBe gY_alt

    // To Do: Extract below g_x from halfMixOutput
    val gXY = GroupElementConstant(dlogGroup.exponentiate(gX, y))
    val gXY_alt = GroupElementConstant(dlogGroup.exponentiate(gY, x))

    gXY shouldBe gXY_alt

    val randomBit = scala.util.Random.nextBoolean
    // randomBit is interpreted as follows
    //     0 is false
    //     1 is true

    val (c0, c1) = if (randomBit) (gXY, gY) else (gY, gXY)

    val fullMixCreationHeight = 80

    // if randomBit is 0 (i.e., false) below box is spendable by Alice, else by Bob
    val fullMixOutput0 = ErgoBox(mixAmount, fullMixScript, fullMixCreationHeight, Nil,
      Map(
        R4 -> c0,
        R5 -> c1
      )
    )

    // if randomBit is 1 (i.e., true) below box is spendable by Alice, else by Bob
    val fullMixOutput1 = ErgoBox(mixAmount, fullMixScript, fullMixCreationHeight, Nil,
      Map(
        R4 -> c1,
        R5 -> c0
      )
    )

    // normally this transaction would be invalid, but we're not checking it in this test
    val fullMixTx = createTransaction(IndexedSeq(fullMixOutput0, fullMixOutput1))

    val fullMixContext = ErgoLikeContext(
      currentHeight = fullMixCreationHeight,
      lastBlockUtxoRoot = AvlTreeData.dummy,
      minerPubkey = ErgoLikeContext.dummyPubkey,
      boxesToSpend = IndexedSeq(halfMixOutput),
      spendingTransaction = fullMixTx,
      self = halfMixOutput
    )

    // bob (2nd player) is generating a proof and it is passing verification
    // To Do: Extract below g_x from halfMixOutput
    val dhtBob = DiffieHellmanTupleProverInput(y, ProveDHTuple(g, gX, gY, gXY))

    val proofFullMix = (new ContextEnrichingTestProvingInterpreter).withDHSecrets(
      Seq(dhtBob)
    ).prove(halfMixEnv, halfMixScript, fullMixContext, fakeMessage).get.proof

    verifier.verify(halfMixEnv, halfMixScript, fullMixContext, proofFullMix, fakeMessage).get._1 shouldBe true

    //////////////////////////////////////////////
    //// Setup for spending the above created outputs (fullMixOutput0, fullMixOutput1)
    //////////////////////////////////////////////

    // some 3rd person that will be paid
    val carol = new ContextEnrichingTestProvingInterpreter
    val carolPubKey: ProveDlog = carol.dlogSecrets.head.publicImage

    val spendHeight = 90
    val carolOutput = ErgoBox(mixAmount, carolPubKey, spendHeight)

    // normally this transaction would be invalid, but we're not checking it in this test
    val spendingTx = createTransaction(carolOutput)

    //////////////////////////////////////////////
    //// Alice spending her output
    //////////////////////////////////////////////

    val fullMixOutput0_R4 = fullMixOutput0.additionalRegisters(R4).v
    val fullMixOutput0_R5 = fullMixOutput0.additionalRegisters(R5).v

    fullMixOutput0_R4 shouldBe c0
    fullMixOutput0_R5 shouldBe c1

    val r4X = SigmaDsl.GroupElement(dlogGroup.exponentiate(fullMixOutput0_R4.asInstanceOf[GroupElementConstant], x)) // R4^x

    // if R4^x == R5 then this fullMixOutput0 is Alice's output else its Bob's output.
    val (aliceAnonBox, bobAnonBox) = if (r4X == fullMixOutput0_R5.asInstanceOf[GroupElementConstant].value) {
      println("First output is Alice's")
      (fullMixOutput0, fullMixOutput1)
    } else {
      println("First output is Bob's")
      SigmaDsl.GroupElement(dlogGroup.exponentiate(fullMixOutput0_R5.asInstanceOf[GroupElementConstant], x)) shouldBe fullMixOutput0_R4.asInstanceOf[GroupElementConstant].value
      (fullMixOutput1, fullMixOutput0)
    }

    val aliceSpendContext = ErgoLikeContext(
      currentHeight = spendHeight,
      lastBlockUtxoRoot = AvlTreeData.dummy,
      minerPubkey = ErgoLikeContext.dummyPubkey,
      boxesToSpend = IndexedSeq(aliceAnonBox),
      spendingTransaction = spendingTx,
      self = aliceAnonBox
    )

    // To Do: Extract below g_y, g_xy from fullMixOutputs registers
    val dhtAlice = DiffieHellmanTupleProverInput(x, ProveDHTuple(g, gY, gX, gXY))

    val proofAliceSpend = (new ContextEnrichingTestProvingInterpreter).withDHSecrets(
      Seq(dhtAlice)
    ).prove(fullMixEnv, fullMixScript, aliceSpendContext, fakeMessage).get.proof

    verifier.verify(fullMixEnv, fullMixScript, aliceSpendContext, proofAliceSpend, fakeMessage).get._1 shouldBe true

    //////////////////////////////////////////////
    //// Bob spending his output
    //////////////////////////////////////////////

    val bobSpendContext = ErgoLikeContext(
      currentHeight = spendHeight,
      lastBlockUtxoRoot = AvlTreeData.dummy,
      minerPubkey = ErgoLikeContext.dummyPubkey,
      boxesToSpend = IndexedSeq(bobAnonBox),
      spendingTransaction = spendingTx,
      self = bobAnonBox
    )

    val proofBobSpend = bob.prove(fullMixEnv, fullMixScript, bobSpendContext, fakeMessage).get.proof

    verifier.verify(fullMixEnv, fullMixScript, bobSpendContext, proofBobSpend, fakeMessage).get._1 shouldBe true

  }

}<|MERGE_RESOLUTION|>--- conflicted
+++ resolved
@@ -61,11 +61,7 @@
       ScriptNameProp -> "halfMixEnv",
       "g" -> g,
       "gX" -> gX,
-<<<<<<< HEAD
-      "fullMixScriptHash" -> Blake2b256(fullMixScript.bytes)
-=======
       "fullMixScriptHash" -> Blake2b256(fullMixScript.treeWithSegregation.bytes)
->>>>>>> b5a50364
     )
 
     // Note that below script allows Alice to spend the half-mix output anytime before Bob spends it.
