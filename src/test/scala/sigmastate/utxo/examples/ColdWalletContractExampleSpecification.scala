package sigmastate.utxo.examples

import org.ergoplatform.ErgoBox.{R4, R5}
import org.ergoplatform._
import sigmastate.AvlTreeData
import sigmastate.Values.{IntConstant, LongConstant, SigmaPropConstant}
import sigmastate.helpers.{ErgoLikeTestProvingInterpreter, SigmaTestingCommons}
import sigmastate.interpreter.Interpreter.ScriptNameProp
import sigmastate.lang.Terms._
import sigmastate.utxo.ErgoLikeTestInterpreter

import scala.util.Failure


class ColdWalletContractExampleSpecification extends SigmaTestingCommons {
  private implicit lazy val IR: TestingIRContext = new TestingIRContext

  import ErgoAddressEncoder._

  implicit val ergoAddressEncoder: ErgoAddressEncoder = new ErgoAddressEncoder(TestnetNetworkPrefix)
  property("Evaluation - ColdWallet Contract Example") {

    val alice = new ErgoLikeTestProvingInterpreter // private key controlling hot-wallet funds
    val alicePubKey = alice.dlogSecrets.head.publicImage

    val bob = new ErgoLikeTestProvingInterpreter // private key controlling hot-wallet funds
    val bobPubKey = bob.dlogSecrets.head.publicImage

    val blocksIn24h = 500
    val percent = 1
    val minSpend = 100

    val env = Map(
      ScriptNameProp -> "env",
      "alice" -> alicePubKey,
      "bob" -> bobPubKey,
      "blocksIn24h" -> IntConstant(blocksIn24h),
      "percent" -> IntConstant(percent),
      "minSpend" -> IntConstant(minSpend)
    )

    // assume that person topping up address creates the box correctly... i.e., sets the correct value of start (in R4)
    val script = compileWithCosting(env,
      """{
        |  val lastMinBal = SELF.R5[Long].get // min balance needed in this period
        |  val depth = HEIGHT - SELF.creationInfo._1 // number of confirmations
        |  val lastStart = min(depth, SELF.R4[Int].get) // height at which period started
        |  val notExpired = HEIGHT - lastStart <= blocksIn24h
        |
        |  val toKeep = max(SELF.value - max(SELF.value * percent / 100, minSpend), 0L)
        |
        |  val newStart:Int = if (notExpired) lastStart else HEIGHT
        |  val newMinBal:Long = if (notExpired) lastMinBal else toKeep
        |
<<<<<<< HEAD
        |  val isValid = {(out:Box) =>
        |    if (newMin == 0) true else {
        |      out.propositionBytes == SELF.propositionBytes &&
        |      out.value >= newMin &&
        |      out.R4[Int].get >= newStart &&
        |      out.R5[Long].get == newMin
        |    }
        |  }
        |  (alice && bob) || ((alice || bob) && OUTPUTS.exists(isValid))}""".stripMargin).asSigmaProp
=======
        |  // to avoid the case of spending multiple boxes and creating only one output, we ensure INPUTS.size == 1
        |  val isValidOut = INPUTS.size == 1 && OUTPUTS.exists({(out:Box) =>
        |    out.propositionBytes == SELF.propositionBytes &&
        |    out.value >= newMinBal &&
        |    out.R4[Int].get >= newStart &&
        |    out.R5[Long].get == newMinBal
        |  })
        |
        |  (alice && bob) || (
        |    lastMinBal >= toKeep && // topup should keep lastMinBal > toKeep else UTXO becomes unspendable by (Alice OR Bob)
        |    (alice || bob) &&
        |    (newMinBal == 0 || isValidOut)
        |  )
        |}""".stripMargin).asBoolValue
>>>>>>> 9bf9e005

    val address = Pay2SHAddress(script)

    // someone creates a transaction that outputs a box depositing money into the wallet.
    // In the example, we don't create the transaction; we just create a box below
    val depositAmount = 100000L // 100k
    val depositHeight = 50
    val min = depositAmount - depositAmount * percent/100 // should be 99000 (99k)

    val depositOutput = ErgoBox(depositAmount, address.script, depositHeight, Nil,
      Map(
        R4 -> IntConstant(depositHeight), // can keep any value in R4 initially
        R5 -> LongConstant(min) // keeping it below min will make UTXO unspendable
      )
    )

    val carol = new ErgoLikeTestProvingInterpreter // paying to carol, some arbitrary user
    val carolPubKey = carol.dlogSecrets.head.publicImage

    val firstWithdrawHeight = depositHeight + 1 // quickly withdraw (before expiry)

    val spendEnv = Map(ScriptNameProp -> "spendEnv")

    // Both Alice ane Bob withdraw
    val withdrawAmountFull = depositAmount // full amount is withdrawn

    val withdrawOutputAliceAndBob = ErgoBox(withdrawAmountFull, carolPubKey, firstWithdrawHeight)

    val withdrawTxAliceAndBob = ErgoLikeTransaction(IndexedSeq(), IndexedSeq(withdrawOutputAliceAndBob))

    val withdrawContextAliceandBob = ErgoLikeContext(
      currentHeight = firstWithdrawHeight,
      lastBlockUtxoRoot = AvlTreeData.dummy,
      minerPubkey = ErgoLikeContext.dummyPubkey,
      boxesToSpend = IndexedSeq(depositOutput),
      spendingTransaction = withdrawTxAliceAndBob,
      self = depositOutput
    )

    val proofAliceAndBobWithdraw = alice.withSecrets(bob.dlogSecrets).prove(spendEnv, script, withdrawContextAliceandBob, fakeMessage).get.proof

    val verifier = new ErgoLikeTestInterpreter

    verifier.verify(spendEnv, script, withdrawContextAliceandBob, proofAliceAndBobWithdraw, fakeMessage).get._1 shouldBe true

    // One of Alice or Bob withdraws (1% max)
    val firstWithdrawAmount = depositAmount * percent / 100     // less than or eqaul to percent (1000)
    val firstChangeAmount = depositAmount - firstWithdrawAmount // 99000

    val firstChangeOutput = ErgoBox(firstChangeAmount, address.script, firstWithdrawHeight, Nil,
      Map(
        R4 -> IntConstant(depositHeight), // newStart (= old start) = 50
        R5 -> LongConstant(min) // newMin (= old min) = 99000
      )
    )
    val firstWithdrawOutput = ErgoBox(firstWithdrawAmount, carolPubKey, firstWithdrawHeight)

    //normally this transaction would be invalid, but we're not checking it in this test
    val firstWithdrawTx = ErgoLikeTransaction(IndexedSeq(), IndexedSeq(firstChangeOutput, firstWithdrawOutput))

    val firstWithdrawContext = ErgoLikeContext(
      currentHeight = firstWithdrawHeight, // 51
      lastBlockUtxoRoot = AvlTreeData.dummy,
      minerPubkey = ErgoLikeContext.dummyPubkey,
      boxesToSpend = IndexedSeq(depositOutput),
      spendingTransaction = firstWithdrawTx,
      self = depositOutput
    )

    val proofAliceWithdraw = alice.prove(spendEnv, script, firstWithdrawContext, fakeMessage).get.proof
    verifier.verify(env, script, firstWithdrawContext, proofAliceWithdraw, fakeMessage).get._1 shouldBe true

    val proofBobWithdraw = bob.prove(env, script, firstWithdrawContext, fakeMessage).get.proof
    verifier.verify(env, script, firstWithdrawContext, proofBobWithdraw, fakeMessage).get._1 shouldBe true

    // invalid (amount greater than allowed)
    val withdrawAmountInvalid = depositAmount * percent / 100 + 1 // more than percent
    val changeAmountInvalid = depositAmount - withdrawAmountInvalid
    val changeOutputInvalid = ErgoBox(changeAmountInvalid, address.script, firstWithdrawHeight, Nil,
      Map(
        R4 -> IntConstant(depositHeight), // newStart (= old start)
        R5 -> LongConstant(min) // newMin (= old min)
      )
    )
    val withdrawOutputInvalid = ErgoBox(withdrawAmountInvalid, carolPubKey, firstWithdrawHeight)

    // normally this transaction would be invalid, but we're not checking it in this test
    val withdrawTxInvalid = ErgoLikeTransaction(IndexedSeq(), IndexedSeq(changeOutputInvalid, withdrawOutputInvalid))

    val withdrawContextInvalid = ErgoLikeContext(
      currentHeight = firstWithdrawHeight,
      lastBlockUtxoRoot = AvlTreeData.dummy,
      minerPubkey = ErgoLikeContext.dummyPubkey,
      boxesToSpend = IndexedSeq(depositOutput),
      spendingTransaction = withdrawTxInvalid,
      self = depositOutput
    )

    an [AssertionError] should be thrownBy (
      alice.prove(spendEnv, script, withdrawContextInvalid, fakeMessage).get
    )
    an [AssertionError] should be thrownBy (
      bob.prove(spendEnv, script, withdrawContextInvalid, fakeMessage).get
    )

    // second withdraw (valid case)
    val secondWithdrawHeight = depositHeight + blocksIn24h + 1

    val secondWithdrawAmount = firstChangeAmount * percent / 100 // less than or equal to percent
    val secondChangeAmount = firstChangeAmount - secondWithdrawAmount
    val secondMin = firstChangeAmount - firstChangeAmount * percent/100

    val secondChangeOutput = ErgoBox(secondChangeAmount, address.script, secondWithdrawHeight, Nil,
      Map(
        R4 -> IntConstant(secondWithdrawHeight), // newStart
        R5 -> LongConstant(secondMin) // newMin
      )
    )
    val secondWithdrawOutput = ErgoBox(secondWithdrawAmount, carolPubKey, secondWithdrawHeight)

    //normally this transaction would be invalid, but we're not checking it in this test
    val secondWithdrawTx = ErgoLikeTransaction(IndexedSeq(), IndexedSeq(secondChangeOutput, secondWithdrawOutput))

    val secondWithdrawContext = ErgoLikeContext(
      currentHeight = secondWithdrawHeight,
      lastBlockUtxoRoot = AvlTreeData.dummy,
      minerPubkey = ErgoLikeContext.dummyPubkey,
      boxesToSpend = IndexedSeq(firstChangeOutput),
      spendingTransaction = secondWithdrawTx,
      self = firstChangeOutput
    )

    val proofAliceSecondWithdraw = alice.prove(spendEnv, script, secondWithdrawContext, fakeMessage).get.proof
    verifier.verify(env, script, secondWithdrawContext, proofAliceSecondWithdraw, fakeMessage).get._1 shouldBe true

    val proofBobSecondWithdraw = bob.prove(spendEnv, script, secondWithdrawContext, fakeMessage).get.proof
    verifier.verify(env, script, secondWithdrawContext, proofBobSecondWithdraw, fakeMessage).get._1 shouldBe true

  }
}<|MERGE_RESOLUTION|>--- conflicted
+++ resolved
@@ -52,17 +52,6 @@
         |  val newStart:Int = if (notExpired) lastStart else HEIGHT
         |  val newMinBal:Long = if (notExpired) lastMinBal else toKeep
         |
-<<<<<<< HEAD
-        |  val isValid = {(out:Box) =>
-        |    if (newMin == 0) true else {
-        |      out.propositionBytes == SELF.propositionBytes &&
-        |      out.value >= newMin &&
-        |      out.R4[Int].get >= newStart &&
-        |      out.R5[Long].get == newMin
-        |    }
-        |  }
-        |  (alice && bob) || ((alice || bob) && OUTPUTS.exists(isValid))}""".stripMargin).asSigmaProp
-=======
         |  // to avoid the case of spending multiple boxes and creating only one output, we ensure INPUTS.size == 1
         |  val isValidOut = INPUTS.size == 1 && OUTPUTS.exists({(out:Box) =>
         |    out.propositionBytes == SELF.propositionBytes &&
@@ -77,7 +66,6 @@
         |    (newMinBal == 0 || isValidOut)
         |  )
         |}""".stripMargin).asBoolValue
->>>>>>> 9bf9e005
 
     val address = Pay2SHAddress(script)
 
