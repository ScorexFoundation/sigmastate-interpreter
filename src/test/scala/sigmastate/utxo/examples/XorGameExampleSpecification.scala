--- conflicted
+++ resolved
@@ -3,9 +3,9 @@
 
 import org.ergoplatform.ErgoBox.{R4, R5, R6}
 import org.ergoplatform._
-import scorex.crypto.hash.Blake2b256
+import scorex.crypto.hash.{Blake2b256, CryptographicHash}
 import scorex.utils.Random
-import sigmastate.Values.{ByteArrayConstant, ByteConstant, IntConstant, SigmaPropConstant}
+import sigmastate.Values.{BlockValue, ByteArrayConstant, ByteConstant, ConcreteCollection, Constant, ConstantNode, FuncValue, GroupElementConstant, IntConstant, LongConstant, SigmaPropConstant, TaggedBox, ValDef, ValUse}
 import sigmastate._
 import sigmastate.basics.DLogProtocol.ProveDlog
 import sigmastate.helpers.{ErgoLikeTestProvingInterpreter, SigmaTestingCommons}
@@ -14,7 +14,6 @@
 import sigmastate.utxo._
 
 class XorGameExampleSpecification extends SigmaTestingCommons {
-<<<<<<< HEAD
   implicit lazy val IR = new TestingIRContext
   /** XOR game:
 
@@ -22,17 +21,6 @@
      Another player (Bob) then sends a transaction spending Alice's UTXO and creating another output called "fullGameOutput" (a "Full game" UTXO).
      After Alice opens her commitment (see below), the fullGameOutput can be spent by the winner.
      The transactions encode the following protocol.
-=======
-  private implicit lazy val IR: TestingIRContext = new TestingIRContext
-
-  /** XOR game example:
-
-     Alice creates a XOR game of "playAmount" amount of ergs until some "timeout" height, called aliceDeadline.
-     Another player (Bob) then creates a transaction using this output that follows the game protocol
-     given below. In the game, Alice will create "halfGameOutput" output (a "Half game" UTXO).
-     Bob will spend Alice's output and create another output called "fullGameOutput" (a "Full game" UTXO).
-     After Alice opens her commitment (see below), the fullGameOutput can be spent by the winner
->>>>>>> 696f9f10
 
      protocol:
        Step 1: Alice commits to secret bit a as follows:
@@ -49,6 +37,7 @@
     For simplicity, we will use following bytes to designate bits
         0x00 = false
         0x01 = true
+
     */
   property("Evaluation - XorGame Example") {
 
@@ -81,6 +70,21 @@
         |  }
         |}""".stripMargin
     ).asBoolValue
+    //    val fullGameScript = compileWithCosting(fullGameEnv,
+    //      """{
+    //        |  val s           = getVar[Coll[Byte]](0).get  // Alice's secret byte string s
+    //        |  val a           = getVar[Byte](1).get        // Alice's secret bit a (represented as a byte)
+    //        |  val b           = SELF.R4[Byte].get          // Bob's public bit b (represented as a byte)
+    //        |  val bobPubKey   = SELF.R5[SigmaProp].get
+    //        |  val bobDeadline = SELF.R6[Int].get           // after this height, Bob gets to spend unconditionally
+    //        |
+    //        |  (bobPubKey && HEIGHT > bobDeadline) || {
+    //        |    blake2b256(s ++ Coll(a)) == h && {         // h is Alice's original commitment from the halfGameScript
+    //        |      alicePubKey && a == b || bobPubKey && a != b
+    //        |    }
+    //        |  }
+    //        |}""".stripMargin
+    //    ).asBoolValue
 
     val halfGameEnv = Map(
       ScriptNameProp -> "halfGameScript",
@@ -209,6 +213,7 @@
     //// fullGameOutput represents the Full-Game "box" created by Bob.
     /////////////////////////////////////////////////////////
 
+
     val winner = {
       if (a != b) {
         /////////////////////////////////////////////////////////
@@ -286,6 +291,7 @@
     ).prove(fullGameEnv, fullGameScript, defaultWinContext, fakeMessage).get
 
     verifier.verify(fullGameEnv, fullGameScript, defaultWinContext, proofDefaultWin, fakeMessage).get._1 shouldBe true
+
   }
 
 }