package sigmastate.utxo

import com.google.common.primitives.Longs
import org.ergoplatform.ErgoScriptPredef.TrueProp
import org.ergoplatform._
import scorex.crypto.authds.avltree.batch._
import scorex.crypto.authds.{ADKey, ADValue}
import scorex.crypto.hash.{Digest32, Blake2b256}
import sigmastate.SCollection.SByteArray
import sigmastate.Values._
import sigmastate._
import sigmastate.helpers.{ErgoLikeTestProvingInterpreter, SigmaTestingCommons}
import sigmastate.interpreter.Interpreter.{ScriptNameProp, emptyEnv}
import sigmastate.lang.Terms._
import sigmastate.serialization.OperationSerializer

class AVLTreeScriptsSpecification extends SigmaTestingCommons {
  private implicit lazy val IR: TestingIRContext = new TestingIRContext
  private val reg1 = ErgoBox.nonMandatoryRegisters.head
  private val reg2 = ErgoBox.nonMandatoryRegisters(1)

  def genKey(str: String): ADKey = ADKey @@ Blake2b256("key: " + str)

  def genValue(str: String): ADValue = ADValue @@ Blake2b256("val: " + str)

  property("avl tree - simple modification") {
    val prover = new ErgoLikeTestProvingInterpreter
    val verifier = new ErgoLikeTestInterpreter
    val pubkey = prover.dlogSecrets.head.publicImage

    val avlProver = new BatchAVLProver[Digest32, Blake2b256.type](keyLength = 32, None)
    val inKey = genKey("init key")
    avlProver.performOneOperation(Insert(inKey, genValue("init value")))
    avlProver.generateProof()
    val digest = avlProver.digest
    val flags = AvlTreeFlags.AllOperationsAllowed
    val treeData = new AvlTreeData(digest, flags, 32, None)

    val operations: Seq[Operation] = (0 to 10).map(i => Insert(genKey(i.toString), genValue(i.toString))) :+
      Update(inKey, genValue("updated value"))
    val serializer = new OperationSerializer(avlProver.keyLength, avlProver.valueLengthOpt)
    val opsBytes: Array[Byte] = serializer.serializeSeq(operations)
    operations.foreach(o => avlProver.performOneOperation(o))
    val proof = avlProver.generateProof()
    val endDigest = avlProver.digest
    val endTreeData = treeData.copy(digest = endDigest)

    val prop = EQ(TreeModifications(ExtractRegisterAs[SAvlTree.type](Self, reg1).get,
      ByteArrayConstant(opsBytes),
      ByteArrayConstant(proof)).get, ExtractRegisterAs[SAvlTree.type](Self, reg2).get).toSigmaProp
    val env = Map("ops" -> opsBytes, "proof" -> proof, "endDigest" -> endDigest)
    val propCompiled = compileWithCosting(env,
      """treeModifications(SELF.R4[AvlTree].get, ops, proof).get == SELF.R5[AvlTree].get""").asBoolValue.toSigmaProp
    prop shouldBe propCompiled

    val newBox1 = ErgoBox(10, pubkey, 0)
    val newBoxes = IndexedSeq(newBox1)

    val spendingTransaction = ErgoLikeTransaction(IndexedSeq(), newBoxes)

    val s = ErgoBox(20, TrueProp, 0, Seq(), Map(reg1 -> AvlTreeConstant(treeData), reg2 -> AvlTreeConstant(endTreeData)))

    val ctx = ErgoLikeContext(
      currentHeight = 50,
      lastBlockUtxoRoot = AvlTreeData.dummy,
      minerPubkey = ErgoLikeContext.dummyPubkey,
      boxesToSpend = IndexedSeq(s),
      spendingTransaction,
      self = s)

    val pr = prover.prove(emptyEnv + (ScriptNameProp -> "prove"), prop, ctx, fakeMessage).get
    verifier.verify(emptyEnv + (ScriptNameProp -> "verify"), prop, ctx, pr, fakeMessage).get._1 shouldBe true
  }

  property("avl tree - composite modifications") {
    val prover = new ErgoLikeTestProvingInterpreter
    val verifier = new ErgoLikeTestInterpreter
    val pubkey = prover.dlogSecrets.head.publicImage

    val avlProver = new BatchAVLProver[Digest32, Blake2b256.type](keyLength = 32, None)
    val inKey = genKey("init key")
    avlProver.performOneOperation(Insert(inKey, genValue("init value")))
    avlProver.generateProof()
    val digest = avlProver.digest
    val flags = AvlTreeFlags.AllOperationsAllowed
    val initTreeData = new AvlTreeData(digest, flags, 32, None)

    val operations0: Seq[Operation] = (0 to 10).map(i => Insert(genKey(i.toString), genValue(i.toString))) :+
      Update(inKey, genValue(s"updated value - 0"))
    val operations1: Seq[Operation] = (0 to 10).map(i => Remove(genKey(i.toString))) :+
      Update(inKey, genValue(s"updated value - 1"))

    val serializer = new OperationSerializer(avlProver.keyLength, avlProver.valueLengthOpt)
    val opsBytes0: Array[Byte] = serializer.serializeSeq(operations0)
    val opsBytes1: Array[Byte] = serializer.serializeSeq(operations1)

    operations0.foreach(o => avlProver.performOneOperation(o))
    val proof0 = avlProver.generateProof()

    operations1.foreach(o => avlProver.performOneOperation(o))
    val proof1 = avlProver.generateProof()

    val endDigest = avlProver.digest
    val endTreeData = initTreeData.copy(digest = endDigest)

    val prop = EQ(
      TreeModifications(
        TreeModifications(
          ExtractRegisterAs[SAvlTree.type](Self, reg1).get,
          ByteArrayConstant(opsBytes0),
          ByteArrayConstant(proof0)).get,
        ByteArrayConstant(opsBytes1),
        ByteArrayConstant(proof1)).get,
      ExtractRegisterAs[SAvlTree.type](Self, reg2).get).toSigmaProp

    val env = Map(
      "ops0" -> opsBytes0,
      "proof0" -> proof0,
      "ops1" -> opsBytes1,
      "proof1" -> proof1,
      "endDigest" -> endDigest)
    val propCompiled = compileWithCosting(env,
<<<<<<< HEAD
      """treeModifications(treeModifications(SELF.R4[AvlTree].get, ops0, proof0).get, ops1, proof1).get == SELF.R5[AvlTree].get""")
      .asBoolValue.toSigmaProp
    println(propCompiled)
=======
      """treeModifications(treeModifications(SELF.R4[AvlTree].get, ops0, proof0).get, ops1, proof1).get == SELF.R5[AvlTree].get""").asBoolValue.toSigmaProp
>>>>>>> 7db90add
    prop shouldBe propCompiled

    val newBox1 = ErgoBox(10, pubkey, 0)
    val newBoxes = IndexedSeq(newBox1)

    val spendingTransaction = ErgoLikeTransaction(IndexedSeq(), newBoxes)

    val s = ErgoBox(20, TrueProp, 0, Seq(), Map(reg1 -> AvlTreeConstant(initTreeData), reg2 -> AvlTreeConstant(endTreeData)))

    val ctx = ErgoLikeContext(
      currentHeight = 50,
      lastBlockUtxoRoot = AvlTreeData.dummy,
      minerPubkey = ErgoLikeContext.dummyPubkey,
      boxesToSpend = IndexedSeq(s),
      spendingTransaction,
      self = s)

    val pr = prover.prove(emptyEnv + (ScriptNameProp -> "prove"), prop, ctx, fakeMessage).get
    verifier.verify(emptyEnv + (ScriptNameProp -> "verify"), prop, ctx, pr, fakeMessage).get._1 shouldBe true
  }

  property("avl tree - removals") {
    val prover = new ErgoLikeTestProvingInterpreter
    val verifier = new ErgoLikeTestInterpreter
    val pubkey = prover.dlogSecrets.head.publicImage

    val avlProver = new BatchAVLProver[Digest32, Blake2b256.type](keyLength = 32, None)
    (0 to 10).map { i =>
      val op = Insert(genKey(i.toString), genValue(i.toString))
      avlProver.performOneOperation(op)
    }
    avlProver.generateProof()
    val digest = avlProver.digest
    val flags = AvlTreeFlags.AllOperationsAllowed
    val initTreeData = new AvlTreeData(digest, flags, 32, None)

    val removalKeys = (0 to 10).map(i => genKey(i.toString))
    val removals: Seq[Operation] = removalKeys.map(k => Remove(k))
    removals.foreach(o => avlProver.performOneOperation(o))
    val proof = avlProver.generateProof()
    val endDigest = avlProver.digest
    val endTreeData = initTreeData.copy(digest = endDigest)

    /*val prop = EQ(
      TreeModifications(
        TreeModifications(
          ExtractRegisterAs[SAvlTree.type](Self, reg1).get,
          ByteArrayConstant(opsBytes0),
          ByteArrayConstant(proof0)).get,
        ByteArrayConstant(opsBytes1),
        ByteArrayConstant(proof1)).get,
      ExtractRegisterAs[SAvlTree.type](Self, reg2).get)*/
    val env = Map(
      "ops" -> ConcreteCollection.apply[SByteArray](removalKeys.map(ByteArrayConstant.apply)),
      "proof" -> proof,
      "endDigest" -> endDigest)
    val prop = compileWithCosting(env,
      """treeRemovals(SELF.R4[AvlTree].get, ops, proof).get == SELF.R5[AvlTree].get""").asBoolValue.toSigmaProp
    //prop shouldBe propCompiled

    val newBox1 = ErgoBox(10, pubkey, 0)
    val newBoxes = IndexedSeq(newBox1)

    val spendingTransaction = ErgoLikeTransaction(IndexedSeq(), newBoxes)

    val s = ErgoBox(20, TrueProp, 0, Seq(), Map(reg1 -> AvlTreeConstant(initTreeData), reg2 -> AvlTreeConstant(endTreeData)))

    val ctx = ErgoLikeContext(
      currentHeight = 50,
      lastBlockUtxoRoot = AvlTreeData.dummy,
      minerPubkey = ErgoLikeContext.dummyPubkey,
      boxesToSpend = IndexedSeq(s),
      spendingTransaction,
      self = s)

    val pr = prover.prove(emptyEnv + (ScriptNameProp -> "prove"), prop, ctx, fakeMessage).get
    verifier.verify(emptyEnv + (ScriptNameProp -> "verify"), prop, ctx, pr, fakeMessage).get._1 shouldBe true
  }

  property("avl tree - inserts") {
    val prover = new ErgoLikeTestProvingInterpreter
    val verifier = new ErgoLikeTestInterpreter
    val pubkey = prover.dlogSecrets.head.publicImage

    val avlProver = new BatchAVLProver[Digest32, Blake2b256.type](keyLength = 32, None)
    avlProver.generateProof()
    val digest = avlProver.digest
    val flags = AvlTreeFlags.AllOperationsAllowed
    val initTreeData = new AvlTreeData(digest, flags, 32, None)

    val insertPairs = (0 to 10).map { i =>
      (genKey(i.toString), genValue(i.toString))
    }
    insertPairs.foreach { kv =>
      val op = Insert(kv._1, kv._2)
      avlProver.performOneOperation(op)
    }
    val proof = avlProver.generateProof()
    val endDigest = avlProver.digest
    val endTreeData = initTreeData.copy(digest = endDigest)

    /*val prop = EQ(
      TreeModifications(
        TreeModifications(
          ExtractRegisterAs[SAvlTree.type](Self, reg1).get,
          ByteArrayConstant(opsBytes0),
          ByteArrayConstant(proof0)).get,
        ByteArrayConstant(opsBytes1),
        ByteArrayConstant(proof1)).get,
      ExtractRegisterAs[SAvlTree.type](Self, reg2).get)*/
    val tuples = insertPairs.map(kv => Tuple(IndexedSeq(ByteArrayConstant(kv._1), ByteArrayConstant(kv._2))))
    val env = Map(
      "ops" -> Constant(tuples.asWrappedType, SCollection(STuple(SByteArray, SByteArray))),
      "proof" -> proof,
      "endDigest" -> endDigest)
    val prop = compileWithCosting(env,
      """treeInserts(SELF.R4[AvlTree].get, ops, proof).get == SELF.R5[AvlTree].get""").asBoolValue.toSigmaProp
    //prop shouldBe propCompiled

    val newBox1 = ErgoBox(10, pubkey, 0)
    val newBoxes = IndexedSeq(newBox1)

    val spendingTransaction = ErgoLikeTransaction(IndexedSeq(), newBoxes)

    val s = ErgoBox(20, TrueProp, 0, Seq(), Map(reg1 -> AvlTreeConstant(initTreeData), reg2 -> AvlTreeConstant(endTreeData)))

    val ctx = ErgoLikeContext(
      currentHeight = 50,
      lastBlockUtxoRoot = AvlTreeData.dummy,
      minerPubkey = ErgoLikeContext.dummyPubkey,
      boxesToSpend = IndexedSeq(s),
      spendingTransaction,
      self = s)

    val pr = prover.prove(emptyEnv + (ScriptNameProp -> "prove"), prop, ctx, fakeMessage).get
    verifier.verify(emptyEnv + (ScriptNameProp -> "verify"), prop, ctx, pr, fakeMessage).get._1 shouldBe true
  }

  property("avl tree lookup") {
    val prover = new ErgoLikeTestProvingInterpreter
    val verifier = new ErgoLikeTestInterpreter

    val pubkey = prover.dlogSecrets.head.publicImage

    val avlProver = new BatchAVLProver[Digest32, Blake2b256.type](keyLength = 32, None)

    val key = genKey("key")
    val value = genValue("value")
    avlProver.performOneOperation(Insert(key, value))
    avlProver.performOneOperation(Insert(genKey("key2"), genValue("value2")))
    avlProver.generateProof()

    avlProver.performOneOperation(Lookup(genKey("key")))

    val digest = avlProver.digest
    val proof = avlProver.generateProof()

    val treeData = new AvlTreeData(digest, AvlTreeFlags.ReadOnly, 32, None)

    val prop = EQ(TreeLookup(ExtractRegisterAs[SAvlTree.type](Self, reg1).get,
      ByteArrayConstant(key),
      ByteArrayConstant(proof)).get, ByteArrayConstant(value)).toSigmaProp

    val env = Map("key" -> key, "proof" -> proof, "value" -> value)
    val propCompiled = compileWithCosting(env, """treeLookup(SELF.R4[AvlTree].get, key, proof).get == value""").asBoolValue.toSigmaProp
    prop shouldBe propCompiled

    val newBox1 = ErgoBox(10, pubkey, 0)
    val newBoxes = IndexedSeq(newBox1)

    val spendingTransaction = ErgoLikeTransaction(IndexedSeq(), newBoxes)

    val s = ErgoBox(20, TrueProp, 0, Seq(), Map(reg1 -> AvlTreeConstant(treeData)))

    val ctx = ErgoLikeContext(
      currentHeight = 50,
      lastBlockUtxoRoot = AvlTreeData.dummy,
      minerPubkey = ErgoLikeContext.dummyPubkey,
      boxesToSpend = IndexedSeq(s),
      spendingTransaction,
      self = s)

    val pr = prover.prove(emptyEnv + (ScriptNameProp -> "prove"), prop, ctx, fakeMessage).get
    verifier.verify(emptyEnv + (ScriptNameProp -> "verify"), prop, ctx, pr, fakeMessage).get._1 shouldBe true
  }

  property("avl tree - simplest case") {
    val prover = new ErgoLikeTestProvingInterpreter
    val verifier = new ErgoLikeTestInterpreter

    val pubkey = prover.dlogSecrets.head.publicImage

    val avlProver = new BatchAVLProver[Digest32, Blake2b256.type](keyLength = 32, None)

    val key = genKey("hello world")
    avlProver.performOneOperation(Insert(key, genValue("val")))
    avlProver.generateProof()

    avlProver.performOneOperation(Lookup(key))

    val digest = avlProver.digest
    val proof = avlProver.generateProof()

    val treeData = new AvlTreeData(digest, AvlTreeFlags.ReadOnly, 32, None)

    val env = Map("key" -> key, "proof" -> proof)
    val prop = compileWithCosting(env, """isMember(SELF.R4[AvlTree].get, key, proof)""").asBoolValue.toSigmaProp

    val propTree = OptionIsDefined(TreeLookup(ExtractRegisterAs[SAvlTree.type](Self, reg1).get,
      ByteArrayConstant(key),
      ByteArrayConstant(proof))).toSigmaProp
    prop shouldBe propTree

    val newBox1 = ErgoBox(10, pubkey, 0)
    val newBoxes = IndexedSeq(newBox1)

    val spendingTransaction = ErgoLikeTransaction(IndexedSeq(), newBoxes)

    val s = ErgoBox(20, TrueProp, 0, Seq(), Map(reg1 -> AvlTreeConstant(treeData)))

    val ctx = ErgoLikeContext(
      currentHeight = 50,
      lastBlockUtxoRoot = AvlTreeData.dummy,
      minerPubkey = ErgoLikeContext.dummyPubkey,
      boxesToSpend = IndexedSeq(s),
      spendingTransaction,
      self = s)

    val pr = prover.prove(prop, ctx, fakeMessage).get
    verifier.verify(prop, ctx, pr, fakeMessage).get._1 shouldBe true
  }

  property("avl tree - leaf satisfying condition exists") {
    val elements = Seq(123, 22)
    val treeElements = elements.map(i => Longs.toByteArray(i)).map(s => (ADKey @@ Blake2b256(s), ADValue @@ s))
    val avlProver = new BatchAVLProver[Digest32, Blake2b256.type](keyLength = 32, None)
    treeElements.foreach(s => avlProver.performOneOperation(Insert(s._1, s._2)))
    avlProver.generateProof()
    val treeData = new AvlTreeData(avlProver.digest, AvlTreeFlags.ReadOnly, 32, None)
    val proofId = 0: Byte
    val elementId = 1: Byte

    val prop = AND(
      GE(GetVarLong(elementId).get, LongConstant(120)),
      OptionIsDefined(TreeLookup(ExtractRegisterAs[SAvlTree.type](Self, reg1).get,
        CalcBlake2b256(LongToByteArray(GetVarLong(elementId).get)),
        GetVarByteArray(proofId).get))
    ).toSigmaProp
    val env = Map("proofId" -> proofId.toLong, "elementId" -> elementId.toLong)
    val propCompiled = compileWithCosting(env,
      """{
        |  val tree = SELF.R3[AvlTree].get
        |  val proof = getVar[Coll[Byte]](proofId).get
        |  val element = getVar[Long](elementId).get
        |  val elementKey = blake2b256(longToByteArray(element))
        |  element >= 120 && isMember(tree, elementKey, proof)
        |}""".stripMargin).asBoolValue.toSigmaProp

    //TODO: propCompiled shouldBe prop

    val recipientProposition = new ErgoLikeTestProvingInterpreter().dlogSecrets.head.publicImage
    val selfBox = ErgoBox(20, TrueProp, 0, Seq(), Map(reg1 -> AvlTreeConstant(treeData)))
    val ctx = ErgoLikeContext(
      currentHeight = 50,
      lastBlockUtxoRoot = AvlTreeData.dummy,
      minerPubkey = ErgoLikeContext.dummyPubkey,
      boxesToSpend = IndexedSeq(selfBox),
      new ErgoLikeTransaction(IndexedSeq(), IndexedSeq(ErgoBox(1, recipientProposition, 0))),
      self = selfBox)

    avlProver.performOneOperation(Lookup(treeElements.head._1))
    val bigLeafProof = avlProver.generateProof()
    val prover = new ErgoLikeTestProvingInterpreter()
      .withContextExtender(proofId, ByteArrayConstant(bigLeafProof))
      .withContextExtender(elementId, LongConstant(elements.head))
    val proof = prover.prove(prop, ctx, fakeMessage).get

    (new ErgoLikeTestInterpreter).verify(prop, ctx, proof, fakeMessage).get._1 shouldBe true

    avlProver.performOneOperation(Lookup(treeElements.last._1))
    val smallLeafTreeProof = avlProver.generateProof()
    val smallProver = new ErgoLikeTestProvingInterpreter()
      .withContextExtender(proofId, ByteArrayConstant(smallLeafTreeProof))
      .withContextExtender(elementId, LongConstant(elements.head))
    smallProver.prove(prop, ctx, fakeMessage).isSuccess shouldBe false
    // TODO check that verifier return false for incorrect proofs?
  }

  property("avl tree - prover provides proof") {

    val avlProver = new BatchAVLProver[Digest32, Blake2b256.type](keyLength = 32, None)

    val key = genKey("hello world")
    avlProver.performOneOperation(Insert(key, genValue("val")))
    avlProver.generateProof()

    avlProver.performOneOperation(Lookup(key))

    val digest = avlProver.digest
    val proof = avlProver.generateProof()

    val treeData = new AvlTreeData(digest, AvlTreeFlags.ReadOnly, 32, None)

    val proofId = 31: Byte

    val prover = new ErgoLikeTestProvingInterpreter().withContextExtender(proofId, ByteArrayConstant(proof))
    val verifier = new ErgoLikeTestInterpreter
    val pubkey = prover.dlogSecrets.head.publicImage

    val env = Map("proofId" -> proofId.toLong)
    val prop = compileWithCosting(env,
      """{
        |  val tree = SELF.R4[AvlTree].get
        |  val key = SELF.R5[Coll[Byte]].get
        |  val proof = getVar[Coll[Byte]](proofId).get
        |  isMember(tree, key, proof)
        |}""".stripMargin).asBoolValue.toSigmaProp

    val propTree = OptionIsDefined(TreeLookup(
      ExtractRegisterAs[SAvlTree.type](Self, reg1).get,
      ExtractRegisterAs[SByteArray](Self, reg2).get,
      GetVarByteArray(proofId).get)).toSigmaProp
    prop shouldBe propTree

    val newBox1 = ErgoBox(10, pubkey, 0)
    val newBoxes = IndexedSeq(newBox1)

    val spendingTransaction = ErgoLikeTransaction(IndexedSeq(), newBoxes)

    val s = ErgoBox(20, TrueProp, 0, Seq(), Map(reg1 -> AvlTreeConstant(treeData), reg2 -> ByteArrayConstant(key)))

    val ctx = ErgoLikeContext(
      currentHeight = 50,
      lastBlockUtxoRoot = AvlTreeData.dummy,
      minerPubkey = ErgoLikeContext.dummyPubkey,
      boxesToSpend = IndexedSeq(s),
      spendingTransaction, self = s)
    val pr = prover.prove(prop, ctx, fakeMessage).get

    val ctxv = ctx.withExtension(pr.extension)
    verifier.verify(prop, ctxv, pr, fakeMessage).get._1 shouldBe true
  }
}<|MERGE_RESOLUTION|>--- conflicted
+++ resolved
@@ -120,13 +120,7 @@
       "proof1" -> proof1,
       "endDigest" -> endDigest)
     val propCompiled = compileWithCosting(env,
-<<<<<<< HEAD
-      """treeModifications(treeModifications(SELF.R4[AvlTree].get, ops0, proof0).get, ops1, proof1).get == SELF.R5[AvlTree].get""")
-      .asBoolValue.toSigmaProp
-    println(propCompiled)
-=======
       """treeModifications(treeModifications(SELF.R4[AvlTree].get, ops0, proof0).get, ops1, proof1).get == SELF.R5[AvlTree].get""").asBoolValue.toSigmaProp
->>>>>>> 7db90add
     prop shouldBe propCompiled
 
     val newBox1 = ErgoBox(10, pubkey, 0)
