package sigmastate.serialization

import java.util

import org.ergoplatform.ErgoLikeContext
import org.scalacheck.{Arbitrary, Gen}
import org.scalatest.prop.{GeneratorDrivenPropertyChecks, PropertyChecks}
import org.scalatest.{Assertion, Matchers, PropSpec}
import scapi.sigma.DLogProtocol.ProveDlog
import scapi.sigma.ProveDiffieHellmanTuple
import sigmastate.Values.{TrueLeaf, Value}
import sigmastate._
import sigmastate.helpers.{ErgoLikeTestProvingInterpreter, SigmaTestingCommons}
import sigmastate.serialization.generators.ValueGenerators
import sigmastate.utxo.Transformer

import scala.util.Random

class SigSerializerSpecification extends SigmaTestingCommons with ValueGenerators {
  implicit lazy val IR = new TestingIRContext
  private lazy implicit val arbExprGen: Arbitrary[Value[SBoolean.type]] = Arbitrary(exprTreeGen)

  private lazy val prover = new ErgoLikeProvingInterpreter()

<<<<<<< HEAD
  private lazy val interpreterProveDlogGen: Gen[ProveDlog] =
=======
  private val prover = new ErgoLikeTestProvingInterpreter()

  private val interpreterProveDlogGen: Gen[ProveDlog] =
>>>>>>> 9013b1cb
    Gen.oneOf(prover.dlogSecrets.map(secret => ProveDlog(secret.publicImage.h)))

  private lazy val interpreterProveDHTGen =
    Gen.oneOf(
      prover.dhSecrets
        .map(_.commonInput)
        .map(ci => ProveDiffieHellmanTuple(ci.g, ci.h, ci.u, ci.v)))

  private def exprTreeNodeGen: Gen[Transformer[SCollection[SBoolean.type], SBoolean.type]] = for {
    left <- exprTreeGen
    right <- exprTreeGen
    node <- Gen.oneOf(
      OR(left, right),
      AND(left, right)
    )
  } yield node

  private def exprTreeGen: Gen[Value[SBoolean.type]] =
    Gen.oneOf(interpreterProveDlogGen, interpreterProveDHTGen, Gen.delay(exprTreeNodeGen))

  private def isEquivalent(expected: ProofTree,
                           actual: ProofTree): Boolean = (expected, actual) match {
    case (NoProof, NoProof) => true
    case (dht1: UncheckedDiffieHellmanTuple, dht2: UncheckedDiffieHellmanTuple) =>
      // `firstMessageOpt` is not serialized
      dht1.copy(commitmentOpt = None) == dht2
    case (sch1: UncheckedSchnorr, sch2: UncheckedSchnorr) =>
      // `firstMessageOpt` is not serialized
      sch1.copy(commitmentOpt = None) == sch2
    case (conj1: UncheckedConjecture, conj2: UncheckedConjecture) =>
      util.Arrays.equals(conj1.challenge, conj2.challenge) &&
        conj1.children.zip(conj2.children).forall(t => isEquivalent(t._1, t._2))
    case _ => false
  }


  private def roundTrip(uncheckedTree: UncheckedTree, exp: Value[SBoolean.type]): Assertion = {
    val bytes = SigSerializer.toBytes(uncheckedTree)
    val parsedUncheckedTree = SigSerializer.parseAndComputeChallenges(exp, bytes)
    isEquivalent(uncheckedTree, parsedUncheckedTree) shouldBe true
  }

  property("SigSerializer no proof round trip") {
    roundTrip(NoProof, TrueLeaf)
  }

  ignore("SigSerializer round trip") {  // TODO ClassCastException in SigmaDslBuilder.allOf(...
    forAll { expr: Value[SBoolean.type] =>
      val challenge = Array.fill(32)(Random.nextInt(100).toByte)

      val ctx = ErgoLikeContext(
        currentHeight = 1,
        lastBlockUtxoRoot = AvlTreeData.dummy,
        minerPubkey = ErgoLikeContext.dummyPubkey,
        boxesToSpend = IndexedSeq(),
        spendingTransaction = null,
        self = fakeSelf)

      // get sigma conjectures out of transformers
      val prop = prover.reduceToCrypto(ctx, expr).get._1

      val proof = prover.prove(expr, ctx, challenge).get.proof
      val proofTree = SigSerializer.parseAndComputeChallenges(prop, proof)
      roundTrip(proofTree, prop)
    }
  }

}<|MERGE_RESOLUTION|>--- conflicted
+++ resolved
@@ -20,15 +20,9 @@
   implicit lazy val IR = new TestingIRContext
   private lazy implicit val arbExprGen: Arbitrary[Value[SBoolean.type]] = Arbitrary(exprTreeGen)
 
-  private lazy val prover = new ErgoLikeProvingInterpreter()
+  private lazy val prover = new ErgoLikeTestProvingInterpreter()
 
-<<<<<<< HEAD
   private lazy val interpreterProveDlogGen: Gen[ProveDlog] =
-=======
-  private val prover = new ErgoLikeTestProvingInterpreter()
-
-  private val interpreterProveDlogGen: Gen[ProveDlog] =
->>>>>>> 9013b1cb
     Gen.oneOf(prover.dlogSecrets.map(secret => ProveDlog(secret.publicImage.h)))
 
   private lazy val interpreterProveDHTGen =
