--- conflicted
+++ resolved
@@ -6,10 +6,7 @@
 import scapi.sigma.ProveDiffieHellmanTuple
 import scorex.crypto.authds.ADDigest
 import scorex.crypto.hash.Digest32
-<<<<<<< HEAD
 import sigmastate.{AvlTreeData, SBoolean, SGroupElement, SType}
-=======
->>>>>>> cbe63bca
 import sigmastate.Values._
 import sigmastate.interpreter.GroupSettings
 import sigmastate.utxo.ErgoBox
@@ -35,10 +32,7 @@
   implicit val arbBigIntConstants: Arbitrary[BigIntConstant] = Arbitrary(bigIntConstGen)
 
 
-<<<<<<< HEAD
   val booleanGen: Gen[Value[SBoolean.type]] = Gen.oneOf(TrueLeaf, FalseLeaf)
-=======
->>>>>>> cbe63bca
   val intConstGen: Gen[IntConstant] = arbLong.arbitrary.map { v => IntConstant(v) }
   val bigIntConstGen: Gen[BigIntConstant] = arbBigInt.arbitrary.map { v => BigIntConstant(v.bigInteger) }
   val taggedIntGen: Gen[TaggedInt] = arbByte.arbitrary.map { v => TaggedInt(v) }
