--- conflicted
+++ resolved
@@ -146,11 +146,7 @@
   }
 
   def unsignedTxGen(secret: SecretKey): Gen[(IndexedSeq[ErgoBox], UnsignedErgoLikeTransaction)] = {
-<<<<<<< HEAD
-    val dlog: Gen[ErgoTree] = Gen.const(secret.privateInput.publicImage.asInstanceOf[ProveDlog].toSigmaPropValue)
-=======
     val dlog: Gen[ErgoTree] = Gen.const(ErgoTree.fromSigmaBoolean(secret.privateInput.publicImage.asInstanceOf[ProveDlog]))
->>>>>>> 17e5c59f
 
     for {
       ins <- Gen.listOfN(2, ergoBoxGen(dlog))
