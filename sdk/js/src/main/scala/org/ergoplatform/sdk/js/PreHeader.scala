--- conflicted
+++ resolved
@@ -3,13 +3,9 @@
 import scala.scalajs.js
 import scala.scalajs.js.annotation.JSExportTopLevel
 
-<<<<<<< HEAD
-/** Equivalent of [[sigma.PreHeader]] available from JS. */
-=======
-/** Equivalent of [[special.sigma.PreHeader]] available from JS.
+/** Equivalent of [[sigma.PreHeader]] available from JS.
   * Only header fields that can be predicted by a miner.
   */
->>>>>>> 6f322a10
 @JSExportTopLevel("PreHeader")
 class PreHeader(
     /** Block version, to be increased on every soft and hardfork. */
