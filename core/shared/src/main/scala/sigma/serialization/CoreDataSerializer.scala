package sigma.serialization

import debox.cfor
import sigma.ast._
import sigma.data._
import sigma.util.Extensions.{CoreAvlTreeOps, BigIntOps, GroupElementOps, SigmaPropOps}
import sigma.validation.ValidationRules.CheckSerializableTypeCode
import sigma.{Evaluation, _}

import java.math.BigInteger
import java.nio.charset.StandardCharsets
import scala.collection.mutable

/** This works in tandem with ConstantSerializer, if you change one make sure to check the other.*/
class CoreDataSerializer {

  /** Use type descriptor `tpe` to deconstruct type structure and recursively serialize subcomponents.
    * Primitive types are leaves of the type tree, and they are served as basis of recursion.
    * The data value `v` is expected to conform to the type described by `tpe`.
    */
  def serialize[T <: SType](v: T#WrappedType, tpe: T, w: CoreByteWriter): Unit = tpe match {
    case SUnit => // don't need to save anything
    case SBoolean => w.putBoolean(v.asInstanceOf[Boolean])
    case SByte => w.put(v.asInstanceOf[Byte])
    case SShort => w.putShort(v.asInstanceOf[Short])
    case SInt => w.putInt(v.asInstanceOf[Int])
    case SLong => w.putLong(v.asInstanceOf[Long])
    case SString =>
      val bytes = v.asInstanceOf[String].getBytes(StandardCharsets.UTF_8)
      w.putUInt(bytes.length)
      w.putBytes(bytes)
    case SBigInt =>
      val data = v.asInstanceOf[BigInt].toBigInteger.toByteArray
      w.putUShort(data.length)
      w.putBytes(data)
    case SGroupElement =>
      GroupElementSerializer.serialize(v.asInstanceOf[GroupElement].toECPoint, w)
    case SSigmaProp =>
      val p = v.asInstanceOf[SigmaProp]
      SigmaBoolean.serializer.serialize(p.toSigmaBoolean, w)
    case SAvlTree =>
      AvlTreeData.serializer.serialize(v.asInstanceOf[AvlTree].toAvlTreeData, w)
    case tColl: SCollectionType[a] =>
      val coll = v.asInstanceOf[tColl.WrappedType]
      w.putUShort(coll.length)
      tColl.elemType match {
        case SBoolean =>
          w.putBits(coll.asInstanceOf[Coll[Boolean]].toArray)
        case SByte =>
          w.putBytes(coll.asInstanceOf[Coll[Byte]].toArray)
        case _ =>
          val arr = coll.toArray
          cfor(0)(_ < arr.length, _ + 1) { i =>
            val x = arr(i)
            serialize(x, tColl.elemType, w)
          }
      }

    case t: STuple =>
      val arr = Evaluation.fromDslTuple(v, t).asInstanceOf[t.WrappedType]
      val len = arr.length
      assert(arr.length == t.items.length, s"Type $t doesn't correspond to value $arr")
      if (len > 0xFFFF)
        sys.error(s"Length of tuple ${arr.length} exceeds ${0xFFFF} limit.")
      var i = 0
      while (i < arr.length) {
        serialize[SType](arr(i), t.items(i), w)
        i += 1
      }

<<<<<<< HEAD
    // TODO v6.0 : support Option[T] (see https://github.com/ScorexFoundation/sigmastate-interpreter/issues/659)
    // TODO v6.0 : support Header
=======
    case SOption(elemType) if VersionContext.current.isV6SoftForkActivated =>
      val o = v.asInstanceOf[Option[elemType.WrappedType]]
      w.putOption(o){case (w, v) =>
        serialize(v, elemType, w)
      }

>>>>>>> 2baf8ca0
    case _ =>
      CheckSerializableTypeCode(tpe.typeCode)
      throw new SerializerException(s"Don't know how to serialize ($v, $tpe)")
  }

  /** Reads a data value from Reader. The data value bytes is expected to confirm
    * to the type descriptor `tpe`.
    * The data structure depth is limited by r.maxTreeDepth which is
    * SigmaSerializer.MaxTreeDepth by default.
    */
  def deserialize[T <: SType](tpe: T, r: CoreByteReader): T#WrappedType = {
    val depth = r.level
    r.level = depth + 1
    val res = (tpe match {
      case SUnit => ()
      case SBoolean => r.getUByte() != 0
      case SByte => r.getByte()
      case SShort => r.getShort()
      case SInt => r.getInt()
      case SLong => r.getLong()
      case SString =>
        val size = r.getUIntExact
        // NO-FORK: in v5.x getUIntExact may throw Int overflow exception
        // in v4.x r.getUInt().toInt is used and may return negative Int instead of the overflow
        // in which case the getBytes will throw NegativeArraySizeException
        val bytes = r.getBytes(size)
        new String(bytes, StandardCharsets.UTF_8)
      case SBigInt =>
        val size: Short = r.getUShort().toShort
        if (size > SBigInt.MaxSizeInBytes) {
          throw new SerializerException(s"BigInt value doesn't not fit into ${SBigInt.MaxSizeInBytes} bytes: $size")
        }
        val valueBytes = r.getBytes(size)
        CBigInt(new BigInteger(valueBytes))
      case SGroupElement =>
        CGroupElement(GroupElementSerializer.parse(r))
      case SSigmaProp =>
        CSigmaProp(SigmaBoolean.serializer.parse(r))
      case SAvlTree =>
        CAvlTree(AvlTreeData.serializer.parse(r))
      case tColl: SCollectionType[a] =>
        val len = r.getUShort()
        deserializeColl(len, tColl.elemType, r)
      case tuple: STuple =>
        val arr = tuple.items.map { t =>
          deserialize(t, r)
        }.toArray[Any]
        val coll = Colls.fromArray(arr)(sigma.AnyType)
        Evaluation.toDslTuple(coll, tuple)
      case tOption: SOption[_] if VersionContext.current.isV6SoftForkActivated =>
        r.getOption[tOption.ElemWrappedType] {
          deserialize(tOption.elemType, r).asInstanceOf[tOption.ElemWrappedType]
        }
      case t =>
        CheckSerializableTypeCode(t.typeCode)
        throw new SerializerException(s"Not defined DataSerializer for type $t")
    }).asInstanceOf[T#WrappedType]
    r.level = r.level - 1
    res
  }

  def deserializeColl[T <: SType](len: Int, tpeElem: T, r: CoreByteReader): Coll[T#WrappedType] =
    tpeElem match {
      case SBoolean =>
        Colls.fromArray(r.getBits(len)).asInstanceOf[Coll[T#WrappedType]]
      case SByte =>
        Colls.fromArray(r.getBytes(len)).asInstanceOf[Coll[T#WrappedType]]
      case _ =>
        implicit val tItem = (tpeElem match {
          case tTup: STuple if tTup.items.length == 2 =>
            Evaluation.stypeToRType(tpeElem)
          case _: STuple =>
            collRType(sigma.AnyType)
          case _ =>
            Evaluation.stypeToRType(tpeElem)
        }).asInstanceOf[RType[T#WrappedType]]
        val b = { // this code works both for Scala 2.12 and 2.13
          implicit val ct = tItem.classTag
          mutable.ArrayBuilder.make[T#WrappedType]
        }
        for (_ <- 0 until len) {
          b += deserialize(tpeElem, r)
        }
        Colls.fromArray(b.result())
    }
}

object CoreDataSerializer extends CoreDataSerializer<|MERGE_RESOLUTION|>--- conflicted
+++ resolved
@@ -68,17 +68,12 @@
         i += 1
       }
 
-<<<<<<< HEAD
-    // TODO v6.0 : support Option[T] (see https://github.com/ScorexFoundation/sigmastate-interpreter/issues/659)
-    // TODO v6.0 : support Header
-=======
     case SOption(elemType) if VersionContext.current.isV6SoftForkActivated =>
       val o = v.asInstanceOf[Option[elemType.WrappedType]]
       w.putOption(o){case (w, v) =>
         serialize(v, elemType, w)
       }
 
->>>>>>> 2baf8ca0
     case _ =>
       CheckSerializableTypeCode(tpe.typeCode)
       throw new SerializerException(s"Don't know how to serialize ($v, $tpe)")
