--- conflicted
+++ resolved
@@ -451,14 +451,12 @@
         mkMethod(clazz, "decodePoint", Array[Class[_]](cColl)) { (obj, args) =>
           obj.asInstanceOf[SigmaDslBuilder].decodePoint(args(0).asInstanceOf[Coll[Byte]])
         },
-<<<<<<< HEAD
+        mkMethod(clazz, "fromBigEndianBytes", Array[Class[_]](cColl, classOf[RType[_]])) { (obj, args) =>
+          obj.asInstanceOf[SigmaDslBuilder].fromBigEndianBytes(args(0).asInstanceOf[Coll[Byte]])(args(1).asInstanceOf[RType[_]])
+        },
         mkMethod(clazz, "powHit", Array[Class[_]](cColl)) { (obj, args) =>
           obj.asInstanceOf[SigmaDslBuilder].powHit(args(0).asInstanceOf[Int], args(1).asInstanceOf[Coll[Byte]],
             args(2).asInstanceOf[Coll[Byte]], args(3).asInstanceOf[Coll[Byte]], args(4).asInstanceOf[Int])
-=======
-        mkMethod(clazz, "fromBigEndianBytes", Array[Class[_]](cColl, classOf[RType[_]])) { (obj, args) =>
-          obj.asInstanceOf[SigmaDslBuilder].fromBigEndianBytes(args(0).asInstanceOf[Coll[Byte]])(args(1).asInstanceOf[RType[_]])
->>>>>>> 6fa801c5
         }
       )
     )
