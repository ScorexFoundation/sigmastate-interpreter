package sigma.reflection

import sigma._
import sigma.ast.{SCollectionType, SOption, STuple, SType}
import sigma.data.RType

import scala.collection.compat.immutable.ArraySeq
import scala.collection.mutable
import scala.collection.immutable

/** Reflection metadata and global dictionaries to access it.
  * Such metadata is only used on JS platform to support reflection-like interfaces of
  * RClass, RMethod, RConstructor. These interfaces implemented on JVM using Java
  * reflection.
  *
  * For each class that needs reflection metadata, we register a class entry using
  * `registerClassEntry` method with the necessary information such as constructors and
  * methods.
  * Only information that is needed at runtime is registered.
  * @see mkConstructor, mkMethod
  */
object ReflectionData {
  /** Descriptors of classes. */
  val classes = mutable.HashMap.empty[Class[_], SRClass[_]]

  /** Registers a class entry in the map of classes.
    *
    * @tparam T the type of the class to be registered
    * @param clazz        the class to be registered
    * @param constructors the constructors of the class
    * @param fields       the fields of the class
    * @param methods      the methods of the class (represented as a map of method names and argument types to the corresponding RMethod instances)
    */
  def registerClassEntry[T](clazz: Class[T],
                            constructors: Seq[SRConstructor[_]] = ArraySeq.empty,
                            fields: Map[String, SRField] = Map.empty,
                            methods: Map[(String, Seq[Class[_]]), RMethod] = Map.empty): Unit = classes.synchronized {
    classes.put(clazz, new SRClass(clazz, constructors, fields, methods))
  }

  registerClassEntry(classOf[Boolean])

  registerClassEntry(classOf[Byte])

  registerClassEntry(classOf[Short])

  registerClassEntry(classOf[Int])

  registerClassEntry(classOf[Long])

  registerClassEntry(classOf[Product2[_, _]])

  registerClassEntry(classOf[immutable.$colon$colon[_]],
    constructors = Array(
      mkConstructor(Array(classOf[java.lang.Object], classOf[immutable.List[_]])) { args =>
        new immutable.$colon$colon(args(0).asInstanceOf[java.lang.Object], args(1).asInstanceOf[immutable.List[_]])
      }
    )
  )

  { val clazz = classOf[scala.Option[_]]
    registerClassEntry(clazz,
      methods = Map(
        mkMethod(clazz, "filter", Array(classOf[scala.Function1[_,_]])) { (obj, args) =>
          obj.asInstanceOf[Option[Any]].filter(args(0).asInstanceOf[Any => Boolean])
        },
        mkMethod(clazz, "map", Array(classOf[scala.Function1[_,_]])) { (obj, args) =>
          obj.asInstanceOf[Option[Any]].map(args(0).asInstanceOf[Any => Any])
        }
      )
    )
  }

  { val clazz = classOf[scala.Some[_]]
    registerClassEntry(clazz,
      constructors = Array(
        mkConstructor(Array(classOf[java.lang.Object])) { args =>
          new scala.Some(args(0).asInstanceOf[java.lang.Object])
        }
      )
    )
  }
  {
    val clazz = classOf[SigmaProp]
    registerClassEntry(clazz,
      methods = Map(
        mkMethod(clazz, "$bar$bar", Array[Class[_]](classOf[SigmaProp])) { (obj, args) =>
          obj.asInstanceOf[SigmaProp].$bar$bar(args(0).asInstanceOf[SigmaProp])
        },
        mkMethod(clazz, "isValid", Array[Class[_]]()) { (obj, _) =>
          obj.asInstanceOf[SigmaProp].isValid
        },
        mkMethod(clazz, "propBytes", Array[Class[_]]()) { (obj, _) =>
          obj.asInstanceOf[SigmaProp].propBytes
        },
        mkMethod(clazz, "$amp$amp", Array[Class[_]](classOf[SigmaProp])) { (obj, args) =>
          obj.asInstanceOf[SigmaProp].$amp$amp(args(0).asInstanceOf[SigmaProp])
        }
      )
    )
  }
  {
    val clazz      = classOf[sigma.BigInt]
    val paramTypes = Array[Class[_]](clazz)
    registerClassEntry(clazz,
      methods = Map(
        mkMethod(clazz, "add", paramTypes) { (obj, args) =>
          obj.asInstanceOf[BigInt].add(args(0).asInstanceOf[BigInt])
        },
        mkMethod(clazz, "max", paramTypes) { (obj, args) =>
          obj.asInstanceOf[BigInt].max(args(0).asInstanceOf[BigInt])
        },
        mkMethod(clazz, "min", paramTypes) { (obj, args) =>
          obj.asInstanceOf[BigInt].min(args(0).asInstanceOf[BigInt])
        },
        mkMethod(clazz, "subtract", paramTypes) { (obj, args) =>
          obj.asInstanceOf[BigInt].subtract(args(0).asInstanceOf[BigInt])
        },
        mkMethod(clazz, "multiply", paramTypes) { (obj, args) =>
          obj.asInstanceOf[BigInt].multiply(args(0).asInstanceOf[BigInt])
        },
        mkMethod(clazz, "mod", paramTypes) { (obj, args) =>
          obj.asInstanceOf[BigInt].mod(args(0).asInstanceOf[BigInt])
        },
        mkMethod(clazz, "divide", paramTypes) { (obj, args) =>
          obj.asInstanceOf[BigInt].divide(args(0).asInstanceOf[BigInt])
        }
      )
    )
  }
  {
    val clazz = classOf[CollBuilder]
    registerClassEntry(clazz,
      methods = Map(
        mkMethod(clazz, "xor", Array[Class[_]](classOf[Coll[_]], classOf[Coll[_]])) { (obj, args) =>
          obj.asInstanceOf[CollBuilder].xor(
            args(0).asInstanceOf[Coll[Byte]],
            args(1).asInstanceOf[Coll[Byte]])
        },
        mkMethod(clazz, "fromItems", Array[Class[_]](classOf[Seq[_]], classOf[RType[_]])) { (obj, args) =>
          obj.asInstanceOf[CollBuilder].fromItems[Any](
            args(0).asInstanceOf[Seq[Any]]: _*)(args(1).asInstanceOf[RType[Any]])
        },
        mkMethod(clazz, "replicate", Array[Class[_]](classOf[Int], classOf[Object], classOf[RType[_]])) { (obj, args) =>
          obj.asInstanceOf[CollBuilder].replicate(args(0).asInstanceOf[Int],
            args(1).asInstanceOf[Any])(args(2).asInstanceOf[RType[Any]])
        }
      )
    )
  }
  {
    val clazz = classOf[Coll[_]]
    registerClassEntry(clazz,
      methods = Map(
        mkMethod(clazz, "updated", Array[Class[_]](classOf[Int], classOf[java.lang.Object])) { (obj, args) =>
          obj.asInstanceOf[Coll[Any]].updated(args(0).asInstanceOf[Int], args(1).asInstanceOf[Any])
        },
        mkMethod(clazz, "flatMap", Array[Class[_]](classOf[Function1[_, _]], classOf[RType[_]])) { (obj, args) =>
          obj.asInstanceOf[Coll[Any]].flatMap(
            args(0).asInstanceOf[Any => Coll[Any]])(args(1).asInstanceOf[RType[Any]])
        },
        mkMethod(clazz, "apply", Array[Class[_]](classOf[Int])) { (obj, args) =>
          obj.asInstanceOf[Coll[_]].apply(args(0).asInstanceOf[Int])
        },
        mkMethod(clazz, "append", Array[Class[_]](classOf[Coll[_]])) { (obj, args) =>
          obj.asInstanceOf[Coll[Any]].append(args(0).asInstanceOf[Coll[Any]])
        },
        mkMethod(clazz, "indexOf", Array[Class[_]](classOf[java.lang.Object], classOf[Int])) { (obj, args) =>
          obj.asInstanceOf[Coll[Any]].indexOf(args(0).asInstanceOf[Any], args(1).asInstanceOf[Int])
        },
        mkMethod(clazz, "map", Array[Class[_]](classOf[Function1[_, _]], classOf[RType[_]])) { (obj, args) =>
          obj.asInstanceOf[Coll[Any]].map(args(0).asInstanceOf[Any => Any])(args(1).asInstanceOf[RType[Any]])
        }
      )
    )
  }
  {
    val clazz = classOf[AvlTree]
    registerClassEntry(clazz,
      methods = Map(
        mkMethod(clazz, "updateOperations", Array[Class[_]](classOf[Byte])) { (obj, args) =>
          obj.asInstanceOf[AvlTree].updateOperations(args(0).asInstanceOf[Byte])
        },
        mkMethod(clazz, "keyLength", Array[Class[_]]()) { (obj, _) =>
          obj.asInstanceOf[AvlTree].keyLength
        },
        mkMethod(clazz, "enabledOperations", Array[Class[_]]()) { (obj, _) =>
          obj.asInstanceOf[AvlTree].enabledOperations
        },
        mkMethod(clazz, "updateDigest", Array[Class[_]](classOf[Coll[_]])) { (obj, args) =>
          obj.asInstanceOf[AvlTree].updateDigest(args(0).asInstanceOf[Coll[Byte]])
        },
        mkMethod(clazz, "digest", Array[Class[_]]()) { (obj, _) =>
          obj.asInstanceOf[AvlTree].digest
        },
        mkMethod(clazz, "isRemoveAllowed", Array[Class[_]]()) { (obj, _) =>
          obj.asInstanceOf[AvlTree].isRemoveAllowed
        },
        mkMethod(clazz, "valueLengthOpt", Array[Class[_]]()) { (obj, _) =>
          obj.asInstanceOf[AvlTree].valueLengthOpt
        },
        mkMethod(clazz, "isUpdateAllowed", Array[Class[_]]()) { (obj, _) =>
          obj.asInstanceOf[AvlTree].isUpdateAllowed
        },
        mkMethod(clazz, "isInsertAllowed", Array[Class[_]]()) { (obj, _) =>
          obj.asInstanceOf[AvlTree].isInsertAllowed
        }
      )
    )
  }
  {
    val clazz = classOf[Box]
    registerClassEntry(clazz,
      methods = Map(
        mkMethod(clazz, "value", Array[Class[_]]()) { (obj, _) =>
          obj.asInstanceOf[Box].value
        },
        mkMethod(clazz, "id", Array[Class[_]]()) { (obj, _) =>
          obj.asInstanceOf[Box].id
        },
        mkMethod(clazz, "creationInfo", Array[Class[_]]()) { (obj, _) =>
          obj.asInstanceOf[Box].creationInfo
        },
        mkMethod(clazz, "bytes", Array[Class[_]]()) { (obj, _) =>
          obj.asInstanceOf[Box].bytes
        },
        mkMethod(clazz, "tokens", Array[Class[_]]()) { (obj, _) =>
          obj.asInstanceOf[Box].tokens
        },
        mkMethod(clazz, "getReg", Array[Class[_]](classOf[Int], classOf[RType[_]])) { (obj, args) =>
          obj.asInstanceOf[Box].getReg(args(0).asInstanceOf[Int])(args(1).asInstanceOf[RType[_]])
        },
        mkMethod(clazz, "bytesWithoutRef", Array[Class[_]]()) { (obj, _) =>
          obj.asInstanceOf[Box].bytesWithoutRef
        },
        mkMethod(clazz, "propositionBytes", Array[Class[_]]()) { (obj, _) =>
          obj.asInstanceOf[Box].propositionBytes
        }
      )
    )
  }
  {
    val clazz = classOf[Context]
    registerClassEntry(clazz,
      methods = Map(
        mkMethod(clazz, "LastBlockUtxoRootHash", Array[Class[_]]()) { (obj, _) =>
          obj.asInstanceOf[Context].LastBlockUtxoRootHash
        },
        mkMethod(clazz, "dataInputs", Array[Class[_]]()) { (obj, _) =>
          obj.asInstanceOf[Context].dataInputs
        },
        mkMethod(clazz, "selfBoxIndex", Array[Class[_]]()) { (obj, _) =>
          obj.asInstanceOf[Context].selfBoxIndex
        },
        mkMethod(clazz, "INPUTS", Array[Class[_]]()) { (obj, _) =>
          obj.asInstanceOf[Context].INPUTS
        },
        mkMethod(clazz, "minerPubKey", Array[Class[_]]()) { (obj, _) =>
          obj.asInstanceOf[Context].minerPubKey
        },
        mkMethod(clazz, "HEIGHT", Array[Class[_]]()) { (obj, _) =>
          obj.asInstanceOf[Context].HEIGHT
        },
        mkMethod(clazz, "OUTPUTS", Array[Class[_]]()) { (obj, _) =>
          obj.asInstanceOf[Context].OUTPUTS
        },
        mkMethod(clazz, "SELF", Array[Class[_]]()) { (obj, _) =>
          obj.asInstanceOf[Context].SELF
        },
        mkMethod(clazz, "preHeader", Array[Class[_]]()) { (obj, _) =>
          obj.asInstanceOf[Context].preHeader
        },
        mkMethod(clazz, "getVar", Array[Class[_]](classOf[Byte], classOf[RType[_]])) { (obj, args) =>
          obj.asInstanceOf[Context].getVar(args(0).asInstanceOf[Byte])(args(1).asInstanceOf[RType[_]])
        },
        mkMethod(clazz, "headers", Array[Class[_]]()) { (obj, _) =>
          obj.asInstanceOf[Context].headers
        }
      )
    )
  }
  {
    val clazz = classOf[GroupElement]
    registerClassEntry(clazz,
      methods = Map(
        mkMethod(clazz, "exp", Array[Class[_]](classOf[BigInt])) { (obj, args) =>
          obj.asInstanceOf[GroupElement].exp(args(0).asInstanceOf[BigInt])
        },
        mkMethod(clazz, "multiply", Array[Class[_]](classOf[GroupElement])) { (obj, args) =>
          obj.asInstanceOf[GroupElement].multiply(args(0).asInstanceOf[GroupElement])
        },
        mkMethod(clazz, "getEncoded", Array[Class[_]]()) { (obj, _) =>
          obj.asInstanceOf[GroupElement].getEncoded
        },
        mkMethod(clazz, "negate", Array[Class[_]]()) { (obj, _) =>
          obj.asInstanceOf[GroupElement].negate
        }
      )
    )
  }
  {
    val clazz = classOf[Header]
    registerClassEntry(clazz,
      methods = Map(
        mkMethod(clazz, "minerPk", Array[Class[_]]()) { (obj, _) =>
          obj.asInstanceOf[Header].minerPk
        },
        mkMethod(clazz, "powNonce", Array[Class[_]]()) { (obj, _) =>
          obj.asInstanceOf[Header].powNonce
        },
        mkMethod(clazz, "transactionsRoot", Array[Class[_]]()) { (obj, _) =>
          obj.asInstanceOf[Header].transactionsRoot
        },
        mkMethod(clazz, "powOnetimePk", Array[Class[_]]()) { (obj, _) =>
          obj.asInstanceOf[Header].powOnetimePk
        },
        mkMethod(clazz, "nBits", Array[Class[_]]()) { (obj, _) =>
          obj.asInstanceOf[Header].nBits
        },
        mkMethod(clazz, "votes", Array[Class[_]]()) { (obj, _) =>
          obj.asInstanceOf[Header].votes
        },
        mkMethod(clazz, "id", Array[Class[_]]()) { (obj, _) =>
          obj.asInstanceOf[Header].id
        },
        mkMethod(clazz, "version", Array[Class[_]]()) { (obj, _) =>
          obj.asInstanceOf[Header].version
        },
        mkMethod(clazz, "parentId", Array[Class[_]]()) { (obj, _) =>
          obj.asInstanceOf[Header].parentId
        },
        mkMethod(clazz, "timestamp", Array[Class[_]]()) { (obj, _) =>
          obj.asInstanceOf[Header].timestamp
        },
        mkMethod(clazz, "height", Array[Class[_]]()) { (obj, _) =>
          obj.asInstanceOf[Header].height
        },
        mkMethod(clazz, "extensionRoot", Array[Class[_]]()) { (obj, _) =>
          obj.asInstanceOf[Header].extensionRoot
        },
        mkMethod(clazz, "ADProofsRoot", Array[Class[_]]()) { (obj, _) =>
          obj.asInstanceOf[Header].ADProofsRoot
        },
        mkMethod(clazz, "stateRoot", Array[Class[_]]()) { (obj, _) =>
          obj.asInstanceOf[Header].stateRoot
        },
        mkMethod(clazz, "powDistance", Array[Class[_]]()) { (obj, _) =>
          obj.asInstanceOf[Header].powDistance
        },
        mkMethod(clazz, "checkPow", Array[Class[_]]()) { (obj, _) =>
          obj.asInstanceOf[Header].checkPow
<<<<<<< HEAD
=======
        },
        mkMethod(clazz, "bytes", Array[Class[_]]()) { (obj, _) =>
          obj.asInstanceOf[Header].bytes
>>>>>>> d8cc09d3
        }
      )
    )
  }
  {
    val clazz = classOf[PreHeader]
    registerClassEntry(clazz,
      methods = Map(
        mkMethod(clazz, "minerPk", Array[Class[_]]()) { (obj, _) =>
          obj.asInstanceOf[PreHeader].minerPk
        },
        mkMethod(clazz, "votes", Array[Class[_]]()) { (obj, _) =>
          obj.asInstanceOf[PreHeader].votes
        },
        mkMethod(clazz, "nBits", Array[Class[_]]()) { (obj, _) =>
          obj.asInstanceOf[PreHeader].nBits
        },
        mkMethod(clazz, "version", Array[Class[_]]()) { (obj, _) =>
          obj.asInstanceOf[PreHeader].version
        },
        mkMethod(clazz, "timestamp", Array[Class[_]]()) { (obj, _) =>
          obj.asInstanceOf[PreHeader].timestamp
        },
        mkMethod(clazz, "parentId", Array[Class[_]]()) { (obj, _) =>
          obj.asInstanceOf[PreHeader].parentId
        },
        mkMethod(clazz, "height", Array[Class[_]]()) { (obj, _) =>
          obj.asInstanceOf[PreHeader].height
        }
      )
    )
  }
  {
    val clazz         = classOf[SigmaDslBuilder]
    val cColl         = classOf[Coll[_]]
    val cGroupElement = classOf[GroupElement]
    registerClassEntry(clazz,
      methods = Map(
        mkMethod(clazz, "byteArrayToLong", Array[Class[_]](cColl)) { (obj, args) =>
          obj.asInstanceOf[SigmaDslBuilder].byteArrayToLong(args(0).asInstanceOf[Coll[Byte]])
        },
        mkMethod(clazz, "anyOf", Array[Class[_]](cColl)) { (obj, args) =>
          obj.asInstanceOf[SigmaDslBuilder].anyOf(args(0).asInstanceOf[Coll[Boolean]])
        },
        mkMethod(clazz, "allZK", Array[Class[_]](cColl)) { (obj, args) =>
          obj.asInstanceOf[SigmaDslBuilder].allZK(args(0).asInstanceOf[Coll[SigmaProp]])
        },
        mkMethod(clazz, "xorOf", Array[Class[_]](cColl)) { (obj, args) =>
          obj.asInstanceOf[SigmaDslBuilder].xorOf(args(0).asInstanceOf[Coll[Boolean]])
        },
        mkMethod(clazz, "substConstants", Array[Class[_]](cColl, cColl, cColl)) { (obj, args) =>
          obj.asInstanceOf[SigmaDslBuilder].substConstants(args(0).asInstanceOf[Coll[Byte]],
            args(1).asInstanceOf[Coll[Int]], args(2).asInstanceOf[Coll[Any]])
        },
        mkMethod(clazz, "groupGenerator", Array[Class[_]]()) { (obj, _) =>
          obj.asInstanceOf[SigmaDslBuilder].groupGenerator
        },
        mkMethod(clazz, "sigmaProp", Array[Class[_]](classOf[Boolean])) { (obj, args) =>
          obj.asInstanceOf[SigmaDslBuilder].sigmaProp(args(0).asInstanceOf[Boolean])
        },
        mkMethod(clazz, "proveDlog", Array[Class[_]](cGroupElement)) { (obj, args) =>
          obj.asInstanceOf[SigmaDslBuilder].proveDlog(args(0).asInstanceOf[GroupElement])
        },
        mkMethod(clazz, "blake2b256", Array[Class[_]](cColl)) { (obj, args) =>
          obj.asInstanceOf[SigmaDslBuilder].blake2b256(args(0).asInstanceOf[Coll[Byte]])
        },
        mkMethod(clazz, "longToByteArray", Array[Class[_]](classOf[Long])) { (obj, args) =>
          obj.asInstanceOf[SigmaDslBuilder].longToByteArray(args(0).asInstanceOf[Long])
        },
        mkMethod(clazz, "xor", Array[Class[_]](cColl, cColl)) { (obj, args) =>
          obj.asInstanceOf[SigmaDslBuilder].xor(args(0).asInstanceOf[Coll[Byte]],
            args(1).asInstanceOf[Coll[Byte]])
        },
        mkMethod(clazz, "atLeast", Array[Class[_]](classOf[Int], cColl)) { (obj, args) =>
          obj.asInstanceOf[SigmaDslBuilder].atLeast(args(0).asInstanceOf[Int],
            args(1).asInstanceOf[Coll[SigmaProp]])
        },
        mkMethod(clazz, "byteArrayToBigInt", Array[Class[_]](cColl)) { (obj, args) =>
          obj.asInstanceOf[SigmaDslBuilder].byteArrayToBigInt(args(0).asInstanceOf[Coll[Byte]])
        },
        mkMethod(clazz, "allOf", Array[Class[_]](cColl)) { (obj, args) =>
          obj.asInstanceOf[SigmaDslBuilder].allOf(args(0).asInstanceOf[Coll[Boolean]])
        },
        mkMethod(clazz, "proveDHTuple", Array[Class[_]](cGroupElement, cGroupElement, cGroupElement, cGroupElement)) { (obj, args) =>
          obj.asInstanceOf[SigmaDslBuilder].proveDHTuple(args(0).asInstanceOf[GroupElement],
            args(1).asInstanceOf[GroupElement],
            args(2).asInstanceOf[GroupElement],
            args(3).asInstanceOf[GroupElement])
        },
        mkMethod(clazz, "anyZK", Array[Class[_]](cColl)) { (obj, args) =>
          obj.asInstanceOf[SigmaDslBuilder].anyZK(args(0).asInstanceOf[Coll[SigmaProp]])
        },
        mkMethod(clazz, "sha256", Array[Class[_]](cColl)) { (obj, args) =>
          obj.asInstanceOf[SigmaDslBuilder].sha256(args(0).asInstanceOf[Coll[Byte]])
        },
        mkMethod(clazz, "serialize", Array[Class[_]](classOf[Object], classOf[RType[_]])) { (obj, args) =>
          obj.asInstanceOf[SigmaDslBuilder].serialize[Any](
            args(0).asInstanceOf[Any])(args(1).asInstanceOf[RType[Any]])
        },
        mkMethod(clazz, "decodePoint", Array[Class[_]](cColl)) { (obj, args) =>
          obj.asInstanceOf[SigmaDslBuilder].decodePoint(args(0).asInstanceOf[Coll[Byte]])
        },
        mkMethod(clazz, "deserializeTo", Array[Class[_]](classOf[SType], cColl, classOf[RType[_]])) { (obj, args) =>
          obj.asInstanceOf[SigmaDslBuilder].deserializeTo(args(0).asInstanceOf[SType], args(1).asInstanceOf[Coll[Byte]])(args(2).asInstanceOf[RType[_]])
        }
      )
    )
  }

  registerClassEntry(classOf[SCollectionType[_]],
    constructors = Array(
      mkConstructor(Array(classOf[SType])) { args =>
        new SCollectionType(args(0).asInstanceOf[SType])
      }
    )
  )

  registerClassEntry(classOf[SOption[_]],
    constructors = Array(
      mkConstructor(Array(classOf[SType])) { args =>
        new SOption(args(0).asInstanceOf[SType])
      }
    )
  )

  registerClassEntry(classOf[STuple],
    constructors = Array(
      mkConstructor(Array(classOf[IndexedSeq[_]])) { args =>
        new STuple(args(0).asInstanceOf[IndexedSeq[SType]])
      }
    )
  )
}<|MERGE_RESOLUTION|>--- conflicted
+++ resolved
@@ -349,12 +349,6 @@
         },
         mkMethod(clazz, "checkPow", Array[Class[_]]()) { (obj, _) =>
           obj.asInstanceOf[Header].checkPow
-<<<<<<< HEAD
-=======
-        },
-        mkMethod(clazz, "bytes", Array[Class[_]]()) { (obj, _) =>
-          obj.asInstanceOf[Header].bytes
->>>>>>> d8cc09d3
         }
       )
     )
