# ErgoScript Language Description

### Introduction

ErgoScript is a language to write contracts for [Ergo
blockchain](https://ergoplatform.org). ErgoScript contracts can be compiled to
[ErgoTrees](https://ergoplatform.org/docs/ErgoTree.pdf), serialized and stored
in UTXOs.

A good starting point to writing contracts is to use [ErgoScript by
Example](https://github.com/ergoplatform/ergoscript-by-example) with [Ergo
Playgrounds](https://github.com/ergoplatform/ergo-playgrounds) or
[Appkit](https://github.com/ergoplatform/ergo-appkit).

ErgoScript compiler is
[published](https://mvnrepository.com/artifact/org.scorexfoundation/sigma-state)
as a library which is cross compiled for Java 7 and Java 8+ and thus can be used
from any JVM lanugage and also on Android and JavaFX platforms.

The following example shows how source code of ErgoScript contract can be used
to create new transaction using
[Appkit](https://github.com/ergoplatform/ergo-appkit), see [full
example](https://github.com/aslesarenko/ergo-appkit-examples/blob/master/java-examples/src/main/java/org/ergoplatform/appkit/examples/FreezeCoin.java)
for details.

```java
// To create transaction we use a builder obtained from the context
// the builder keeps relationship with the context to access necessary blockchain data.
UnsignedTransactionBuilder txB = ctx.newTxBuilder();

// create new box using new builder obtained from the transaction builder
// in this case we compile new ErgoContract from source ErgoScript code
OutBox newBox = txB.outBoxBuilder()
        .value(amountToPay)
        .contract(ctx.compileContract(
                ConstantsBuilder.create()
                        .item("freezeDeadline", ctx.getHeight() + newBoxDelay)
                        .item("pkOwner", prover.getP2PKAddress().pubkey())
                        .build(),
                "{ " +
                "  val deadlinePassed = sigmaProp(HEIGHT > freezeDeadline)" +
                "  deadlinePassed && pkOwner " +
                "}"))
        .build();
```

The contract is given as the string literal which contains the block of `val`
declarations followed by the logical expression. The expression defines the all
possible conditions to spend the box. The contract can also contain _named
constants_ (which cannot be represented as literals in the source code). 
In the example `freezeDeadline` and `pkOwner` are named constants. The concrete
values of named constants should be given to the compiler (see `compileContract`
method)

The following sections describe ErgoScript and its operations. 

#### ErgoScript language features overview

- syntax borrowed from Scala
- standard syntax and semantics for well known constructs (operations, code blocks, if branches etc.)
- high-order language with first-class lambdas which are used in collection operations
- call-by-value (eager evaluation)
- statically typed with local type inference
- blocks are expressions 
- semicolon inference in blocks
- type constructors: Pair, Coll, Option

#### Operations and constructs overview

- Binary operations: `>, <, >=, <=, +, -, &&, ||, ==, !=, |, &, *, /, %, ^, ++`
<<<<<<< HEAD
- predefined primitives: `serialize`, `blake2b256`, `byteArrayToBigInt`, `proveDlog` etc. 
=======
- predefined primitives: `deserializeTo`, `blake2b256`, `byteArrayToBigInt`, `proveDlog` etc. 
>>>>>>> d8cc09d3
- val declarations: `val h = blake2b256(pubkey)`
- if-then-else clause: `if (x > 0) 1 else 0`
- collection literals: `Coll(1, 2, 3, 4)`
- generic high-order collection operations: `map`, `filter`, `fold`, `exists`, `forall`, etc.
- accessing fields of any predefined types: `box.value`
- method invocation for predefined types: `coll.map({ x => x + 1 })`
- function invocations (predefined and user defined): `proveDlog(pubkey)` 
- user defined function declarations: `def isProven(pk: GroupElement) = proveDlog(pk).isProven`
- lambdas and high-order methods: `OUTPUTS.exists { (out: Box) => out.value >= minToRaise }`

#### Data types 

In ErgoScript, everything is an object in the sense that we can call member functions and properties on any variable.
Some of the types can have a special internal representation - for example, numbers and booleans can be
represented as primitive values at runtime - but to the user they look like ordinary classes.
NOTE: in ErgoScript we use *type*, *class* and *trait* as synonyms, we prefer *type* when talking about primitive values and
*trait* or *class* when talking about methods.

Type Name        |   Description
-----------------|------------------------------
`Any`            | a supertype of any other type (not used directly in ErgoScript)
`Unit`           | a type with a single value `()`
`Boolean`        | a type with two logical values `true` and `false`
`Byte`           | 8 bit signed integer
`Short`          | 16 bit signed integer
`Int`            | 32 bit signed integer
`Long`           | 64 bit signed integer
`BigInt`         | 256 bit signed integer
`SigmaProp`      | a type representing a _sigma proposition_ which can be verified by executing a Sigma protocol with zero-knowledge proof of knowledge. Every contract should return a value of this type.
`AvlTree`        | represents a digest of authenticated dynamic dictionary and can be used to verify proofs of operations performed on the dictionary
`GroupElement`   | elliptic curve points
`Box`            | a box containing a monetary value (in NanoErgs), tokens and registers along with a guarding proposition
`Option[T]`      | a container which either have some value of type `T` or none.
`Coll[T]`        | a collection of arbitrary length with all values of type `T` 
`(T1,T2)`        | a pair of values where T1, T2 can be different types

The type constructors `Coll`, `(_,_)` can be used to construct complex
types as in the following example.
```scala
{
  val keyValues = OUTPUTS(0).R4[Coll[(Int, (Byte, Long))]].get
  ...
}
```

#### Literal syntax and Constants

Literals are used to introduce values of some types directly in program text
like in the following example:
```
 val unit: Unit = ()       // unit constant
 val long: Int = 10        // interger value literal
 val bool: Boolean = true  // logical literal
 val arr = Coll(1, 2, 3)   // constructs a collection with given items
 val str = "abc"           // string of characters 
```
Note that many types don't have literal syntax and their values are introduced 
by applying operations, for example `deserialize` function can be used to introduce
a constant of any type by using Base64 encoded string (See [predefined function](#PredefinedFunctions)).

### Data Types
<a name="DataTypes"></a>

#### Primitive Types

Below we specify methods of pre-defined types using Scala-like declaration of
classes. Note, the `Boolean` type doesn't have pre-defined methods in addition
to the standard operations.

Note, ErgoScript doesn't allow to define new `class` types, however it has many
pre-defined classes with methods defined below.

Every numeric type has the following methods.
```scala
/** Base supertype for all numeric types. */
class Numeric {
  /** Convert this Numeric value to Byte. 
   * @throws ArithmeticException if overflow happens. 
   */
  def toByte: Byte
  
  /** Convert this Numeric value to Short. 
   * @throws ArithmeticException if overflow happens. 
   */
  def toShort: Short
  
  /** Convert this Numeric value to Int. 
   * @throws ArithmeticException if overflow happens. 
   */
  def toInt: Int
  
  /** Convert this Numeric value to Long. 
   * @throws ArithmeticException if overflow happens. 
   */
  def toLong: Long
  
  /** Convert this Numeric value to BigInt. */
  def toBigInt: BigInt
}
```

All the predefined numeric types inherit Numeric class and its methods.
They can be thought as being pre-defined like the following.

```scala 
class Byte extends Numeric
class Short extends Numeric
class Int extends Numeric
class Long extends Numeric
class BigInt extends Numeric
```

#### Context Data 

Every script is executed in a context, which is a collection of data available
for operations in the script. The context data is available using the `CONTEXT`
variable which is of pre-defined class `Context` which is shown below. 

There are also shortcut variables which are available in every script to
simplify access to the most commonly used context data.

Variable          |  Type               | Shortcut for ...
------------------|---------------------|----------------------
`HEIGHT`          | `Int`               | `CONTEXT.HEIGHT`
`SELF`            | `Box`               | `CONTEXT.SELF` 
`INPUTS`          | `Coll[Box]`         | `CONTEXT.INPUTS`  
`OUTPUTS`         | `Coll[Box]`         | `CONTEXT.OUTPUTS` 

The following listing shows the methods of pre-defined `Context`, `Header`,
`PreHeader` types.

```scala
/** Represents data available in ErgoScript using `CONTEXT` global variable */
class Context {
  /** Height (block number) of the block which is currently being validated. */
  def HEIGHT: Int
  
  /** Box whose proposition is being currently executing */
  def SELF: Box

  /** Zero based index in `inputs` of `selfBox` */
  def selfBoxIndex: Int

  /** A collection of inputs of the current transaction, the transaction where
    * selfBox is one of the inputs. 
    */
  def INPUTS: Coll[Box]
  
  /** A collection of data inputs of the current transaction. Data inputs are
    * not going to be spent and thus don't participate in transaction validation
    * as `INPUTS`, but data boxes are available in guarding propositions of
    * `INPUTS` and thus can be used in spending logic.
    */
  def dataInputs: Coll[Box]
  
  /** A collection of outputs of the current transaction. */
  def OUTPUTS: Coll[Box]
  
  /** Authenticated dynamic dictionary digest representing Utxo state before
    * current state. 
    */
  def LastBlockUtxoRootHash: AvlTree
  
  /** A fixed number of last block headers in descending order (first header is
    * the newest one) 
    */
  def headers: Coll[Header]

  /** Header fields that are known before the block is mined. */
  def preHeader: PreHeader

  /** Bytes of encoded miner's public key. 
    * Same as `preHeader.minerPk.getEncoded`
    */
  def minerPubKey: Coll[Byte]

}

/** Represents data of the block headers available in scripts. */
class Header {  

  /** Validate header's proof-of-work */  
  def checkPow: Boolean
  
  /** Bytes representation of ModifierId of this Header */
  def id: Coll[Byte]

  /** Block version, to be increased on every soft and hardfork. */
  def version: Byte
  
  /** Id of parent block (as bytes) */
  def parentId: Coll[Byte] // 
  
  /** Hash of ADProofs for transactions in a block */
  def ADProofsRoot: Coll[Byte] // Digest32. Can we build AvlTree out of it? 

  /** AvlTree) of a state after block application */
  def stateRoot: Coll[Byte]  // ADDigest  //33 bytes! extra byte with tree height here!

  /** Root hash (for a Merkle tree) of transactions in a block. */
  def transactionsRoot: Coll[Byte]  // Digest32

  /** Block timestamp (in milliseconds since beginning of Unix Epoch) */
  def timestamp: Long

  /** Current difficulty in a compressed view.
    * NOTE: actually it is unsigned Int*/
  def nBits: Long  // actually it is unsigned Int 

  /** Block height */
  def height: Int

  /** Root hash of extension section (Digest32) */
  def extensionRoot: Coll[Byte]

  /** Miner public key. Should be used to collect block rewards.
    * Part of Autolykos solution (pk). 
    */
  def minerPk: GroupElement

  /** One-time public key. Prevents revealing of miners secret. 
    * Part of Autolykos solution (w). 
    */
  def powOnetimePk: GroupElement

  /** Nonce value found by the miner. Part of Autolykos solution (n). */
  def powNonce: Coll[Byte]

  /** Distance between pseudo-random number, corresponding to nonce `powNonce`
    * and a secret, corresponding to `minerPk`. The lower `powDistance` is, the
    * harder it was to find this solution. 
    * Part of Autolykos solution (d).
    */
  def powDistance: BigInt

  /** Miner votes for changing system parameters. */
  def votes: Coll[Byte]
}

/** Only header fields that can be predicted by a miner. */
class PreHeader { 
  /** Block version, to be increased on every soft and hardfork. */
  def version: Byte

  /** Id of parent block */
  def parentId: Coll[Byte] // ModifierId

  /** Block timestamp (in milliseconds since beginning of Unix Epoch) */
  def timestamp: Long

  /** Current difficulty in a compressed view.
    * NOTE: actually it is 32-bit unsigned Int */
  def nBits: Long

  /** Block height */
  def height: Int

  /** Miner's public key. Should be used to collect block rewards. */
  def minerPk: GroupElement

  /** Miner votes for changing system parameters. */
  def votes: Coll[Byte]
}

```

#### Box type

Box represents a unit of storage in Ergo blockchain. It contains 10 registers
(indexed 0-9). First 4 are mandatory and the others are optional.

```scala
/** Representation of Ergo boxes used during execution of ErgoTree operations. */
class Box {
  /** Box monetary value in NanoErg */
  def value: Long 
  
  /** Blake2b256 hash of this box's content, basically equals to
    * `blake2b256(bytes)` 
    */
  def id: Coll[Byte] 

  /** Serialized bytes of guarding script, which should be evaluated to true in
    * order to open this box. 
    */
  def propositionBytes: Coll[Byte] 
  
  /** Serialized bytes of this box's content, including proposition bytes. */
  def bytes: Coll[Byte] 
  
  /** Serialized bytes of this box's content, excluding transactionId and index
    * of output. 
    */
  def bytesWithoutRef: Coll[Byte]
    
  /** If `tx` is a transaction which generated this box, then `creationInfo._1`
    * is a height of the tx's block. The `creationInfo._2` is a serialized
    * transaction identifier followed by box index in the transaction outputs.
    */
  def creationInfo: (Int, Coll[Byte]) 
  
  /** Synonym of R2 obligatory register */
  def tokens: Coll[(Coll[Byte], Long)] 
  
  /** Extracts register by id and type.
    * ErgoScript is typed, so accessing a register is an operation which involves some
    * expected type given in brackets. Thus `SELF.R4[Int]` expression should evaluate to a
    * valid value of the `Option[Int]` type.
    *
    * For example `val x = SELF.R4[Int]` expects the
    * register, if it is present, to have type `Int`. At runtime the corresponding type
    * descriptor is passed as `implicit t: RType[T]` parameter of `getReg` method and
    * checked against the actual value of the register.
    *
    * There are three cases:
    * 1) If the register doesn't exist.
    *   Then `val x = SELF.R4[Int]` succeeds and returns the None value, which conforms to
    *   any value of type `Option[T]` for any T. (In the example above T is equal to
    *   `Int`). Calling `x.get` fails when x is equal to None, but `x.isDefined`
    *   succeeds and returns `false`.
    * 2) If the register contains a value `v` of type `Int`.
    *   Then `val x = SELF.R4[Int]` succeeds and returns `Some(v)`, which is a valid value
    *   of type `Option[Int]`. In this case, calling `x.get` succeeds and returns the
    *   value `v` of type `Int`. Calling `x.isDefined` returns `true`.
    * 3) If the register contains a value `v` of type T other then `Int`.
    *   Then `val x = SELF.R4[Int]` fails, because there is no way to return a valid value
    *   of type `Option[Int]`. The value of register is present, so returning it as None
    *   would break the typed semantics of registers collection.
    *
    * In some use cases one register may have values of different types. To access such
    * register an additional register can be used as a tag.
    *
    * <pre class="stHighlight">
    *   val tagOpt = SELF.R5[Int]
    *   val res = if (tagOpt.isDefined) {
    *     val tag = tagOpt.get
    *     if (tag == 1) {
    *       val x = SELF.R4[Int].get
    *       // compute res using value x is of type Int
    *     } else if (tag == 2) {
    *       val x = SELF.R4[GroupElement].get
    *       // compute res using value x is of type GroupElement
    *     } else if (tag == 3) {
    *       val x = SELF.R4[ Array[Byte] ].get
    *       // compute res using value x of type Array[Byte]
    *     } else {
    *       // compute `res` when `tag` is not 1, 2 or 3
    *     }
    *   }
    *   else {
    *     // compute value of res when register is not present
    *   }
    * </pre>
    *
    * @param i zero-based identifier of the register.
    * @tparam T expected type of the register.
    * @return Some(value) if the register is defined AND has the given type.
    *         None otherwise
    * @throws InvalidType exception when the type of the register value is
    *                                   different from T.
    */
  def Ri[T]: Option[T]
}
```

Besides properties, every box can have up to 10 numbered registers.
The following syntax is supported to access registers on box objects:
```
// access R3 register, check that its value of type Int and return it
box.R3[Int].get         
 
// check that value of R3 is defined and has type Int
box.R3[Int].isDefined    

// access R3 register, if it is defined and of type Int then return it, 
// if not of type Int then throw exception, 
// if not defined then return `d`
box.R3[Int].getOrElse(d) 
```

#### GroupElement
```scala
/** Base class for points on elliptic curves. */
class GroupElement {
  /** Exponentiate this <code>GroupElement</code> to the given number.
    * @param k The power.
    * @return <code>this to the power of k</code>.
    */
  def exp(k: BigInt): GroupElement

  /** Group operation. */
  def multiply(that: GroupElement): GroupElement

  /** Inverse element in the group. */
  def negate: GroupElement

  /** Get an encoding of the point value.
    *
    * @return the point encoding
    */
  def getEncoded: Coll[Byte]
}
```

#### SigmaProp
```scala
/** Proposition which can be proven and verified by sigma protocol. */
trait SigmaProp {
  /** Serialized bytes of this sigma proposition.
    * In order to have comparisons like  `box.propositionBytes == prop.propBytes`
    * this SigmaProp is converted to ErgoTree as:
    * 1. prop converted to [[SigmaPropConstant]]
    * 2. new ErgoTree created with with ErgoTree.DefaultHeader, EmptyConstant and SigmaPropConstant as the root
    * 
    * Thus obtained ErgoTree is serialized using DefaultSerializer and compared with `box.propositionBytes`.
    * Here, propBytes uses very specific ErgoTree with header == 0, and hence ErgoTree.version == 0.
    * However, `box.propositionBytes`, contain bytes of ErgoTree from `box`, and version of that
    * tree depends on how the `box` was created.
    * A better way to compare `box.propositionBytes` and `prop.propBytes` is to use the following code:
    * ```
    * val propBytes = prop.propBytes
    * val treeBytes = box.propositionBytes
    * if (treeBytes(0) == 0) {
    *   treeBytes == propBytes
    * } else {
    *   // offset = 1 + <number of VLQ encoded bytes to store propositionBytes.size>
    *   val offset = if (propositionBytes.size > 127) 3 else 2
    *   propBytes.slice(1, propBytes.size) == propositionBytes.slice(offset, propositionBytes.size) 
    * }
    * ```
    */
  def propBytes: Coll[Byte]

  /** Logical AND between this SigmaProp and the `other` SigmaProp.
    * This constructs a new CAND node of a sigma tree with two children. */
  def &&(other: SigmaProp): SigmaProp

  /** Logical AND between this `SigmaProp` and the `Boolean` value on the right.
    * The boolean value will be wrapped into `SigmaProp` using the `sigmaProp` function.
    * This constructs a new CAND node of a sigma tree with two children. */
  def &&(other: Boolean): SigmaProp

  /** Logical OR between this SigmaProp and the other SigmaProp.
    * This constructs a new COR node of sigma tree with two children. */
  def ||(other: SigmaProp): SigmaProp

  /** Logical OR between this `SigmaProp` and the `Boolean` value on the right.
    * The boolean value will be wrapped into `SigmaProp` using the `sigmaProp` function.
    * This constructs a new COR node of a sigma tree with two children. */
  def ||(other: Boolean): SigmaProp
}
```

#### AvlTree

```scala
/** Type of data which efficiently authenticates potentially huge dataset having key-value dictionary interface.
  * Only root hash of dynamic AVL+ tree, tree height, key length, optional value length, and access flags are stored
  * in an instance of the datatype.
  *
  * Please note that standard hash function from `scorex.crypto.hash` is used, and height is stored along with root hash of
  * the tree, thus `digest` size is always CryptoConstants.hashLength + 1 bytes.
  */
class AvlTree {
  /** Returns digest of the state represented by this tree.
    * Authenticated tree digest = root hash bytes ++ tree height
    */
  def digest: Coll[Byte]

  /** Flags of enabled operations packed in single byte.
    * isInsertAllowed == (enabledOperations & 0x01) != 0
    * isUpdateAllowed == (enabledOperations & 0x02) != 0
    * isRemoveAllowed == (enabledOperations & 0x04) != 0
    */
  def enabledOperations: Byte

  /** All the elements under the tree have the same length of the keys */
  def keyLength: Int
  
  /** If non-empty, all the values under the tree are of the same length. */
  def valueLengthOpt: Option[Int]

  /** Checks if Insert operation is allowed for this tree instance. */
  def isInsertAllowed: Boolean

  /** Checks if Update operation is allowed for this tree instance. */
  def isUpdateAllowed: Boolean

  /** Checks if Remove operation is allowed for this tree instance. */
  def isRemoveAllowed: Boolean

  /** Replace digest of this tree producing a new tree.
    * Since AvlTree is immutable, this tree instance remains unchanged.
    * @param newDigest   a new digest
    * @return a copy of this AvlTree instance where `this.digest` replaced by
    *         `newDigest`
    */
  def updateDigest(newDigest: Coll[Byte]): AvlTree

  /** Enable/disable operations of this tree producing a new tree.
    * Since AvlTree is immutable, `this` tree instance remains unchanged.
    * @param newOperations a new flags which specify available operations on a
    *                      new tree.
    * @return              a copy of this AvlTree instance where
    *                      `this.enabledOperations` replaced by `newOperations`
    */
  def updateOperations(newOperations: Byte): AvlTree

  /** Checks if an entry with key `key` exists in this tree using proof `proof`.
    * Throws exception if proof is incorrect.
    *
    * @note CAUTION! Does not support multiple keys check, use [[getMany]] instead.
    * Return `true` if a leaf with the key `key` exists
    * Return `false` if leaf with provided key does not exist.
    * @param key    a key of an element of this authenticated dictionary.
    * @param proof data to reconstruct part of the tree enough to perform the check
    */
  def contains(key: Coll[Byte], proof: Coll[Byte]): Boolean

  /** Perform a lookup of key `key` in this tree using proof `proof`.
    * Throws exception if proof is incorrect
    *
    * @note CAUTION! Does not support multiple keys check, use [[getMany]] instead.
    * Return Some(bytes) of leaf with key `key` if it exists
    * Return None if leaf with provided key does not exist.
    * @param key    a key of an element of this authenticated dictionary.
    * @param proof data to reconstruct part of the tree enough to get the value
    *              by the key
    */
  def get(key: Coll[Byte], proof: Coll[Byte]): Option[Coll[Byte]]

  /** Perform a lookup of many keys `keys` in this tree using proof `proof`.
    *
    * @note CAUTION! Keys must be ordered the same way they were in lookup
    * before proof was generated.
    * For each key return Some(bytes) of leaf if it exists and None if is doesn't.
    * @param keys  keys of elements of this authenticated dictionary.
    * @param proof data to reconstruct part of the tree enough to get the values
    *              by the keys
    */
  def getMany(keys: Coll[Coll[Byte]], proof: Coll[Byte]): Coll[Option[Coll[Byte]]]

  /** Perform insertions of key-value entries into this tree using proof `proof`.
    * Throws exception if proof is incorrect
    *
    * @note CAUTION! Pairs must be ordered the same way they were in insert ops
    * before proof was generated.
    * Return Some(newTree) if successful
    * Return None if operations were not performed.
    * @param operations collection of key-value pairs to insert in this
    *                   authenticated dictionary.
    * @param proof data to reconstruct part of the tree
    */
  def insert(operations: Coll[(Coll[Byte], Coll[Byte])], proof: Coll[Byte]): Option[AvlTree]

  /** Perform updates of key-value entries into this tree using proof `proof`.
    * Throws exception if proof is incorrect
    *
    * @note CAUTION! Pairs must be ordered the same way they were in update ops
    * before proof was generated.
    * Return Some(newTree) if successful
    * Return None if operations were not performed.
    * @param operations collection of key-value pairs to update in this
    *                   authenticated dictionary.
    * @param proof      data to reconstruct part of the tree
    */
  def update(operations: Coll[(Coll[Byte], Coll[Byte])], proof: Coll[Byte]): Option[AvlTree]

  /** Perform removal of entries into this tree using proof `proof`.
    * Throws exception if proof is incorrect
    * Return Some(newTree) if successful
    * Return None if operations were not performed.
    *
    * @note CAUTION! Keys must be ordered the same way they were in remove ops
    * before proof was generated.
    * @param operations collection of keys to remove from this authenticated
    *                   dictionary.
    * @param proof      data to reconstruct part of the tree
    */
  def remove(operations: Coll[Coll[Byte]], proof: Coll[Byte]): Option[AvlTree]
}
```

#### Option[T]

```scala
/** Represents optional values. Instances of `Option`
 *  are either an instance of `Some(x)` or the value `None`.
 */
class Option[A] {
  /** Returns true if the option is an instance of Some(value), false otherwise. 
   */
  def isDefined: Boolean;

  /** Returns true if the option is None, false otherwise. 
   */
  def isEmpty: Boolean;
  
  /** Returns the option's value if the option is nonempty, otherwise
    * return the result of evaluating `default`.
    * NOTE: the `default` is evaluated even if the option contains the value
    * i.e. not lazily.
    *
    * @param default  the default expression.
    */
  def getOrElse[B](default: B): B  

  /** Returns the option's value.
   *  @note The option must be nonempty.
   *  @throws InterpreterException if the option is empty.
   */
  def get: A

  /** Returns a Some containing the result of applying $f to this option's
   * value if this option is nonempty.
   * Otherwise return None.
   *
   * @note This is similar to `flatMap` except here, $f does not need to wrap its result in an $option.
   *
   * @param  f   the function to apply
   * @since  2.0
   * @see flatMap
   */
  def map[B](f: A => B): Option[B]

  
  /** Returns this option if it is nonempty '''and''' applying the predicate $p to
   * this option's value returns true. Otherwise, return $none.
   *
   * @param  p   the predicate used for testing.
   * @since  2.0
   */
  def filter(p: A => Boolean): Option[A]
}
```

#### Coll[T]

```scala
/** Indexed (zero-based) collection of elements of type `A` 
  * @tparam A the collection element type
  */
class Coll[A] {
  /** The number of elements in the collection */
  def size: Int
  
  /** The element at given index.
   *  Indices start at `0`; `xs.apply(0)` is the first element of collection `xs`.
   *  Note the indexing syntax `xs(i)` is a shorthand for `xs.apply(i)`.
   *
   *  @param    i   the index
   *  @return       the element at the given index
   *  @throws       ArrayIndexOutOfBoundsException if `i < 0` or `length <= i`
   */
  def apply(i: Int): A
  
  /** The element of the collection or default value. 
   * If an index is out of bounds (`i < 0 || i >= length`) then `default` value is returned.
   *  @param    i   the index
   *  @return       the element at the given index or default value if index is out or bounds
   */
  def getOrElse(i: Int, default: A): A
  
  /** Builds a new collection by applying a function to all elements of this collection.
   *
   *  @param f      the function to apply to each element.
   *  @tparam B     the element type of the returned collection.
   *  @return       a new collection of type `Coll[B]` resulting from applying the given function
   *                `f` to each element of this collection and collecting the results.
   */
  def map[B](f: A => B): Coll[B]

  /** For this collection (x0, ..., xN) and other collection (y0, ..., yM)
   * produces a collection ((x0, y0), ..., (xK, yK)) where K = min(N, M) 
   */
  def zip[B](ys: Coll[B]): Coll[(A, B)]

  /** Tests whether a predicate holds for at least one element of this collection.
   *  @param   p     the predicate used to test elements.
   *  @return        `true` if the given predicate `p` is satisfied by at least one element of this collection, otherwise `false`
   */
  def exists(p: A => Boolean): Boolean
  
  /** Tests whether a predicate holds for all elements of this collection.
   *  @param   p   the predicate used to test elements.
   *  @return      `true` if this collection is empty or the given predicate `p`
   *               holds for all elements of this collection, otherwise `false`.
   */
  def forall(p: A => Boolean): Boolean
  
  /** Selects all elements of this collection which satisfy a predicate.
   *  @param p     the predicate used to test elements.
   *  @return      a new collection consisting of all elements of this collection that satisfy the given
   *               predicate `p`. The order of the elements is preserved.
   */
  def filter(p: A => Boolean): Coll[A]
  
  /** Applies a binary operator to a start value and all elements of this collection,
   *  going left to right.
   *
   *  @param   z    the start value.
   *  @param   op   the binary operator.
   *  @tparam  B    the result type of the binary operator.
   *  @return  the result of inserting `op` between consecutive elements of this collection,
   *           going left to right with the start value `z` on the left:
   *           {{{
   *             op(...op(z, x_1), x_2, ..., x_n)
   *           }}}
   *           where `x,,1,,, ..., x,,n,,` are the elements of this collection.
   *           Returns `z` if this collection is empty.
   */
  def fold[B](z: B, op: (B, A) => B): B

  /** Produces the range of all indices of this collection [0 .. size-1] */
  def indices: Coll[Int]

  /**
    * Builds a new collection by applying a function to all elements of this collection
    * and using the elements of the resulting collections.
    *
    * Function `f` is constrained to be of the form `x => x.someProperty`, otherwise
    * it is illegal.
    * 
    * @param f the function to apply to each element.
    * @tparam B the element type of the returned collection.
    * @return a new collection of type `Coll[B]` resulting from applying the given collection-valued function
    *         `f` to each element of this collection and concatenating the results.
    */
  def flatMap[B](f: A => Coll[B]): Coll[B]

  /** Produces a new collection where a slice of elements in this collection is replaced by another sequence.
    *
    *  @param  from     the index of the first replaced element
    *  @param  patch    the replacement sequence
    *  @param  replaced the number of elements to drop in the original collection
    *  @return          a new collection consisting of all elements of this collection
    *                   except that `replaced` elements starting from `from` are replaced by `patch`.
    */
  def patch(from: Int, patch: Coll[A], replaced: Int): Coll[A]

  /** A copy of this collection with one single replaced element.
    *  @param  index  the position of the replacement
    *  @param  elem   the replacing element
    *  @return a new collection which is a copy of this collection with the element at position `index` replaced by `elem`.
    *  @throws IndexOutOfBoundsException if `index` does not satisfy `0 <= index < length`.
    */
  def updated(index: Int, elem: A): Coll[A]

  /** Returns a copy of this collection where elements at `indexes` are replaced
    * with `values`. 
    */
  def updateMany(indexes: Coll[Int], values: Coll[A]): Coll[A]

  /** Selects an interval of elements.  The returned collection is made up
   *  of all elements `x` which satisfy the invariant:
   *  {{{
   *    from <= indexOf(x) < until
   *  }}}
   *  @param from   the lowest index to include from this collection.
   *  @param until  the lowest index to EXCLUDE from this collection.
   */
  def slice(from: Int, until: Int): Coll[A]
  
  /** Puts the elements of other collection after the elements of this
    * collection (concatenation of 2 collections).
    */
  def append(other: Coll[A]): Coll[A]
  
  /** Finds index of first occurrence of some value in this collection after or
    * at some start index.
    *  @param   elem   the element value to search for.
    *  @param   from   the start index
    *  @return  the index `>= from` of the first element of this collection that is equal (as determined by `==`)
    *           to `elem`, or `-1`, if none exists.
    */
  def indexOf(elem: A, from: Int): Int
}
```

Each item can be accessed by constant index, for example:
```
val myOutput = OUTPUTS(0)
val myInput = INPUTS(0)
```

Any collection have the `size` property which returns the number of elements in
the collection.

```
val size = OUTPUTS.size
```

The following script check an existence of some element in the collection
satisfying some predicate (condition)

```
val ok = OUTPUTS.exists { (box: Box) => box.value > 1000 }
``` 

### Predefined global functions
<a name="PredefinedFunctions"></a>

ErgoScript standard library include predefined functions that can be called 
without prior declaration. 

The following function declarations are automatically imported into any script:

```scala 
/** Returns true if all the elements in collection are true. */
def allOf(conditions: Coll[Boolean]): Boolean

/** Returns true if at least on element of the conditions is true */
def anyOf(conditions: Coll[Boolean]): Boolean

/** Similar to allOf, but performing logical XOR operation instead of `&&` */
def xorOf(conditions: Coll[Boolean]): Boolean 

/** Returns SigmaProp value which can be ZK proven to be true 
 * if at least k properties can be proven to be true. 
 */
def atLeast(k: Int, properties: Coll[SigmaProp]): SigmaProp
    
/** Embedding of Boolean values to SigmaProp values. As an example, this
 * operation allows boolean expressions to be used as arguments of
 * `atLeast(..., sigmaProp(myCondition), ...)` operation.
 */
def sigmaProp(condition: Boolean): SigmaProp
        
/** Cryptographic hash function Blake2b256 (See scorex.crypto.hash.Blake2b256) */
def blake2b256(input: Coll[Byte]): Coll[Byte]

/** Cryptographic hash function Sha256 (See scorex.crypto.hash.Sha256) */
def sha256(input: Coll[Byte]): Coll[Byte]

/** Create an instance of type T from bytes of its wrapped type. 
See https://github.com/ScorexFoundation/sigmastate-interpreter/pull/979 for more details */
def deserializeTo[T](input: Coll[Byte]): T

/** Create BigInt from a collection of bytes. */
def byteArrayToBigInt(input: Coll[Byte]): BigInt

/** Create Long from a collection of bytes. */
def byteArrayToLong(input: Coll[Byte]): Long  

/** Returns bytes representation of Long value. */
def longToByteArray(input: Long): Coll[Byte]

/** Convert bytes representation of group element (ECPoint) 
  * to a new value of GroupElement (using
  * org.bouncycastle.math.ec.ECCurve.decodePoint())
  */
def decodePoint(bytes: Coll[Byte]): GroupElement 


/** Extracts Context variable by id and type.
  * ErgoScript is typed, so accessing a the variables is an operation which involves
  * some expected type given in brackets. Thus `getVar[Int](id)` expression should
  * evaluate to a valid value of the `Option[Int]` type.
  *
  * For example `val x = getVar[Int](10)` expects the variable, if it is present, to have
  * type `Int`. 
  *
  * There are three cases:
  * 1) If the variable doesn't exist.
  *   Then `val x = getVar[Int](id)` succeeds and returns the None value, which conforms to
  *   any value of type `Option[T]` for any T. (In the example above T is equal to
  *   `Int`). Calling `x.get` fails when x is equal to None, but `x.isDefined`
  *   succeeds and returns `false`.
  * 2) If the variable contains a value `v` of type `Int`.
  *   Then `val x = getVar[Int](id)` succeeds and returns `Some(v)`, which is a valid value
  *   of type `Option[Int]`. In this case, calling `x.get` succeeds and returns the
  *   value `v` of type `Int`. Calling `x.isDefined` returns `true`.
  * 3) If the variable contains a value `v` of type T other then `Int`.
  *   Then `val x = getVar[Int](id)` fails, because there is no way to return a valid value
  *   of type `Option[Int]`. The value of variable is present, so returning it as None
  *   would break the typed semantics of variables collection.
  *
  * In some use cases one variable may have values of different types. To access such
  * variable an additional variable can be used as a tag.
  *
  * <pre class="stHighlight">
  *   val tagOpt = getVar[Int](id)
  *   val res = if (tagOpt.isDefined) {
  *     val tag = tagOpt.get
  *     if (tag == 1) {
  *       val x = getVar[Int](id2).get
  *       // compute res when value x is of type Int
  *     } else if (tag == 2) {
  *       val x = getVar[GroupElement](id2).get
  *       // compute res when value x is of type GroupElement
  *     } else if (tag == 3) {
  *       val x = getVar[ Array[Byte] ](id2).get
  *       // compute res when value x of type Array[Byte]
  *     } else {
  *       // compute `res` when `tag` is not 1, 2 or 3
  *     }
  *   }
  *   else {
  *     // compute value of res when the variable is not present
  *   }
  * </pre>
  *
  * @param id zero-based identifier of the variable.
  * @tparam T expected type of the variable.
  * @return Some(value) if the variable is defined in the context AND has the given type.
  *         None otherwise
  * @throws InvalidType exception when the type of the variable value is
  *                                   different from cT.
  */
def getVar[T](tag: Int): Option[T]

/** Construct a new SigmaProp value representing public key of Diffie Hellman
  * signature protocol. When executed as part of Sigma protocol allow to provide
  * for a verifier a zero-knowledge proof of secret knowledge.
  */
def proveDHTuple(g: GroupElement, h: GroupElement, 
                 u: GroupElement, v: GroupElement): SigmaProp
                 
/** Construct a new SigmaProp value representing public key of discrete
  * logarithm signature protocol. When executed as part of Sigma protocol allow
  * to provide for a verifier a zero-knowledge proof of secret knowledge.
  */
def proveDlog(value: GroupElement): SigmaProp

/** Transforms Base16 encoded string literal into constant of type BigInt.
  * It is a compile-time operation and only string literal (constant) can be its
  * argument.
  */
def bigInt(input: String): BigInt

/** Transforms Base16 encoded string literal into constant of type Coll[Byte].
  * It is a compile-time operation and only string literal (constant) can be its
  * argument.
  */
def fromBase16(input: String): Coll[Byte]

/** Transforms Base58 encoded string literal into constant of type Coll[Byte].
  * It is a compile-time operation and only string literal (constant) can be its
  * argument.
  */
def fromBase58(input: String): Coll[Byte]

/** Transforms Base64 encoded string literal into constant of type Coll[Byte].
  * It is a compile-time operation and only string literal (constant) can be its
  * argument.
  */
def fromBase64(input: String): Coll[Byte]

/** It is executed in compile time. The compiler takes Base58 encoding of public
  * key as String literal and create GroupElement constant. Then the compiler
  * used this constant to construct proveDlog public key out of it.
  */
def PK(input: String): SigmaProp
    
/** Deserializes values from Base58 encoded binary data at compile time into a
  * value of type T.
  */
def deserialize[T](string: String): T

/**
  * Transforms serialized bytes of ErgoTree with segregated constants by
  * replacing constants at given positions with new values. This operation allow
  * to use serialized scripts as pre-defined templates.

  * The typical usage is "check that output box have proposition equal to given
  * script bytes, where minerPk (constants(0)) is replaced with currentMinerPk".
  * Each constant in original scriptBytes have SType serialized before actual
  * data (see ConstantSerializer). During substitution each value from newValues
  * is checked to be an instance of the corresponding type. This means, the
  * constants during substitution cannot change their types.
  *
  * @param scriptBytes serialized ErgoTree with ConstantSegregationFlag set to 1.
  * @param positions zero based indexes in ErgoTree.constants array which should
  *                  be replaced with new values
  * @param newValues new values to be injected into the corresponding positions
  *                  in ErgoTree.constants array
  * @return original scriptBytes array where only specified constants are
  *         replaced and all other bytes remain exactly the same
  */
def substConstants[T](scriptBytes: Coll[Byte], positions: Coll[Int], newValues: Coll[T]): Coll[Byte]
```

## Examples

See [white paper for examples](https://ergoplatform.org/docs/ErgoScript.pdf)<|MERGE_RESOLUTION|>--- conflicted
+++ resolved
@@ -68,11 +68,7 @@
 #### Operations and constructs overview
 
 - Binary operations: `>, <, >=, <=, +, -, &&, ||, ==, !=, |, &, *, /, %, ^, ++`
-<<<<<<< HEAD
-- predefined primitives: `serialize`, `blake2b256`, `byteArrayToBigInt`, `proveDlog` etc. 
-=======
-- predefined primitives: `deserializeTo`, `blake2b256`, `byteArrayToBigInt`, `proveDlog` etc. 
->>>>>>> d8cc09d3
+- predefined primitives: `serialize`, `deserializeTo`, `blake2b256`, `byteArrayToBigInt`, `proveDlog` etc. 
 - val declarations: `val h = blake2b256(pubkey)`
 - if-then-else clause: `if (x > 0) 1 else 0`
 - collection literals: `Coll(1, 2, 3, 4)`
