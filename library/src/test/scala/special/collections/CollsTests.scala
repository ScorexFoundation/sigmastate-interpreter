--- conflicted
+++ resolved
@@ -58,7 +58,6 @@
 
       val pairs = xs.zip(xs)
       equalLength(pairs)
-<<<<<<< HEAD
 
       if (!xs.isInstanceOf[CReplColl[_]]) {
         an[ClassCastException] should be thrownBy {
@@ -81,10 +80,6 @@
 // TODO v5.0: make it work
 //        equalLengthMapped(pairs.append(pairs), squared(inc)) // problem fixed in v5.0
       }
-=======
-
-      equalLength(pairs.append(pairs))
->>>>>>> 5aa9945c
     }
   }
 
@@ -282,7 +277,7 @@
       val col2 = builder.fromItems(10, 20, 30, 40)
       val pairs = col1.zip(col2)
       assert(pairs.isInstanceOf[PairOfCols[_,_]])
-      
+
       val pairsArr = pairs.toArray
       pairsArr shouldBe Array((1, 10), (2, 20), (3, 30))
 
