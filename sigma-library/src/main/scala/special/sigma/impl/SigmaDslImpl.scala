package special.sigma

import scalan._
import scala.reflect.runtime.universe._
import scala.reflect._

package impl {
  import scalan.OverloadHack.Overloaded1 // manual fix

  // Abs -----------------------------------
trait SigmaDslDefs extends scalan.Scalan with SigmaDsl {
  self: SigmaLibrary =>
import IsoUR._
import Converter._
import AnyValue._
import AvlTree._
import BigInt._
import Box._
import Coll._
import CollBuilder._
import Context._
import CostModel._
import CostedBuilder._
import CostedColl._
import CostedOption._
import GroupElement._
import Header._
import MonoidBuilder._
import Preheader._
import SigmaContract._
import SigmaDslBuilder._
import SigmaProp._
import WBigInteger._
import WOption._

object CostModel extends EntityObject("CostModel") {
  // entityConst: single const for each entity
  import Liftables._
  import scala.reflect.{ClassTag, classTag}
  type SCostModel = special.sigma.CostModel
  case class CostModelConst(
        constValue: SCostModel
      ) extends CostModel with LiftedConst[SCostModel, CostModel]
        with Def[CostModel] with CostModelConstMethods {
    val liftable: Liftable[SCostModel, CostModel] = LiftableCostModel
    val selfType: Elem[CostModel] = liftable.eW
  }

  trait CostModelConstMethods extends CostModel  { thisConst: Def[_] =>

    private val CostModelClass = classOf[CostModel]

    override def AccessBox: Rep[Int] = {
      asRep[Int](mkMethodCall(self,
        CostModelClass.getMethod("AccessBox"),
        List(),
        true, false, element[Int]))
    }

    override def AccessAvlTree: Rep[Int] = {
      asRep[Int](mkMethodCall(self,
        CostModelClass.getMethod("AccessAvlTree"),
        List(),
        true, false, element[Int]))
    }

    override def GetVar: Rep[Int] = {
      asRep[Int](mkMethodCall(self,
        CostModelClass.getMethod("GetVar"),
        List(),
        true, false, element[Int]))
    }

    override def DeserializeVar: Rep[Int] = {
      asRep[Int](mkMethodCall(self,
        CostModelClass.getMethod("DeserializeVar"),
        List(),
        true, false, element[Int]))
    }

    override def GetRegister: Rep[Int] = {
      asRep[Int](mkMethodCall(self,
        CostModelClass.getMethod("GetRegister"),
        List(),
        true, false, element[Int]))
    }

    override def DeserializeRegister: Rep[Int] = {
      asRep[Int](mkMethodCall(self,
        CostModelClass.getMethod("DeserializeRegister"),
        List(),
        true, false, element[Int]))
    }

    override def SelectField: Rep[Int] = {
      asRep[Int](mkMethodCall(self,
        CostModelClass.getMethod("SelectField"),
        List(),
        true, false, element[Int]))
    }

    override def CollectionConst: Rep[Int] = {
      asRep[Int](mkMethodCall(self,
        CostModelClass.getMethod("CollectionConst"),
        List(),
        true, false, element[Int]))
    }

    override def AccessKiloByteOfData: Rep[Int] = {
      asRep[Int](mkMethodCall(self,
        CostModelClass.getMethod("AccessKiloByteOfData"),
        List(),
        true, false, element[Int]))
    }

    override def dataSize[T](x: Rep[T])(implicit cT: Elem[T]): Rep[Long] = {
      implicit val eT = x.elem
      asRep[Long](mkMethodCall(self,
        CostModelClass.getMethod("dataSize", classOf[Sym], classOf[Elem[_]]),
        List(x, cT),
        true, false, element[Long]))
    }
  }

  implicit object LiftableCostModel
    extends Liftable[SCostModel, CostModel] {
    lazy val eW: Elem[CostModel] = costModelElement
    lazy val sourceType: RType[SCostModel] = {
      RType[SCostModel]
    }
    def lift(x: SCostModel): Rep[CostModel] = CostModelConst(x)
    def unlift(w: Rep[CostModel]): SCostModel = w match {
      case Def(CostModelConst(x: SCostModel))
            => x.asInstanceOf[SCostModel]
      case _ => unliftError(w)
    }
  }

  // entityAdapter for CostModel trait
  case class CostModelAdapter(source: Rep[CostModel])
      extends CostModel with Def[CostModel] {
    val selfType: Elem[CostModel] = element[CostModel]
    override def transform(t: Transformer) = CostModelAdapter(t(source))
    private val thisClass = classOf[CostModel]

    def AccessBox: Rep[Int] = {
      asRep[Int](mkMethodCall(source,
        thisClass.getMethod("AccessBox"),
        List(),
        true, true, element[Int]))
    }

    def AccessAvlTree: Rep[Int] = {
      asRep[Int](mkMethodCall(source,
        thisClass.getMethod("AccessAvlTree"),
        List(),
        true, true, element[Int]))
    }

    def GetVar: Rep[Int] = {
      asRep[Int](mkMethodCall(source,
        thisClass.getMethod("GetVar"),
        List(),
        true, true, element[Int]))
    }

    def DeserializeVar: Rep[Int] = {
      asRep[Int](mkMethodCall(source,
        thisClass.getMethod("DeserializeVar"),
        List(),
        true, true, element[Int]))
    }

    def GetRegister: Rep[Int] = {
      asRep[Int](mkMethodCall(source,
        thisClass.getMethod("GetRegister"),
        List(),
        true, true, element[Int]))
    }

    def DeserializeRegister: Rep[Int] = {
      asRep[Int](mkMethodCall(source,
        thisClass.getMethod("DeserializeRegister"),
        List(),
        true, true, element[Int]))
    }

    def SelectField: Rep[Int] = {
      asRep[Int](mkMethodCall(source,
        thisClass.getMethod("SelectField"),
        List(),
        true, true, element[Int]))
    }

    def CollectionConst: Rep[Int] = {
      asRep[Int](mkMethodCall(source,
        thisClass.getMethod("CollectionConst"),
        List(),
        true, true, element[Int]))
    }

    def AccessKiloByteOfData: Rep[Int] = {
      asRep[Int](mkMethodCall(source,
        thisClass.getMethod("AccessKiloByteOfData"),
        List(),
        true, true, element[Int]))
    }

    def dataSize[T](x: Rep[T])(implicit cT: Elem[T]): Rep[Long] = {
      implicit val eT = x.elem
      asRep[Long](mkMethodCall(source,
        thisClass.getMethod("dataSize", classOf[Sym], classOf[Elem[_]]),
        List(x, cT),
        true, true, element[Long]))
    }
  }

  // entityProxy: single proxy for each type family
  implicit def proxyCostModel(p: Rep[CostModel]): CostModel = {
    if (p.rhs.isInstanceOf[CostModel@unchecked]) p.rhs.asInstanceOf[CostModel]
    else
      CostModelAdapter(p)
  }

  // familyElem
  class CostModelElem[To <: CostModel]
    extends EntityElem[To] {
    override val liftable: Liftables.Liftable[_, To] = LiftableCostModel.asLiftable[SCostModel, To]

    override protected def collectMethods: Map[java.lang.reflect.Method, MethodDesc] = {
      super.collectMethods ++
        Elem.declaredMethods(classOf[CostModel], classOf[SCostModel], Set(
        "AccessBox", "AccessAvlTree", "GetVar", "DeserializeVar", "GetRegister", "DeserializeRegister", "SelectField", "CollectionConst", "AccessKiloByteOfData", "dataSize", "PubKeySize"
        ))
    }

    lazy val parent: Option[Elem[_]] = None
    override def buildTypeArgs = super.buildTypeArgs ++ TypeArgs()
    override lazy val tag = {
      weakTypeTag[CostModel].asInstanceOf[WeakTypeTag[To]]
    }
    override def convert(x: Rep[Def[_]]) = {
      val conv = fun {x: Rep[CostModel] => convertCostModel(x) }
      tryConvert(element[CostModel], this, x, conv)
    }

    def convertCostModel(x: Rep[CostModel]): Rep[To] = {
      x.elem match {
        case _: CostModelElem[_] => asRep[To](x)
        case e => !!!(s"Expected $x to have CostModelElem[_], but got $e", x)
      }
    }
    override def getDefaultRep: Rep[To] = ???
  }

  implicit lazy val costModelElement: Elem[CostModel] =
    new CostModelElem[CostModel]

  implicit case object CostModelCompanionElem extends CompanionElem[CostModelCompanionCtor] {
    lazy val tag = weakTypeTag[CostModelCompanionCtor]
    protected def getDefaultRep = RCostModel
  }

  abstract class CostModelCompanionCtor extends CompanionDef[CostModelCompanionCtor] with CostModelCompanion {
    def selfType = CostModelCompanionElem
    override def toString = "CostModel"
  }
  implicit def proxyCostModelCompanionCtor(p: Rep[CostModelCompanionCtor]): CostModelCompanionCtor =
    proxyOps[CostModelCompanionCtor](p)

  lazy val RCostModel: Rep[CostModelCompanionCtor] = new CostModelCompanionCtor {
    private val thisClass = classOf[CostModelCompanion]
  }

  object CostModelMethods {
    object AccessBox {
      def unapply(d: Def[_]): Nullable[Rep[CostModel]] = d match {
        case MethodCall(receiver, method, _, _) if receiver.elem.isInstanceOf[CostModelElem[_]] && method.getName == "AccessBox" =>
          val res = receiver
          Nullable(res).asInstanceOf[Nullable[Rep[CostModel]]]
        case _ => Nullable.None
      }
      def unapply(exp: Sym): Nullable[Rep[CostModel]] = exp match {
        case Def(d) => unapply(d)
        case _ => Nullable.None
      }
    }

    object AccessAvlTree {
      def unapply(d: Def[_]): Nullable[Rep[CostModel]] = d match {
        case MethodCall(receiver, method, _, _) if receiver.elem.isInstanceOf[CostModelElem[_]] && method.getName == "AccessAvlTree" =>
          val res = receiver
          Nullable(res).asInstanceOf[Nullable[Rep[CostModel]]]
        case _ => Nullable.None
      }
      def unapply(exp: Sym): Nullable[Rep[CostModel]] = exp match {
        case Def(d) => unapply(d)
        case _ => Nullable.None
      }
    }

    object GetVar {
      def unapply(d: Def[_]): Nullable[Rep[CostModel]] = d match {
        case MethodCall(receiver, method, _, _) if receiver.elem.isInstanceOf[CostModelElem[_]] && method.getName == "GetVar" =>
          val res = receiver
          Nullable(res).asInstanceOf[Nullable[Rep[CostModel]]]
        case _ => Nullable.None
      }
      def unapply(exp: Sym): Nullable[Rep[CostModel]] = exp match {
        case Def(d) => unapply(d)
        case _ => Nullable.None
      }
    }

    object DeserializeVar {
      def unapply(d: Def[_]): Nullable[Rep[CostModel]] = d match {
        case MethodCall(receiver, method, _, _) if receiver.elem.isInstanceOf[CostModelElem[_]] && method.getName == "DeserializeVar" =>
          val res = receiver
          Nullable(res).asInstanceOf[Nullable[Rep[CostModel]]]
        case _ => Nullable.None
      }
      def unapply(exp: Sym): Nullable[Rep[CostModel]] = exp match {
        case Def(d) => unapply(d)
        case _ => Nullable.None
      }
    }

    object GetRegister {
      def unapply(d: Def[_]): Nullable[Rep[CostModel]] = d match {
        case MethodCall(receiver, method, _, _) if receiver.elem.isInstanceOf[CostModelElem[_]] && method.getName == "GetRegister" =>
          val res = receiver
          Nullable(res).asInstanceOf[Nullable[Rep[CostModel]]]
        case _ => Nullable.None
      }
      def unapply(exp: Sym): Nullable[Rep[CostModel]] = exp match {
        case Def(d) => unapply(d)
        case _ => Nullable.None
      }
    }

    object DeserializeRegister {
      def unapply(d: Def[_]): Nullable[Rep[CostModel]] = d match {
        case MethodCall(receiver, method, _, _) if receiver.elem.isInstanceOf[CostModelElem[_]] && method.getName == "DeserializeRegister" =>
          val res = receiver
          Nullable(res).asInstanceOf[Nullable[Rep[CostModel]]]
        case _ => Nullable.None
      }
      def unapply(exp: Sym): Nullable[Rep[CostModel]] = exp match {
        case Def(d) => unapply(d)
        case _ => Nullable.None
      }
    }

    object SelectField {
      def unapply(d: Def[_]): Nullable[Rep[CostModel]] = d match {
        case MethodCall(receiver, method, _, _) if receiver.elem.isInstanceOf[CostModelElem[_]] && method.getName == "SelectField" =>
          val res = receiver
          Nullable(res).asInstanceOf[Nullable[Rep[CostModel]]]
        case _ => Nullable.None
      }
      def unapply(exp: Sym): Nullable[Rep[CostModel]] = exp match {
        case Def(d) => unapply(d)
        case _ => Nullable.None
      }
    }

    object CollectionConst {
      def unapply(d: Def[_]): Nullable[Rep[CostModel]] = d match {
        case MethodCall(receiver, method, _, _) if receiver.elem.isInstanceOf[CostModelElem[_]] && method.getName == "CollectionConst" =>
          val res = receiver
          Nullable(res).asInstanceOf[Nullable[Rep[CostModel]]]
        case _ => Nullable.None
      }
      def unapply(exp: Sym): Nullable[Rep[CostModel]] = exp match {
        case Def(d) => unapply(d)
        case _ => Nullable.None
      }
    }

    object AccessKiloByteOfData {
      def unapply(d: Def[_]): Nullable[Rep[CostModel]] = d match {
        case MethodCall(receiver, method, _, _) if receiver.elem.isInstanceOf[CostModelElem[_]] && method.getName == "AccessKiloByteOfData" =>
          val res = receiver
          Nullable(res).asInstanceOf[Nullable[Rep[CostModel]]]
        case _ => Nullable.None
      }
      def unapply(exp: Sym): Nullable[Rep[CostModel]] = exp match {
        case Def(d) => unapply(d)
        case _ => Nullable.None
      }
    }

    object dataSize {
      def unapply(d: Def[_]): Nullable[(Rep[CostModel], Rep[T], Elem[T]) forSome {type T}] = d match {
        case MethodCall(receiver, method, args, _) if receiver.elem.isInstanceOf[CostModelElem[_]] && method.getName == "dataSize" =>
          val res = (receiver, args(0), args(1))
          Nullable(res).asInstanceOf[Nullable[(Rep[CostModel], Rep[T], Elem[T]) forSome {type T}]]
        case _ => Nullable.None
      }
      def unapply(exp: Sym): Nullable[(Rep[CostModel], Rep[T], Elem[T]) forSome {type T}] = exp match {
        case Def(d) => unapply(d)
        case _ => Nullable.None
      }
    }

    object PubKeySize {
      def unapply(d: Def[_]): Nullable[Rep[CostModel]] = d match {
        case MethodCall(receiver, method, _, _) if receiver.elem.isInstanceOf[CostModelElem[_]] && method.getName == "PubKeySize" =>
          val res = receiver
          Nullable(res).asInstanceOf[Nullable[Rep[CostModel]]]
        case _ => Nullable.None
      }
      def unapply(exp: Sym): Nullable[Rep[CostModel]] = exp match {
        case Def(d) => unapply(d)
        case _ => Nullable.None
      }
    }
  }

  object CostModelCompanionMethods {
  }
} // of object CostModel
  registerEntityObject("CostModel", CostModel)

object BigInt extends EntityObject("BigInt") {
  // entityConst: single const for each entity
  import Liftables._
  import scala.reflect.{ClassTag, classTag}
  type SBigInt = special.sigma.BigInt
  case class BigIntConst(
        constValue: SBigInt
      ) extends BigInt with LiftedConst[SBigInt, BigInt]
        with Def[BigInt] with BigIntConstMethods {
    val liftable: Liftable[SBigInt, BigInt] = LiftableBigInt
    val selfType: Elem[BigInt] = liftable.eW
  }

  trait BigIntConstMethods extends BigInt  { thisConst: Def[_] =>

    private val BigIntClass = classOf[BigInt]

    override def toByte: Rep[Byte] = {
      asRep[Byte](mkMethodCall(self,
        BigIntClass.getMethod("toByte"),
        List(),
        true, false, element[Byte]))
    }

    override def toShort: Rep[Short] = {
      asRep[Short](mkMethodCall(self,
        BigIntClass.getMethod("toShort"),
        List(),
        true, false, element[Short]))
    }

    override def toInt: Rep[Int] = {
      asRep[Int](mkMethodCall(self,
        BigIntClass.getMethod("toInt"),
        List(),
        true, false, element[Int]))
    }

    override def toLong: Rep[Long] = {
      asRep[Long](mkMethodCall(self,
        BigIntClass.getMethod("toLong"),
        List(),
        true, false, element[Long]))
    }

    override def toBytes: Rep[Coll[Byte]] = {
      asRep[Coll[Byte]](mkMethodCall(self,
        BigIntClass.getMethod("toBytes"),
        List(),
        true, false, element[Coll[Byte]]))
    }

    override def toBits: Rep[Coll[Boolean]] = {
      asRep[Coll[Boolean]](mkMethodCall(self,
        BigIntClass.getMethod("toBits"),
        List(),
        true, false, element[Coll[Boolean]]))
    }

    override def toAbs: Rep[BigInt] = {
      asRep[BigInt](mkMethodCall(self,
        BigIntClass.getMethod("toAbs"),
        List(),
        true, false, element[BigInt]))
    }

    override def compareTo(that: Rep[BigInt]): Rep[Int] = {
      asRep[Int](mkMethodCall(self,
        BigIntClass.getMethod("compareTo", classOf[Sym]),
        List(that),
        true, false, element[Int]))
    }

    override def modQ: Rep[BigInt] = {
      asRep[BigInt](mkMethodCall(self,
        BigIntClass.getMethod("modQ"),
        List(),
        true, false, element[BigInt]))
    }

    override def plusModQ(other: Rep[BigInt]): Rep[BigInt] = {
      asRep[BigInt](mkMethodCall(self,
        BigIntClass.getMethod("plusModQ", classOf[Sym]),
        List(other),
        true, false, element[BigInt]))
    }

    override def minusModQ(other: Rep[BigInt]): Rep[BigInt] = {
      asRep[BigInt](mkMethodCall(self,
        BigIntClass.getMethod("minusModQ", classOf[Sym]),
        List(other),
        true, false, element[BigInt]))
    }

    override def multModQ(other: Rep[BigInt]): Rep[BigInt] = {
      asRep[BigInt](mkMethodCall(self,
        BigIntClass.getMethod("multModQ", classOf[Sym]),
        List(other),
        true, false, element[BigInt]))
    }

    override def inverseModQ: Rep[BigInt] = {
      asRep[BigInt](mkMethodCall(self,
        BigIntClass.getMethod("inverseModQ"),
        List(),
        true, false, element[BigInt]))
    }

    override def signum: Rep[Int] = {
      asRep[Int](mkMethodCall(self,
        BigIntClass.getMethod("signum"),
        List(),
        true, false, element[Int]))
    }

    override def add(that: Rep[BigInt]): Rep[BigInt] = {
      asRep[BigInt](mkMethodCall(self,
        BigIntClass.getMethod("add", classOf[Sym]),
        List(that),
        true, false, element[BigInt]))
    }

    override def subtract(that: Rep[BigInt]): Rep[BigInt] = {
      asRep[BigInt](mkMethodCall(self,
        BigIntClass.getMethod("subtract", classOf[Sym]),
        List(that),
        true, false, element[BigInt]))
    }

    override def multiply(that: Rep[BigInt]): Rep[BigInt] = {
      asRep[BigInt](mkMethodCall(self,
        BigIntClass.getMethod("multiply", classOf[Sym]),
        List(that),
        true, false, element[BigInt]))
    }

    override def divide(that: Rep[BigInt]): Rep[BigInt] = {
      asRep[BigInt](mkMethodCall(self,
        BigIntClass.getMethod("divide", classOf[Sym]),
        List(that),
        true, false, element[BigInt]))
    }

    override def mod(m: Rep[BigInt]): Rep[BigInt] = {
      asRep[BigInt](mkMethodCall(self,
        BigIntClass.getMethod("mod", classOf[Sym]),
        List(m),
        true, false, element[BigInt]))
    }

    override def remainder(that: Rep[BigInt]): Rep[BigInt] = {
      asRep[BigInt](mkMethodCall(self,
        BigIntClass.getMethod("remainder", classOf[Sym]),
        List(that),
        true, false, element[BigInt]))
    }

    override def min(that: Rep[BigInt]): Rep[BigInt] = {
      asRep[BigInt](mkMethodCall(self,
        BigIntClass.getMethod("min", classOf[Sym]),
        List(that),
        true, false, element[BigInt]))
    }

    override def max(that: Rep[BigInt]): Rep[BigInt] = {
      asRep[BigInt](mkMethodCall(self,
        BigIntClass.getMethod("max", classOf[Sym]),
        List(that),
        true, false, element[BigInt]))
    }

    override def negate: Rep[BigInt] = {
      asRep[BigInt](mkMethodCall(self,
        BigIntClass.getMethod("negate"),
        List(),
        true, false, element[BigInt]))
    }
  }

  implicit object LiftableBigInt
    extends Liftable[SBigInt, BigInt] {
    lazy val eW: Elem[BigInt] = bigIntElement
    lazy val sourceType: RType[SBigInt] = {
      RType[SBigInt]
    }
    def lift(x: SBigInt): Rep[BigInt] = BigIntConst(x)
    def unlift(w: Rep[BigInt]): SBigInt = w match {
      case Def(BigIntConst(x: SBigInt))
            => x.asInstanceOf[SBigInt]
      case _ => unliftError(w)
    }
  }

  // entityAdapter for BigInt trait
  case class BigIntAdapter(source: Rep[BigInt])
      extends BigInt with Def[BigInt] {
    val selfType: Elem[BigInt] = element[BigInt]
    override def transform(t: Transformer) = BigIntAdapter(t(source))
    private val thisClass = classOf[BigInt]

    def toByte: Rep[Byte] = {
      asRep[Byte](mkMethodCall(source,
        thisClass.getMethod("toByte"),
        List(),
        true, true, element[Byte]))
    }

    def toShort: Rep[Short] = {
      asRep[Short](mkMethodCall(source,
        thisClass.getMethod("toShort"),
        List(),
        true, true, element[Short]))
    }

    def toInt: Rep[Int] = {
      asRep[Int](mkMethodCall(source,
        thisClass.getMethod("toInt"),
        List(),
        true, true, element[Int]))
    }

    def toLong: Rep[Long] = {
      asRep[Long](mkMethodCall(source,
        thisClass.getMethod("toLong"),
        List(),
        true, true, element[Long]))
    }

    def toBytes: Rep[Coll[Byte]] = {
      asRep[Coll[Byte]](mkMethodCall(source,
        thisClass.getMethod("toBytes"),
        List(),
        true, true, element[Coll[Byte]]))
    }

    def toBits: Rep[Coll[Boolean]] = {
      asRep[Coll[Boolean]](mkMethodCall(source,
        thisClass.getMethod("toBits"),
        List(),
        true, true, element[Coll[Boolean]]))
    }

    def toAbs: Rep[BigInt] = {
      asRep[BigInt](mkMethodCall(source,
        thisClass.getMethod("toAbs"),
        List(),
        true, true, element[BigInt]))
    }

    def compareTo(that: Rep[BigInt]): Rep[Int] = {
      asRep[Int](mkMethodCall(source,
        thisClass.getMethod("compareTo", classOf[Sym]),
        List(that),
        true, true, element[Int]))
    }

    def modQ: Rep[BigInt] = {
      asRep[BigInt](mkMethodCall(source,
        thisClass.getMethod("modQ"),
        List(),
        true, true, element[BigInt]))
    }

    def plusModQ(other: Rep[BigInt]): Rep[BigInt] = {
      asRep[BigInt](mkMethodCall(source,
        thisClass.getMethod("plusModQ", classOf[Sym]),
        List(other),
        true, true, element[BigInt]))
    }

    def minusModQ(other: Rep[BigInt]): Rep[BigInt] = {
      asRep[BigInt](mkMethodCall(source,
        thisClass.getMethod("minusModQ", classOf[Sym]),
        List(other),
        true, true, element[BigInt]))
    }

    def multModQ(other: Rep[BigInt]): Rep[BigInt] = {
      asRep[BigInt](mkMethodCall(source,
        thisClass.getMethod("multModQ", classOf[Sym]),
        List(other),
        true, true, element[BigInt]))
    }

    def inverseModQ: Rep[BigInt] = {
      asRep[BigInt](mkMethodCall(source,
        thisClass.getMethod("inverseModQ"),
        List(),
        true, true, element[BigInt]))
    }

    def signum: Rep[Int] = {
      asRep[Int](mkMethodCall(source,
        thisClass.getMethod("signum"),
        List(),
        true, true, element[Int]))
    }

    def add(that: Rep[BigInt]): Rep[BigInt] = {
      asRep[BigInt](mkMethodCall(source,
        thisClass.getMethod("add", classOf[Sym]),
        List(that),
        true, true, element[BigInt]))
    }

    def subtract(that: Rep[BigInt]): Rep[BigInt] = {
      asRep[BigInt](mkMethodCall(source,
        thisClass.getMethod("subtract", classOf[Sym]),
        List(that),
        true, true, element[BigInt]))
    }

    def multiply(that: Rep[BigInt]): Rep[BigInt] = {
      asRep[BigInt](mkMethodCall(source,
        thisClass.getMethod("multiply", classOf[Sym]),
        List(that),
        true, true, element[BigInt]))
    }

    def divide(that: Rep[BigInt]): Rep[BigInt] = {
      asRep[BigInt](mkMethodCall(source,
        thisClass.getMethod("divide", classOf[Sym]),
        List(that),
        true, true, element[BigInt]))
    }

    def mod(m: Rep[BigInt]): Rep[BigInt] = {
      asRep[BigInt](mkMethodCall(source,
        thisClass.getMethod("mod", classOf[Sym]),
        List(m),
        true, true, element[BigInt]))
    }

    def remainder(that: Rep[BigInt]): Rep[BigInt] = {
      asRep[BigInt](mkMethodCall(source,
        thisClass.getMethod("remainder", classOf[Sym]),
        List(that),
        true, true, element[BigInt]))
    }

    def min(that: Rep[BigInt]): Rep[BigInt] = {
      asRep[BigInt](mkMethodCall(source,
        thisClass.getMethod("min", classOf[Sym]),
        List(that),
        true, true, element[BigInt]))
    }

    def max(that: Rep[BigInt]): Rep[BigInt] = {
      asRep[BigInt](mkMethodCall(source,
        thisClass.getMethod("max", classOf[Sym]),
        List(that),
        true, true, element[BigInt]))
    }

    def negate: Rep[BigInt] = {
      asRep[BigInt](mkMethodCall(source,
        thisClass.getMethod("negate"),
        List(),
        true, true, element[BigInt]))
    }
  }

  // entityProxy: single proxy for each type family
  implicit def proxyBigInt(p: Rep[BigInt]): BigInt = {
    if (p.rhs.isInstanceOf[BigInt@unchecked]) p.rhs.asInstanceOf[BigInt]
    else
      BigIntAdapter(p)
  }

  // familyElem
  class BigIntElem[To <: BigInt]
    extends EntityElem[To] {
    override val liftable: Liftables.Liftable[_, To] = LiftableBigInt.asLiftable[SBigInt, To]

    override protected def collectMethods: Map[java.lang.reflect.Method, MethodDesc] = {
      super.collectMethods ++
        Elem.declaredMethods(classOf[BigInt], classOf[SBigInt], Set(
        "toByte", "toShort", "toInt", "toLong", "toBytes", "toBits", "toAbs", "compareTo", "modQ", "plusModQ", "minusModQ", "multModQ", "inverseModQ", "signum", "add", "subtract", "multiply", "divide", "mod", "remainder", "min", "max", "negate"
        ))
    }

    lazy val parent: Option[Elem[_]] = None
    override def buildTypeArgs = super.buildTypeArgs ++ TypeArgs()
    override lazy val tag = {
      weakTypeTag[BigInt].asInstanceOf[WeakTypeTag[To]]
    }
    override def convert(x: Rep[Def[_]]) = {
      val conv = fun {x: Rep[BigInt] => convertBigInt(x) }
      tryConvert(element[BigInt], this, x, conv)
    }

    def convertBigInt(x: Rep[BigInt]): Rep[To] = {
      x.elem match {
        case _: BigIntElem[_] => asRep[To](x)
        case e => !!!(s"Expected $x to have BigIntElem[_], but got $e", x)
      }
    }
    override def getDefaultRep: Rep[To] = ???
  }

  implicit lazy val bigIntElement: Elem[BigInt] =
    new BigIntElem[BigInt]

  implicit case object BigIntCompanionElem extends CompanionElem[BigIntCompanionCtor] {
    lazy val tag = weakTypeTag[BigIntCompanionCtor]
    protected def getDefaultRep = RBigInt
  }

  abstract class BigIntCompanionCtor extends CompanionDef[BigIntCompanionCtor] with BigIntCompanion {
    def selfType = BigIntCompanionElem
    override def toString = "BigInt"
  }
  implicit def proxyBigIntCompanionCtor(p: Rep[BigIntCompanionCtor]): BigIntCompanionCtor =
    proxyOps[BigIntCompanionCtor](p)

  lazy val RBigInt: Rep[BigIntCompanionCtor] = new BigIntCompanionCtor {
    private val thisClass = classOf[BigIntCompanion]
  }

  object BigIntMethods {
    object toByte {
      def unapply(d: Def[_]): Nullable[Rep[BigInt]] = d match {
        case MethodCall(receiver, method, _, _) if receiver.elem.isInstanceOf[BigIntElem[_]] && method.getName == "toByte" =>
          val res = receiver
          Nullable(res).asInstanceOf[Nullable[Rep[BigInt]]]
        case _ => Nullable.None
      }
      def unapply(exp: Sym): Nullable[Rep[BigInt]] = exp match {
        case Def(d) => unapply(d)
        case _ => Nullable.None
      }
    }

    object toShort {
      def unapply(d: Def[_]): Nullable[Rep[BigInt]] = d match {
        case MethodCall(receiver, method, _, _) if receiver.elem.isInstanceOf[BigIntElem[_]] && method.getName == "toShort" =>
          val res = receiver
          Nullable(res).asInstanceOf[Nullable[Rep[BigInt]]]
        case _ => Nullable.None
      }
      def unapply(exp: Sym): Nullable[Rep[BigInt]] = exp match {
        case Def(d) => unapply(d)
        case _ => Nullable.None
      }
    }

    object toInt {
      def unapply(d: Def[_]): Nullable[Rep[BigInt]] = d match {
        case MethodCall(receiver, method, _, _) if receiver.elem.isInstanceOf[BigIntElem[_]] && method.getName == "toInt" =>
          val res = receiver
          Nullable(res).asInstanceOf[Nullable[Rep[BigInt]]]
        case _ => Nullable.None
      }
      def unapply(exp: Sym): Nullable[Rep[BigInt]] = exp match {
        case Def(d) => unapply(d)
        case _ => Nullable.None
      }
    }

    object toLong {
      def unapply(d: Def[_]): Nullable[Rep[BigInt]] = d match {
        case MethodCall(receiver, method, _, _) if receiver.elem.isInstanceOf[BigIntElem[_]] && method.getName == "toLong" =>
          val res = receiver
          Nullable(res).asInstanceOf[Nullable[Rep[BigInt]]]
        case _ => Nullable.None
      }
      def unapply(exp: Sym): Nullable[Rep[BigInt]] = exp match {
        case Def(d) => unapply(d)
        case _ => Nullable.None
      }
    }

    object toBytes {
      def unapply(d: Def[_]): Nullable[Rep[BigInt]] = d match {
        case MethodCall(receiver, method, _, _) if receiver.elem.isInstanceOf[BigIntElem[_]] && method.getName == "toBytes" =>
          val res = receiver
          Nullable(res).asInstanceOf[Nullable[Rep[BigInt]]]
        case _ => Nullable.None
      }
      def unapply(exp: Sym): Nullable[Rep[BigInt]] = exp match {
        case Def(d) => unapply(d)
        case _ => Nullable.None
      }
    }

    object toBits {
      def unapply(d: Def[_]): Nullable[Rep[BigInt]] = d match {
        case MethodCall(receiver, method, _, _) if receiver.elem.isInstanceOf[BigIntElem[_]] && method.getName == "toBits" =>
          val res = receiver
          Nullable(res).asInstanceOf[Nullable[Rep[BigInt]]]
        case _ => Nullable.None
      }
      def unapply(exp: Sym): Nullable[Rep[BigInt]] = exp match {
        case Def(d) => unapply(d)
        case _ => Nullable.None
      }
    }

    object toAbs {
      def unapply(d: Def[_]): Nullable[Rep[BigInt]] = d match {
        case MethodCall(receiver, method, _, _) if receiver.elem.isInstanceOf[BigIntElem[_]] && method.getName == "toAbs" =>
          val res = receiver
          Nullable(res).asInstanceOf[Nullable[Rep[BigInt]]]
        case _ => Nullable.None
      }
      def unapply(exp: Sym): Nullable[Rep[BigInt]] = exp match {
        case Def(d) => unapply(d)
        case _ => Nullable.None
      }
    }

    object compareTo {
      def unapply(d: Def[_]): Nullable[(Rep[BigInt], Rep[BigInt])] = d match {
        case MethodCall(receiver, method, args, _) if receiver.elem.isInstanceOf[BigIntElem[_]] && method.getName == "compareTo" =>
          val res = (receiver, args(0))
          Nullable(res).asInstanceOf[Nullable[(Rep[BigInt], Rep[BigInt])]]
        case _ => Nullable.None
      }
      def unapply(exp: Sym): Nullable[(Rep[BigInt], Rep[BigInt])] = exp match {
        case Def(d) => unapply(d)
        case _ => Nullable.None
      }
    }

    object modQ {
      def unapply(d: Def[_]): Nullable[Rep[BigInt]] = d match {
        case MethodCall(receiver, method, _, _) if receiver.elem.isInstanceOf[BigIntElem[_]] && method.getName == "modQ" =>
          val res = receiver
          Nullable(res).asInstanceOf[Nullable[Rep[BigInt]]]
        case _ => Nullable.None
      }
      def unapply(exp: Sym): Nullable[Rep[BigInt]] = exp match {
        case Def(d) => unapply(d)
        case _ => Nullable.None
      }
    }

    object plusModQ {
      def unapply(d: Def[_]): Nullable[(Rep[BigInt], Rep[BigInt])] = d match {
        case MethodCall(receiver, method, args, _) if receiver.elem.isInstanceOf[BigIntElem[_]] && method.getName == "plusModQ" =>
          val res = (receiver, args(0))
          Nullable(res).asInstanceOf[Nullable[(Rep[BigInt], Rep[BigInt])]]
        case _ => Nullable.None
      }
      def unapply(exp: Sym): Nullable[(Rep[BigInt], Rep[BigInt])] = exp match {
        case Def(d) => unapply(d)
        case _ => Nullable.None
      }
    }

    object minusModQ {
      def unapply(d: Def[_]): Nullable[(Rep[BigInt], Rep[BigInt])] = d match {
        case MethodCall(receiver, method, args, _) if receiver.elem.isInstanceOf[BigIntElem[_]] && method.getName == "minusModQ" =>
          val res = (receiver, args(0))
          Nullable(res).asInstanceOf[Nullable[(Rep[BigInt], Rep[BigInt])]]
        case _ => Nullable.None
      }
      def unapply(exp: Sym): Nullable[(Rep[BigInt], Rep[BigInt])] = exp match {
        case Def(d) => unapply(d)
        case _ => Nullable.None
      }
    }

    object multModQ {
      def unapply(d: Def[_]): Nullable[(Rep[BigInt], Rep[BigInt])] = d match {
        case MethodCall(receiver, method, args, _) if receiver.elem.isInstanceOf[BigIntElem[_]] && method.getName == "multModQ" =>
          val res = (receiver, args(0))
          Nullable(res).asInstanceOf[Nullable[(Rep[BigInt], Rep[BigInt])]]
        case _ => Nullable.None
      }
      def unapply(exp: Sym): Nullable[(Rep[BigInt], Rep[BigInt])] = exp match {
        case Def(d) => unapply(d)
        case _ => Nullable.None
      }
    }

    object inverseModQ {
      def unapply(d: Def[_]): Nullable[Rep[BigInt]] = d match {
        case MethodCall(receiver, method, _, _) if receiver.elem.isInstanceOf[BigIntElem[_]] && method.getName == "inverseModQ" =>
          val res = receiver
          Nullable(res).asInstanceOf[Nullable[Rep[BigInt]]]
        case _ => Nullable.None
      }
      def unapply(exp: Sym): Nullable[Rep[BigInt]] = exp match {
        case Def(d) => unapply(d)
        case _ => Nullable.None
      }
    }

    object signum {
      def unapply(d: Def[_]): Nullable[Rep[BigInt]] = d match {
        case MethodCall(receiver, method, _, _) if receiver.elem.isInstanceOf[BigIntElem[_]] && method.getName == "signum" =>
          val res = receiver
          Nullable(res).asInstanceOf[Nullable[Rep[BigInt]]]
        case _ => Nullable.None
      }
      def unapply(exp: Sym): Nullable[Rep[BigInt]] = exp match {
        case Def(d) => unapply(d)
        case _ => Nullable.None
      }
    }

    object add {
      def unapply(d: Def[_]): Nullable[(Rep[BigInt], Rep[BigInt])] = d match {
        case MethodCall(receiver, method, args, _) if receiver.elem.isInstanceOf[BigIntElem[_]] && method.getName == "add" =>
          val res = (receiver, args(0))
          Nullable(res).asInstanceOf[Nullable[(Rep[BigInt], Rep[BigInt])]]
        case _ => Nullable.None
      }
      def unapply(exp: Sym): Nullable[(Rep[BigInt], Rep[BigInt])] = exp match {
        case Def(d) => unapply(d)
        case _ => Nullable.None
      }
    }

    object subtract {
      def unapply(d: Def[_]): Nullable[(Rep[BigInt], Rep[BigInt])] = d match {
        case MethodCall(receiver, method, args, _) if receiver.elem.isInstanceOf[BigIntElem[_]] && method.getName == "subtract" =>
          val res = (receiver, args(0))
          Nullable(res).asInstanceOf[Nullable[(Rep[BigInt], Rep[BigInt])]]
        case _ => Nullable.None
      }
      def unapply(exp: Sym): Nullable[(Rep[BigInt], Rep[BigInt])] = exp match {
        case Def(d) => unapply(d)
        case _ => Nullable.None
      }
    }

    object multiply {
      def unapply(d: Def[_]): Nullable[(Rep[BigInt], Rep[BigInt])] = d match {
        case MethodCall(receiver, method, args, _) if receiver.elem.isInstanceOf[BigIntElem[_]] && method.getName == "multiply" =>
          val res = (receiver, args(0))
          Nullable(res).asInstanceOf[Nullable[(Rep[BigInt], Rep[BigInt])]]
        case _ => Nullable.None
      }
      def unapply(exp: Sym): Nullable[(Rep[BigInt], Rep[BigInt])] = exp match {
        case Def(d) => unapply(d)
        case _ => Nullable.None
      }
    }

    object divide {
      def unapply(d: Def[_]): Nullable[(Rep[BigInt], Rep[BigInt])] = d match {
        case MethodCall(receiver, method, args, _) if receiver.elem.isInstanceOf[BigIntElem[_]] && method.getName == "divide" =>
          val res = (receiver, args(0))
          Nullable(res).asInstanceOf[Nullable[(Rep[BigInt], Rep[BigInt])]]
        case _ => Nullable.None
      }
      def unapply(exp: Sym): Nullable[(Rep[BigInt], Rep[BigInt])] = exp match {
        case Def(d) => unapply(d)
        case _ => Nullable.None
      }
    }

    object mod {
      def unapply(d: Def[_]): Nullable[(Rep[BigInt], Rep[BigInt])] = d match {
        case MethodCall(receiver, method, args, _) if receiver.elem.isInstanceOf[BigIntElem[_]] && method.getName == "mod" =>
          val res = (receiver, args(0))
          Nullable(res).asInstanceOf[Nullable[(Rep[BigInt], Rep[BigInt])]]
        case _ => Nullable.None
      }
      def unapply(exp: Sym): Nullable[(Rep[BigInt], Rep[BigInt])] = exp match {
        case Def(d) => unapply(d)
        case _ => Nullable.None
      }
    }

    object remainder {
      def unapply(d: Def[_]): Nullable[(Rep[BigInt], Rep[BigInt])] = d match {
        case MethodCall(receiver, method, args, _) if receiver.elem.isInstanceOf[BigIntElem[_]] && method.getName == "remainder" =>
          val res = (receiver, args(0))
          Nullable(res).asInstanceOf[Nullable[(Rep[BigInt], Rep[BigInt])]]
        case _ => Nullable.None
      }
      def unapply(exp: Sym): Nullable[(Rep[BigInt], Rep[BigInt])] = exp match {
        case Def(d) => unapply(d)
        case _ => Nullable.None
      }
    }

    object min {
      def unapply(d: Def[_]): Nullable[(Rep[BigInt], Rep[BigInt])] = d match {
        case MethodCall(receiver, method, args, _) if receiver.elem.isInstanceOf[BigIntElem[_]] && method.getName == "min" =>
          val res = (receiver, args(0))
          Nullable(res).asInstanceOf[Nullable[(Rep[BigInt], Rep[BigInt])]]
        case _ => Nullable.None
      }
      def unapply(exp: Sym): Nullable[(Rep[BigInt], Rep[BigInt])] = exp match {
        case Def(d) => unapply(d)
        case _ => Nullable.None
      }
    }

    object max {
      def unapply(d: Def[_]): Nullable[(Rep[BigInt], Rep[BigInt])] = d match {
        case MethodCall(receiver, method, args, _) if receiver.elem.isInstanceOf[BigIntElem[_]] && method.getName == "max" =>
          val res = (receiver, args(0))
          Nullable(res).asInstanceOf[Nullable[(Rep[BigInt], Rep[BigInt])]]
        case _ => Nullable.None
      }
      def unapply(exp: Sym): Nullable[(Rep[BigInt], Rep[BigInt])] = exp match {
        case Def(d) => unapply(d)
        case _ => Nullable.None
      }
    }

    object negate {
      def unapply(d: Def[_]): Nullable[Rep[BigInt]] = d match {
        case MethodCall(receiver, method, _, _) if receiver.elem.isInstanceOf[BigIntElem[_]] && method.getName == "negate" =>
          val res = receiver
          Nullable(res).asInstanceOf[Nullable[Rep[BigInt]]]
        case _ => Nullable.None
      }
      def unapply(exp: Sym): Nullable[Rep[BigInt]] = exp match {
        case Def(d) => unapply(d)
        case _ => Nullable.None
      }
    }
  }

  object BigIntCompanionMethods {
  }
} // of object BigInt
  registerEntityObject("BigInt", BigInt)

object GroupElement extends EntityObject("GroupElement") {
  // entityConst: single const for each entity
  import Liftables._
  import scala.reflect.{ClassTag, classTag}
  type SGroupElement = special.sigma.GroupElement
  case class GroupElementConst(
        constValue: SGroupElement
      ) extends GroupElement with LiftedConst[SGroupElement, GroupElement]
        with Def[GroupElement] with GroupElementConstMethods {
    val liftable: Liftable[SGroupElement, GroupElement] = LiftableGroupElement
    val selfType: Elem[GroupElement] = liftable.eW
  }

  trait GroupElementConstMethods extends GroupElement  { thisConst: Def[_] =>

    private val GroupElementClass = classOf[GroupElement]

    override def isInfinity: Rep[Boolean] = {
      asRep[Boolean](mkMethodCall(self,
        GroupElementClass.getMethod("isInfinity"),
        List(),
        true, false, element[Boolean]))
    }

    override def multiply(k: Rep[BigInt]): Rep[GroupElement] = {
      asRep[GroupElement](mkMethodCall(self,
        GroupElementClass.getMethod("multiply", classOf[Sym]),
        List(k),
        true, false, element[GroupElement]))
    }

    override def add(that: Rep[GroupElement]): Rep[GroupElement] = {
      asRep[GroupElement](mkMethodCall(self,
        GroupElementClass.getMethod("add", classOf[Sym]),
        List(that),
        true, false, element[GroupElement]))
    }

    override def negate: Rep[GroupElement] = {
      asRep[GroupElement](mkMethodCall(self,
        GroupElementClass.getMethod("negate"),
        List(),
        true, false, element[GroupElement]))
    }

    override def getEncoded(compressed: Rep[Boolean]): Rep[Coll[Byte]] = {
      asRep[Coll[Byte]](mkMethodCall(self,
        GroupElementClass.getMethod("getEncoded", classOf[Sym]),
        List(compressed),
        true, false, element[Coll[Byte]]))
    }
  }

  implicit object LiftableGroupElement
    extends Liftable[SGroupElement, GroupElement] {
    lazy val eW: Elem[GroupElement] = groupElementElement
    lazy val sourceType: RType[SGroupElement] = {
      RType[SGroupElement]
    }
    def lift(x: SGroupElement): Rep[GroupElement] = GroupElementConst(x)
    def unlift(w: Rep[GroupElement]): SGroupElement = w match {
      case Def(GroupElementConst(x: SGroupElement))
            => x.asInstanceOf[SGroupElement]
      case _ => unliftError(w)
    }
  }

  // entityAdapter for GroupElement trait
  case class GroupElementAdapter(source: Rep[GroupElement])
      extends GroupElement with Def[GroupElement] {
    val selfType: Elem[GroupElement] = element[GroupElement]
    override def transform(t: Transformer) = GroupElementAdapter(t(source))
    private val thisClass = classOf[GroupElement]

    def isInfinity: Rep[Boolean] = {
      asRep[Boolean](mkMethodCall(source,
        thisClass.getMethod("isInfinity"),
        List(),
        true, true, element[Boolean]))
    }

    def multiply(k: Rep[BigInt]): Rep[GroupElement] = {
      asRep[GroupElement](mkMethodCall(source,
        thisClass.getMethod("multiply", classOf[Sym]),
        List(k),
        true, true, element[GroupElement]))
    }

    def add(that: Rep[GroupElement]): Rep[GroupElement] = {
      asRep[GroupElement](mkMethodCall(source,
        thisClass.getMethod("add", classOf[Sym]),
        List(that),
        true, true, element[GroupElement]))
    }

    def negate: Rep[GroupElement] = {
      asRep[GroupElement](mkMethodCall(source,
        thisClass.getMethod("negate"),
        List(),
        true, true, element[GroupElement]))
    }

    def getEncoded(compressed: Rep[Boolean]): Rep[Coll[Byte]] = {
      asRep[Coll[Byte]](mkMethodCall(source,
        thisClass.getMethod("getEncoded", classOf[Sym]),
        List(compressed),
        true, true, element[Coll[Byte]]))
    }
  }

  // entityProxy: single proxy for each type family
  implicit def proxyGroupElement(p: Rep[GroupElement]): GroupElement = {
    if (p.rhs.isInstanceOf[GroupElement@unchecked]) p.rhs.asInstanceOf[GroupElement]
    else
      GroupElementAdapter(p)
  }

  // familyElem
  class GroupElementElem[To <: GroupElement]
    extends EntityElem[To] {
    override val liftable: Liftables.Liftable[_, To] = LiftableGroupElement.asLiftable[SGroupElement, To]

    override protected def collectMethods: Map[java.lang.reflect.Method, MethodDesc] = {
      super.collectMethods ++
        Elem.declaredMethods(classOf[GroupElement], classOf[SGroupElement], Set(
        "isInfinity", "multiply", "add", "negate", "getEncoded"
        ))
    }

    lazy val parent: Option[Elem[_]] = None
    override def buildTypeArgs = super.buildTypeArgs ++ TypeArgs()
    override lazy val tag = {
      weakTypeTag[GroupElement].asInstanceOf[WeakTypeTag[To]]
    }
    override def convert(x: Rep[Def[_]]) = {
      val conv = fun {x: Rep[GroupElement] => convertGroupElement(x) }
      tryConvert(element[GroupElement], this, x, conv)
    }

    def convertGroupElement(x: Rep[GroupElement]): Rep[To] = {
      x.elem match {
        case _: GroupElementElem[_] => asRep[To](x)
        case e => !!!(s"Expected $x to have GroupElementElem[_], but got $e", x)
      }
    }
    override def getDefaultRep: Rep[To] = ???
  }

  implicit lazy val groupElementElement: Elem[GroupElement] =
    new GroupElementElem[GroupElement]

  implicit case object GroupElementCompanionElem extends CompanionElem[GroupElementCompanionCtor] {
    lazy val tag = weakTypeTag[GroupElementCompanionCtor]
    protected def getDefaultRep = RGroupElement
  }

  abstract class GroupElementCompanionCtor extends CompanionDef[GroupElementCompanionCtor] with GroupElementCompanion {
    def selfType = GroupElementCompanionElem
    override def toString = "GroupElement"
  }
  implicit def proxyGroupElementCompanionCtor(p: Rep[GroupElementCompanionCtor]): GroupElementCompanionCtor =
    proxyOps[GroupElementCompanionCtor](p)

  lazy val RGroupElement: Rep[GroupElementCompanionCtor] = new GroupElementCompanionCtor {
    private val thisClass = classOf[GroupElementCompanion]
  }

  object GroupElementMethods {
    object isInfinity {
      def unapply(d: Def[_]): Nullable[Rep[GroupElement]] = d match {
        case MethodCall(receiver, method, _, _) if receiver.elem.isInstanceOf[GroupElementElem[_]] && method.getName == "isInfinity" =>
          val res = receiver
          Nullable(res).asInstanceOf[Nullable[Rep[GroupElement]]]
        case _ => Nullable.None
      }
      def unapply(exp: Sym): Nullable[Rep[GroupElement]] = exp match {
        case Def(d) => unapply(d)
        case _ => Nullable.None
      }
    }

    object multiply {
      def unapply(d: Def[_]): Nullable[(Rep[GroupElement], Rep[BigInt])] = d match {
        case MethodCall(receiver, method, args, _) if receiver.elem.isInstanceOf[GroupElementElem[_]] && method.getName == "multiply" =>
          val res = (receiver, args(0))
          Nullable(res).asInstanceOf[Nullable[(Rep[GroupElement], Rep[BigInt])]]
        case _ => Nullable.None
      }
      def unapply(exp: Sym): Nullable[(Rep[GroupElement], Rep[BigInt])] = exp match {
        case Def(d) => unapply(d)
        case _ => Nullable.None
      }
    }

    object add {
      def unapply(d: Def[_]): Nullable[(Rep[GroupElement], Rep[GroupElement])] = d match {
        case MethodCall(receiver, method, args, _) if receiver.elem.isInstanceOf[GroupElementElem[_]] && method.getName == "add" =>
          val res = (receiver, args(0))
          Nullable(res).asInstanceOf[Nullable[(Rep[GroupElement], Rep[GroupElement])]]
        case _ => Nullable.None
      }
      def unapply(exp: Sym): Nullable[(Rep[GroupElement], Rep[GroupElement])] = exp match {
        case Def(d) => unapply(d)
        case _ => Nullable.None
      }
    }

    object negate {
      def unapply(d: Def[_]): Nullable[Rep[GroupElement]] = d match {
        case MethodCall(receiver, method, _, _) if receiver.elem.isInstanceOf[GroupElementElem[_]] && method.getName == "negate" =>
          val res = receiver
          Nullable(res).asInstanceOf[Nullable[Rep[GroupElement]]]
        case _ => Nullable.None
      }
      def unapply(exp: Sym): Nullable[Rep[GroupElement]] = exp match {
        case Def(d) => unapply(d)
        case _ => Nullable.None
      }
    }

    object getEncoded {
      def unapply(d: Def[_]): Nullable[(Rep[GroupElement], Rep[Boolean])] = d match {
        case MethodCall(receiver, method, args, _) if receiver.elem.isInstanceOf[GroupElementElem[_]] && method.getName == "getEncoded" =>
          val res = (receiver, args(0))
          Nullable(res).asInstanceOf[Nullable[(Rep[GroupElement], Rep[Boolean])]]
        case _ => Nullable.None
      }
      def unapply(exp: Sym): Nullable[(Rep[GroupElement], Rep[Boolean])] = exp match {
        case Def(d) => unapply(d)
        case _ => Nullable.None
      }
    }
  }

  object GroupElementCompanionMethods {
  }
} // of object GroupElement
  registerEntityObject("GroupElement", GroupElement)

object SigmaProp extends EntityObject("SigmaProp") {
  // entityConst: single const for each entity
  import Liftables._
  import scala.reflect.{ClassTag, classTag}
  type SSigmaProp = special.sigma.SigmaProp
  case class SigmaPropConst(
        constValue: SSigmaProp
      ) extends SigmaProp with LiftedConst[SSigmaProp, SigmaProp]
        with Def[SigmaProp] with SigmaPropConstMethods {
    val liftable: Liftable[SSigmaProp, SigmaProp] = LiftableSigmaProp
    val selfType: Elem[SigmaProp] = liftable.eW
  }

  trait SigmaPropConstMethods extends SigmaProp  { thisConst: Def[_] =>

    private val SigmaPropClass = classOf[SigmaProp]

    override def isValid: Rep[Boolean] = {
      asRep[Boolean](mkMethodCall(self,
        SigmaPropClass.getMethod("isValid"),
        List(),
        true, false, element[Boolean]))
    }

    override def propBytes: Rep[Coll[Byte]] = {
      asRep[Coll[Byte]](mkMethodCall(self,
        SigmaPropClass.getMethod("propBytes"),
        List(),
        true, false, element[Coll[Byte]]))
    }

    // manual fix &&
    override def &&(other: Rep[SigmaProp]): Rep[SigmaProp] = {
      asRep[SigmaProp](mkMethodCall(self,
        SigmaPropClass.getMethod("$amp$amp", classOf[Sym]),
        List(other),
        true, false, element[SigmaProp]))
    }

    // manual fix &&
    override def &&(other: Rep[Boolean])(implicit o: Overloaded1): Rep[SigmaProp] = {
      asRep[SigmaProp](mkMethodCall(self,
        SigmaPropClass.getMethod("$amp$amp", classOf[Sym], classOf[Overloaded1]),
        List(other, o),
        true, false, element[SigmaProp]))
    }

    // manual fix ||
    override def ||(other: Rep[SigmaProp]): Rep[SigmaProp] = {
      asRep[SigmaProp](mkMethodCall(self,
        SigmaPropClass.getMethod("$bar$bar", classOf[Sym]),
        List(other),
        true, false, element[SigmaProp]))
    }

    // manual fix ||
    override def ||(other: Rep[Boolean])(implicit o: Overloaded1): Rep[SigmaProp] = {
      asRep[SigmaProp](mkMethodCall(self,
        SigmaPropClass.getMethod("$bar$bar", classOf[Sym], classOf[Overloaded1]),
        List(other, o),
        true, false, element[SigmaProp]))
    }
  }

  implicit object LiftableSigmaProp
    extends Liftable[SSigmaProp, SigmaProp] {
    lazy val eW: Elem[SigmaProp] = sigmaPropElement
    lazy val sourceType: RType[SSigmaProp] = {
      RType[SSigmaProp]
    }
    def lift(x: SSigmaProp): Rep[SigmaProp] = SigmaPropConst(x)
    def unlift(w: Rep[SigmaProp]): SSigmaProp = w match {
      case Def(SigmaPropConst(x: SSigmaProp))
            => x.asInstanceOf[SSigmaProp]
      case _ => unliftError(w)
    }
  }

  // entityAdapter for SigmaProp trait
  case class SigmaPropAdapter(source: Rep[SigmaProp])
      extends SigmaProp with Def[SigmaProp] {
    val selfType: Elem[SigmaProp] = element[SigmaProp]
    override def transform(t: Transformer) = SigmaPropAdapter(t(source))
    private val thisClass = classOf[SigmaProp]

    def isValid: Rep[Boolean] = {
      asRep[Boolean](mkMethodCall(source,
        thisClass.getMethod("isValid"),
        List(),
        true, true, element[Boolean]))
    }

    def propBytes: Rep[Coll[Byte]] = {
      asRep[Coll[Byte]](mkMethodCall(source,
        thisClass.getMethod("propBytes"),
        List(),
        true, true, element[Coll[Byte]]))
    }

    // manual fix &&
    def &&(other: Rep[SigmaProp]): Rep[SigmaProp] = {
      asRep[SigmaProp](mkMethodCall(source,
        thisClass.getMethod("$amp$amp", classOf[Sym]),
        List(other),
        true, true, element[SigmaProp]))
    }

    // manual fix &&
    def &&(other: Rep[Boolean])(implicit o: Overloaded1): Rep[SigmaProp] = {
      asRep[SigmaProp](mkMethodCall(source,
        thisClass.getMethod("$amp$amp", classOf[Sym], classOf[Overloaded1]),
        List(other, o),
        true, true, element[SigmaProp]))
    }

    // manual fix ||
    def ||(other: Rep[SigmaProp]): Rep[SigmaProp] = {
      asRep[SigmaProp](mkMethodCall(source,
        thisClass.getMethod("$bar$bar", classOf[Sym]),
        List(other),
        true, true, element[SigmaProp]))
    }

    // manual fix ||
    def ||(other: Rep[Boolean])(implicit o: Overloaded1): Rep[SigmaProp] = {
      asRep[SigmaProp](mkMethodCall(source,
        thisClass.getMethod("$bar$bar", classOf[Sym], classOf[Overloaded1]),
        List(other, o),
        true, true, element[SigmaProp]))
    }

    def lazyAnd(other: Rep[Thunk[SigmaProp]]): Rep[SigmaProp] = {
      asRep[SigmaProp](mkMethodCall(source,
        thisClass.getMethod("lazyAnd", classOf[Sym]),
        List(other),
        true, true, element[SigmaProp]))
    }

    def lazyOr(other: Rep[Thunk[SigmaProp]]): Rep[SigmaProp] = {
      asRep[SigmaProp](mkMethodCall(source,
        thisClass.getMethod("lazyOr", classOf[Sym]),
        List(other),
        true, true, element[SigmaProp]))
    }

    def builder: Rep[SigmaDslBuilder] = {
      asRep[SigmaDslBuilder](mkMethodCall(source,
        thisClass.getMethod("builder"),
        List(),
        true, true, element[SigmaDslBuilder]))
    }
  }

  // entityProxy: single proxy for each type family
  implicit def proxySigmaProp(p: Rep[SigmaProp]): SigmaProp = {
    if (p.rhs.isInstanceOf[SigmaProp@unchecked]) p.rhs.asInstanceOf[SigmaProp]
    else
      SigmaPropAdapter(p)
  }

  // familyElem
  class SigmaPropElem[To <: SigmaProp]
    extends EntityElem[To] {
    override val liftable: Liftables.Liftable[_, To] = LiftableSigmaProp.asLiftable[SSigmaProp, To]

    override protected def collectMethods: Map[java.lang.reflect.Method, MethodDesc] = {
      super.collectMethods ++
        Elem.declaredMethods(classOf[SigmaProp], classOf[SSigmaProp], Set(
        "isValid", "propBytes", "$amp$amp", "$amp$amp", "$bar$bar", "$bar$bar"
        ))
    }

    lazy val parent: Option[Elem[_]] = None
    override def buildTypeArgs = super.buildTypeArgs ++ TypeArgs()
    override lazy val tag = {
      weakTypeTag[SigmaProp].asInstanceOf[WeakTypeTag[To]]
    }
    override def convert(x: Rep[Def[_]]) = {
      val conv = fun {x: Rep[SigmaProp] => convertSigmaProp(x) }
      tryConvert(element[SigmaProp], this, x, conv)
    }

    def convertSigmaProp(x: Rep[SigmaProp]): Rep[To] = {
      x.elem match {
        case _: SigmaPropElem[_] => asRep[To](x)
        case e => !!!(s"Expected $x to have SigmaPropElem[_], but got $e", x)
      }
    }
    override def getDefaultRep: Rep[To] = ???
  }

  implicit lazy val sigmaPropElement: Elem[SigmaProp] =
    new SigmaPropElem[SigmaProp]

  implicit case object SigmaPropCompanionElem extends CompanionElem[SigmaPropCompanionCtor] {
    lazy val tag = weakTypeTag[SigmaPropCompanionCtor]
    protected def getDefaultRep = RSigmaProp
  }

  abstract class SigmaPropCompanionCtor extends CompanionDef[SigmaPropCompanionCtor] with SigmaPropCompanion {
    def selfType = SigmaPropCompanionElem
    override def toString = "SigmaProp"
  }
  implicit def proxySigmaPropCompanionCtor(p: Rep[SigmaPropCompanionCtor]): SigmaPropCompanionCtor =
    proxyOps[SigmaPropCompanionCtor](p)

  lazy val RSigmaProp: Rep[SigmaPropCompanionCtor] = new SigmaPropCompanionCtor {
    private val thisClass = classOf[SigmaPropCompanion]
  }

  object SigmaPropMethods {
    object isValid {
      def unapply(d: Def[_]): Nullable[Rep[SigmaProp]] = d match {
        case MethodCall(receiver, method, _, _) if receiver.elem.isInstanceOf[SigmaPropElem[_]] && method.getName == "isValid" =>
          val res = receiver
          Nullable(res).asInstanceOf[Nullable[Rep[SigmaProp]]]
        case _ => Nullable.None
      }
      def unapply(exp: Sym): Nullable[Rep[SigmaProp]] = exp match {
        case Def(d) => unapply(d)
        case _ => Nullable.None
      }
    }

    object propBytes {
      def unapply(d: Def[_]): Nullable[Rep[SigmaProp]] = d match {
        case MethodCall(receiver, method, _, _) if receiver.elem.isInstanceOf[SigmaPropElem[_]] && method.getName == "propBytes" =>
          val res = receiver
          Nullable(res).asInstanceOf[Nullable[Rep[SigmaProp]]]
        case _ => Nullable.None
      }
      def unapply(exp: Sym): Nullable[Rep[SigmaProp]] = exp match {
        case Def(d) => unapply(d)
        case _ => Nullable.None
      }
    }

    object and_sigma_&& {
      def unapply(d: Def[_]): Nullable[(Rep[SigmaProp], Rep[SigmaProp])] = d match {
        case MethodCall(receiver, method, args, _) if receiver.elem.isInstanceOf[SigmaPropElem[_]] && method.getName == "$amp$amp" && { val ann = method.getAnnotation(classOf[scalan.OverloadId]); ann != null && ann.value == "and_sigma" } =>
          val res = (receiver, args(0))
          Nullable(res).asInstanceOf[Nullable[(Rep[SigmaProp], Rep[SigmaProp])]]
        case _ => Nullable.None
      }
      def unapply(exp: Sym): Nullable[(Rep[SigmaProp], Rep[SigmaProp])] = exp match {
        case Def(d) => unapply(d)
        case _ => Nullable.None
      }
    }

    object and_bool_&& {
      def unapply(d: Def[_]): Nullable[(Rep[SigmaProp], Rep[Boolean])] = d match {
        case MethodCall(receiver, method, args, _) if receiver.elem.isInstanceOf[SigmaPropElem[_]] && method.getName == "$amp$amp" && { val ann = method.getAnnotation(classOf[scalan.OverloadId]); ann != null && ann.value == "and_bool" } =>
          val res = (receiver, args(0))
          Nullable(res).asInstanceOf[Nullable[(Rep[SigmaProp], Rep[Boolean])]]
        case _ => Nullable.None
      }
      def unapply(exp: Sym): Nullable[(Rep[SigmaProp], Rep[Boolean])] = exp match {
        case Def(d) => unapply(d)
        case _ => Nullable.None
      }
    }

    object or_sigma_|| {
      def unapply(d: Def[_]): Nullable[(Rep[SigmaProp], Rep[SigmaProp])] = d match {
        case MethodCall(receiver, method, args, _) if receiver.elem.isInstanceOf[SigmaPropElem[_]] && method.getName == "$bar$bar" && { val ann = method.getAnnotation(classOf[scalan.OverloadId]); ann != null && ann.value == "or_sigma" } =>
          val res = (receiver, args(0))
          Nullable(res).asInstanceOf[Nullable[(Rep[SigmaProp], Rep[SigmaProp])]]
        case _ => Nullable.None
      }
      def unapply(exp: Sym): Nullable[(Rep[SigmaProp], Rep[SigmaProp])] = exp match {
        case Def(d) => unapply(d)
        case _ => Nullable.None
      }
    }

    object or_bool_|| {
      def unapply(d: Def[_]): Nullable[(Rep[SigmaProp], Rep[Boolean])] = d match {
        case MethodCall(receiver, method, args, _) if receiver.elem.isInstanceOf[SigmaPropElem[_]] && method.getName == "$bar$bar" && { val ann = method.getAnnotation(classOf[scalan.OverloadId]); ann != null && ann.value == "or_bool" } =>
          val res = (receiver, args(0))
          Nullable(res).asInstanceOf[Nullable[(Rep[SigmaProp], Rep[Boolean])]]
        case _ => Nullable.None
      }
      def unapply(exp: Sym): Nullable[(Rep[SigmaProp], Rep[Boolean])] = exp match {
        case Def(d) => unapply(d)
        case _ => Nullable.None
      }
    }
  }

  object SigmaPropCompanionMethods {
  }
} // of object SigmaProp
  registerEntityObject("SigmaProp", SigmaProp)

object AnyValue extends EntityObject("AnyValue") {
  // entityConst: single const for each entity
  import Liftables._
  import scala.reflect.{ClassTag, classTag}
  type SAnyValue = special.sigma.AnyValue
  case class AnyValueConst(
        constValue: SAnyValue
      ) extends AnyValue with LiftedConst[SAnyValue, AnyValue]
        with Def[AnyValue] with AnyValueConstMethods {
    val liftable: Liftable[SAnyValue, AnyValue] = LiftableAnyValue
    val selfType: Elem[AnyValue] = liftable.eW
  }

  trait AnyValueConstMethods extends AnyValue  { thisConst: Def[_] =>

    private val AnyValueClass = classOf[AnyValue]

    override def dataSize: Rep[Long] = {
      asRep[Long](mkMethodCall(self,
        AnyValueClass.getMethod("dataSize"),
        List(),
        true, false, element[Long]))
    }
  }

  implicit object LiftableAnyValue
    extends Liftable[SAnyValue, AnyValue] {
    lazy val eW: Elem[AnyValue] = anyValueElement
    lazy val sourceType: RType[SAnyValue] = {
      RType[SAnyValue]
    }
    def lift(x: SAnyValue): Rep[AnyValue] = AnyValueConst(x)
    def unlift(w: Rep[AnyValue]): SAnyValue = w match {
      case Def(AnyValueConst(x: SAnyValue))
            => x.asInstanceOf[SAnyValue]
      case _ => unliftError(w)
    }
  }

  // entityAdapter for AnyValue trait
  case class AnyValueAdapter(source: Rep[AnyValue])
      extends AnyValue with Def[AnyValue] {
    val selfType: Elem[AnyValue] = element[AnyValue]
    override def transform(t: Transformer) = AnyValueAdapter(t(source))
    private val thisClass = classOf[AnyValue]

    def dataSize: Rep[Long] = {
      asRep[Long](mkMethodCall(source,
        thisClass.getMethod("dataSize"),
        List(),
        true, true, element[Long]))
    }
  }

  // entityProxy: single proxy for each type family
  implicit def proxyAnyValue(p: Rep[AnyValue]): AnyValue = {
    if (p.rhs.isInstanceOf[AnyValue@unchecked]) p.rhs.asInstanceOf[AnyValue]
    else
      AnyValueAdapter(p)
  }

  // familyElem
  class AnyValueElem[To <: AnyValue]
    extends EntityElem[To] {
    override val liftable: Liftables.Liftable[_, To] = LiftableAnyValue.asLiftable[SAnyValue, To]

    override protected def collectMethods: Map[java.lang.reflect.Method, MethodDesc] = {
      super.collectMethods ++
        Elem.declaredMethods(classOf[AnyValue], classOf[SAnyValue], Set(
        "dataSize"
        ))
    }

    lazy val parent: Option[Elem[_]] = None
    override def buildTypeArgs = super.buildTypeArgs ++ TypeArgs()
    override lazy val tag = {
      weakTypeTag[AnyValue].asInstanceOf[WeakTypeTag[To]]
    }
    override def convert(x: Rep[Def[_]]) = {
      val conv = fun {x: Rep[AnyValue] => convertAnyValue(x) }
      tryConvert(element[AnyValue], this, x, conv)
    }

    def convertAnyValue(x: Rep[AnyValue]): Rep[To] = {
      x.elem match {
        case _: AnyValueElem[_] => asRep[To](x)
        case e => !!!(s"Expected $x to have AnyValueElem[_], but got $e", x)
      }
    }
    override def getDefaultRep: Rep[To] = ???
  }

  implicit lazy val anyValueElement: Elem[AnyValue] =
    new AnyValueElem[AnyValue]

  implicit case object AnyValueCompanionElem extends CompanionElem[AnyValueCompanionCtor] {
    lazy val tag = weakTypeTag[AnyValueCompanionCtor]
    protected def getDefaultRep = RAnyValue
  }

  abstract class AnyValueCompanionCtor extends CompanionDef[AnyValueCompanionCtor] with AnyValueCompanion {
    def selfType = AnyValueCompanionElem
    override def toString = "AnyValue"
  }
  implicit def proxyAnyValueCompanionCtor(p: Rep[AnyValueCompanionCtor]): AnyValueCompanionCtor =
    proxyOps[AnyValueCompanionCtor](p)

  lazy val RAnyValue: Rep[AnyValueCompanionCtor] = new AnyValueCompanionCtor {
    private val thisClass = classOf[AnyValueCompanion]
  }

  object AnyValueMethods {
    object dataSize {
      def unapply(d: Def[_]): Nullable[Rep[AnyValue]] = d match {
        case MethodCall(receiver, method, _, _) if receiver.elem.isInstanceOf[AnyValueElem[_]] && method.getName == "dataSize" =>
          val res = receiver
          Nullable(res).asInstanceOf[Nullable[Rep[AnyValue]]]
        case _ => Nullable.None
      }
      def unapply(exp: Sym): Nullable[Rep[AnyValue]] = exp match {
        case Def(d) => unapply(d)
        case _ => Nullable.None
      }
    }
  }

  object AnyValueCompanionMethods {
  }
} // of object AnyValue
  registerEntityObject("AnyValue", AnyValue)

object Box extends EntityObject("Box") {
  // entityConst: single const for each entity
  import Liftables._
  import scala.reflect.{ClassTag, classTag}
  type SBox = special.sigma.Box
  case class BoxConst(
        constValue: SBox
      ) extends Box with LiftedConst[SBox, Box]
        with Def[Box] with BoxConstMethods {
    val liftable: Liftable[SBox, Box] = LiftableBox
    val selfType: Elem[Box] = liftable.eW
  }

  trait BoxConstMethods extends Box  { thisConst: Def[_] =>

    private val BoxClass = classOf[Box]

    override def id: Rep[Coll[Byte]] = {
      asRep[Coll[Byte]](mkMethodCall(self,
        BoxClass.getMethod("id"),
        List(),
        true, false, element[Coll[Byte]]))
    }

    override def value: Rep[Long] = {
      asRep[Long](mkMethodCall(self,
        BoxClass.getMethod("value"),
        List(),
        true, false, element[Long]))
    }

    override def propositionBytes: Rep[Coll[Byte]] = {
      asRep[Coll[Byte]](mkMethodCall(self,
        BoxClass.getMethod("propositionBytes"),
        List(),
        true, false, element[Coll[Byte]]))
    }

    override def bytes: Rep[Coll[Byte]] = {
      asRep[Coll[Byte]](mkMethodCall(self,
        BoxClass.getMethod("bytes"),
        List(),
        true, false, element[Coll[Byte]]))
    }

    override def bytesWithoutRef: Rep[Coll[Byte]] = {
      asRep[Coll[Byte]](mkMethodCall(self,
        BoxClass.getMethod("bytesWithoutRef"),
        List(),
        true, false, element[Coll[Byte]]))
    }

    override def cost: Rep[Int] = {
      asRep[Int](mkMethodCall(self,
        BoxClass.getMethod("cost"),
        List(),
        true, false, element[Int]))
    }

    override def dataSize: Rep[Long] = {
      asRep[Long](mkMethodCall(self,
        BoxClass.getMethod("dataSize"),
        List(),
        true, false, element[Long]))
    }

    override def registers: Rep[Coll[AnyValue]] = {
      asRep[Coll[AnyValue]](mkMethodCall(self,
        BoxClass.getMethod("registers"),
        List(),
        true, false, element[Coll[AnyValue]]))
    }

    override def getReg[T](i: Rep[Int])(implicit cT: Elem[T]): Rep[WOption[T]] = {
      asRep[WOption[T]](mkMethodCall(self,
        BoxClass.getMethod("getReg", classOf[Sym], classOf[Elem[_]]),
        List(i, cT),
        true, false, element[WOption[T]]))
    }

    override def tokens: Rep[Coll[(Coll[Byte], Long)]] = {
      asRep[Coll[(Coll[Byte], Long)]](mkMethodCall(self,
        BoxClass.getMethod("tokens"),
        List(),
        true, false, element[Coll[(Coll[Byte], Long)]]))
    }

    override def creationInfo: Rep[(Int, Coll[Byte])] = {
      asRep[(Int, Coll[Byte])](mkMethodCall(self,
        BoxClass.getMethod("creationInfo"),
        List(),
        true, false, element[(Int, Coll[Byte])]))
    }

    override def executeFromRegister[T](regId: Rep[Byte])(implicit cT: Elem[T]): Rep[T] = {
      asRep[T](mkMethodCall(self,
        BoxClass.getMethod("executeFromRegister", classOf[Sym], classOf[Elem[_]]),
        List(regId, cT),
        true, false, element[T]))
    }
  }

  implicit object LiftableBox
    extends Liftable[SBox, Box] {
    lazy val eW: Elem[Box] = boxElement
    lazy val sourceType: RType[SBox] = {
      RType[SBox]
    }
    def lift(x: SBox): Rep[Box] = BoxConst(x)
    def unlift(w: Rep[Box]): SBox = w match {
      case Def(BoxConst(x: SBox))
            => x.asInstanceOf[SBox]
      case _ => unliftError(w)
    }
  }

  // entityAdapter for Box trait
  case class BoxAdapter(source: Rep[Box])
      extends Box with Def[Box] {
    val selfType: Elem[Box] = element[Box]
    override def transform(t: Transformer) = BoxAdapter(t(source))
    private val thisClass = classOf[Box]

    def id: Rep[Coll[Byte]] = {
      asRep[Coll[Byte]](mkMethodCall(source,
        thisClass.getMethod("id"),
        List(),
        true, true, element[Coll[Byte]]))
    }

    def value: Rep[Long] = {
      asRep[Long](mkMethodCall(source,
        thisClass.getMethod("value"),
        List(),
        true, true, element[Long]))
    }

    def propositionBytes: Rep[Coll[Byte]] = {
      asRep[Coll[Byte]](mkMethodCall(source,
        thisClass.getMethod("propositionBytes"),
        List(),
        true, true, element[Coll[Byte]]))
    }

    def bytes: Rep[Coll[Byte]] = {
      asRep[Coll[Byte]](mkMethodCall(source,
        thisClass.getMethod("bytes"),
        List(),
        true, true, element[Coll[Byte]]))
    }

    def bytesWithoutRef: Rep[Coll[Byte]] = {
      asRep[Coll[Byte]](mkMethodCall(source,
        thisClass.getMethod("bytesWithoutRef"),
        List(),
        true, true, element[Coll[Byte]]))
    }

    def cost: Rep[Int] = {
      asRep[Int](mkMethodCall(source,
        thisClass.getMethod("cost"),
        List(),
        true, true, element[Int]))
    }

    def dataSize: Rep[Long] = {
      asRep[Long](mkMethodCall(source,
        thisClass.getMethod("dataSize"),
        List(),
        true, true, element[Long]))
    }

    def registers: Rep[Coll[AnyValue]] = {
      asRep[Coll[AnyValue]](mkMethodCall(source,
        thisClass.getMethod("registers"),
        List(),
        true, true, element[Coll[AnyValue]]))
    }

    def getReg[T](i: Rep[Int])(implicit cT: Elem[T]): Rep[WOption[T]] = {
      asRep[WOption[T]](mkMethodCall(source,
        thisClass.getMethod("getReg", classOf[Sym], classOf[Elem[_]]),
        List(i, cT),
        true, true, element[WOption[T]]))
    }

    def tokens: Rep[Coll[(Coll[Byte], Long)]] = {
      asRep[Coll[(Coll[Byte], Long)]](mkMethodCall(source,
        thisClass.getMethod("tokens"),
        List(),
        true, true, element[Coll[(Coll[Byte], Long)]]))
    }

    def creationInfo: Rep[(Int, Coll[Byte])] = {
      asRep[(Int, Coll[Byte])](mkMethodCall(source,
        thisClass.getMethod("creationInfo"),
        List(),
        true, true, element[(Int, Coll[Byte])]))
    }

    def executeFromRegister[T](regId: Rep[Byte])(implicit cT: Elem[T]): Rep[T] = {
      asRep[T](mkMethodCall(source,
        thisClass.getMethod("executeFromRegister", classOf[Sym], classOf[Elem[_]]),
        List(regId, cT),
        true, true, element[T]))
    }
  }

  // entityProxy: single proxy for each type family
  implicit def proxyBox(p: Rep[Box]): Box = {
    if (p.rhs.isInstanceOf[Box@unchecked]) p.rhs.asInstanceOf[Box]
    else
      BoxAdapter(p)
  }

  // familyElem
  class BoxElem[To <: Box]
    extends EntityElem[To] {
    override val liftable: Liftables.Liftable[_, To] = LiftableBox.asLiftable[SBox, To]

    override protected def collectMethods: Map[java.lang.reflect.Method, MethodDesc] = {
      super.collectMethods ++
        Elem.declaredMethods(classOf[Box], classOf[SBox], Set(
        "id", "value", "propositionBytes", "bytes", "bytesWithoutRef", "cost", "dataSize", "registers", "getReg", "R0", "R1", "R2", "R3", "R4", "R5", "R6", "R7", "R8", "R9", "tokens", "creationInfo", "executeFromRegister"
        ))
    }

    lazy val parent: Option[Elem[_]] = None
    override def buildTypeArgs = super.buildTypeArgs ++ TypeArgs()
    override lazy val tag = {
      weakTypeTag[Box].asInstanceOf[WeakTypeTag[To]]
    }
    override def convert(x: Rep[Def[_]]) = {
      val conv = fun {x: Rep[Box] => convertBox(x) }
      tryConvert(element[Box], this, x, conv)
    }

    def convertBox(x: Rep[Box]): Rep[To] = {
      x.elem match {
        case _: BoxElem[_] => asRep[To](x)
        case e => !!!(s"Expected $x to have BoxElem[_], but got $e", x)
      }
    }
    override def getDefaultRep: Rep[To] = ???
  }

  implicit lazy val boxElement: Elem[Box] =
    new BoxElem[Box]

  implicit case object BoxCompanionElem extends CompanionElem[BoxCompanionCtor] {
    lazy val tag = weakTypeTag[BoxCompanionCtor]
    protected def getDefaultRep = RBox
  }

  abstract class BoxCompanionCtor extends CompanionDef[BoxCompanionCtor] with BoxCompanion {
    def selfType = BoxCompanionElem
    override def toString = "Box"
  }
  implicit def proxyBoxCompanionCtor(p: Rep[BoxCompanionCtor]): BoxCompanionCtor =
    proxyOps[BoxCompanionCtor](p)

  lazy val RBox: Rep[BoxCompanionCtor] = new BoxCompanionCtor {
    private val thisClass = classOf[BoxCompanion]
  }

  object BoxMethods {
    object id {
      def unapply(d: Def[_]): Nullable[Rep[Box]] = d match {
        case MethodCall(receiver, method, _, _) if receiver.elem.isInstanceOf[BoxElem[_]] && method.getName == "id" =>
          val res = receiver
          Nullable(res).asInstanceOf[Nullable[Rep[Box]]]
        case _ => Nullable.None
      }
      def unapply(exp: Sym): Nullable[Rep[Box]] = exp match {
        case Def(d) => unapply(d)
        case _ => Nullable.None
      }
    }

    object value {
      def unapply(d: Def[_]): Nullable[Rep[Box]] = d match {
        case MethodCall(receiver, method, _, _) if receiver.elem.isInstanceOf[BoxElem[_]] && method.getName == "value" =>
          val res = receiver
          Nullable(res).asInstanceOf[Nullable[Rep[Box]]]
        case _ => Nullable.None
      }
      def unapply(exp: Sym): Nullable[Rep[Box]] = exp match {
        case Def(d) => unapply(d)
        case _ => Nullable.None
      }
    }

    object propositionBytes {
      def unapply(d: Def[_]): Nullable[Rep[Box]] = d match {
        case MethodCall(receiver, method, _, _) if receiver.elem.isInstanceOf[BoxElem[_]] && method.getName == "propositionBytes" =>
          val res = receiver
          Nullable(res).asInstanceOf[Nullable[Rep[Box]]]
        case _ => Nullable.None
      }
      def unapply(exp: Sym): Nullable[Rep[Box]] = exp match {
        case Def(d) => unapply(d)
        case _ => Nullable.None
      }
    }

    object bytes {
      def unapply(d: Def[_]): Nullable[Rep[Box]] = d match {
        case MethodCall(receiver, method, _, _) if receiver.elem.isInstanceOf[BoxElem[_]] && method.getName == "bytes" =>
          val res = receiver
          Nullable(res).asInstanceOf[Nullable[Rep[Box]]]
        case _ => Nullable.None
      }
      def unapply(exp: Sym): Nullable[Rep[Box]] = exp match {
        case Def(d) => unapply(d)
        case _ => Nullable.None
      }
    }

    object bytesWithoutRef {
      def unapply(d: Def[_]): Nullable[Rep[Box]] = d match {
        case MethodCall(receiver, method, _, _) if receiver.elem.isInstanceOf[BoxElem[_]] && method.getName == "bytesWithoutRef" =>
          val res = receiver
          Nullable(res).asInstanceOf[Nullable[Rep[Box]]]
        case _ => Nullable.None
      }
      def unapply(exp: Sym): Nullable[Rep[Box]] = exp match {
        case Def(d) => unapply(d)
        case _ => Nullable.None
      }
    }

    object cost {
      def unapply(d: Def[_]): Nullable[Rep[Box]] = d match {
        case MethodCall(receiver, method, _, _) if receiver.elem.isInstanceOf[BoxElem[_]] && method.getName == "cost" =>
          val res = receiver
          Nullable(res).asInstanceOf[Nullable[Rep[Box]]]
        case _ => Nullable.None
      }
      def unapply(exp: Sym): Nullable[Rep[Box]] = exp match {
        case Def(d) => unapply(d)
        case _ => Nullable.None
      }
    }

    object dataSize {
      def unapply(d: Def[_]): Nullable[Rep[Box]] = d match {
        case MethodCall(receiver, method, _, _) if receiver.elem.isInstanceOf[BoxElem[_]] && method.getName == "dataSize" =>
          val res = receiver
          Nullable(res).asInstanceOf[Nullable[Rep[Box]]]
        case _ => Nullable.None
      }
      def unapply(exp: Sym): Nullable[Rep[Box]] = exp match {
        case Def(d) => unapply(d)
        case _ => Nullable.None
      }
    }

    object registers {
      def unapply(d: Def[_]): Nullable[Rep[Box]] = d match {
        case MethodCall(receiver, method, _, _) if receiver.elem.isInstanceOf[BoxElem[_]] && method.getName == "registers" =>
          val res = receiver
          Nullable(res).asInstanceOf[Nullable[Rep[Box]]]
        case _ => Nullable.None
      }
      def unapply(exp: Sym): Nullable[Rep[Box]] = exp match {
        case Def(d) => unapply(d)
        case _ => Nullable.None
      }
    }

    object getReg {
      def unapply(d: Def[_]): Nullable[(Rep[Box], Rep[Int], Elem[T]) forSome {type T}] = d match {
        case MethodCall(receiver, method, args, _) if receiver.elem.isInstanceOf[BoxElem[_]] && method.getName == "getReg" =>
          val res = (receiver, args(0), args(1))
          Nullable(res).asInstanceOf[Nullable[(Rep[Box], Rep[Int], Elem[T]) forSome {type T}]]
        case _ => Nullable.None
      }
      def unapply(exp: Sym): Nullable[(Rep[Box], Rep[Int], Elem[T]) forSome {type T}] = exp match {
        case Def(d) => unapply(d)
        case _ => Nullable.None
      }
    }

    object R0 {
      def unapply(d: Def[_]): Nullable[(Rep[Box], Elem[T]) forSome {type T}] = d match {
        case MethodCall(receiver, method, args, _) if receiver.elem.isInstanceOf[BoxElem[_]] && method.getName == "R0" =>
          val res = (receiver, args(0))
          Nullable(res).asInstanceOf[Nullable[(Rep[Box], Elem[T]) forSome {type T}]]
        case _ => Nullable.None
      }
      def unapply(exp: Sym): Nullable[(Rep[Box], Elem[T]) forSome {type T}] = exp match {
        case Def(d) => unapply(d)
        case _ => Nullable.None
      }
    }

    object R1 {
      def unapply(d: Def[_]): Nullable[(Rep[Box], Elem[T]) forSome {type T}] = d match {
        case MethodCall(receiver, method, args, _) if receiver.elem.isInstanceOf[BoxElem[_]] && method.getName == "R1" =>
          val res = (receiver, args(0))
          Nullable(res).asInstanceOf[Nullable[(Rep[Box], Elem[T]) forSome {type T}]]
        case _ => Nullable.None
      }
      def unapply(exp: Sym): Nullable[(Rep[Box], Elem[T]) forSome {type T}] = exp match {
        case Def(d) => unapply(d)
        case _ => Nullable.None
      }
    }

    object R2 {
      def unapply(d: Def[_]): Nullable[(Rep[Box], Elem[T]) forSome {type T}] = d match {
        case MethodCall(receiver, method, args, _) if receiver.elem.isInstanceOf[BoxElem[_]] && method.getName == "R2" =>
          val res = (receiver, args(0))
          Nullable(res).asInstanceOf[Nullable[(Rep[Box], Elem[T]) forSome {type T}]]
        case _ => Nullable.None
      }
      def unapply(exp: Sym): Nullable[(Rep[Box], Elem[T]) forSome {type T}] = exp match {
        case Def(d) => unapply(d)
        case _ => Nullable.None
      }
    }

    object R3 {
      def unapply(d: Def[_]): Nullable[(Rep[Box], Elem[T]) forSome {type T}] = d match {
        case MethodCall(receiver, method, args, _) if receiver.elem.isInstanceOf[BoxElem[_]] && method.getName == "R3" =>
          val res = (receiver, args(0))
          Nullable(res).asInstanceOf[Nullable[(Rep[Box], Elem[T]) forSome {type T}]]
        case _ => Nullable.None
      }
      def unapply(exp: Sym): Nullable[(Rep[Box], Elem[T]) forSome {type T}] = exp match {
        case Def(d) => unapply(d)
        case _ => Nullable.None
      }
    }

    object R4 {
      def unapply(d: Def[_]): Nullable[(Rep[Box], Elem[T]) forSome {type T}] = d match {
        case MethodCall(receiver, method, args, _) if receiver.elem.isInstanceOf[BoxElem[_]] && method.getName == "R4" =>
          val res = (receiver, args(0))
          Nullable(res).asInstanceOf[Nullable[(Rep[Box], Elem[T]) forSome {type T}]]
        case _ => Nullable.None
      }
      def unapply(exp: Sym): Nullable[(Rep[Box], Elem[T]) forSome {type T}] = exp match {
        case Def(d) => unapply(d)
        case _ => Nullable.None
      }
    }

    object R5 {
      def unapply(d: Def[_]): Nullable[(Rep[Box], Elem[T]) forSome {type T}] = d match {
        case MethodCall(receiver, method, args, _) if receiver.elem.isInstanceOf[BoxElem[_]] && method.getName == "R5" =>
          val res = (receiver, args(0))
          Nullable(res).asInstanceOf[Nullable[(Rep[Box], Elem[T]) forSome {type T}]]
        case _ => Nullable.None
      }
      def unapply(exp: Sym): Nullable[(Rep[Box], Elem[T]) forSome {type T}] = exp match {
        case Def(d) => unapply(d)
        case _ => Nullable.None
      }
    }

    object R6 {
      def unapply(d: Def[_]): Nullable[(Rep[Box], Elem[T]) forSome {type T}] = d match {
        case MethodCall(receiver, method, args, _) if receiver.elem.isInstanceOf[BoxElem[_]] && method.getName == "R6" =>
          val res = (receiver, args(0))
          Nullable(res).asInstanceOf[Nullable[(Rep[Box], Elem[T]) forSome {type T}]]
        case _ => Nullable.None
      }
      def unapply(exp: Sym): Nullable[(Rep[Box], Elem[T]) forSome {type T}] = exp match {
        case Def(d) => unapply(d)
        case _ => Nullable.None
      }
    }

    object R7 {
      def unapply(d: Def[_]): Nullable[(Rep[Box], Elem[T]) forSome {type T}] = d match {
        case MethodCall(receiver, method, args, _) if receiver.elem.isInstanceOf[BoxElem[_]] && method.getName == "R7" =>
          val res = (receiver, args(0))
          Nullable(res).asInstanceOf[Nullable[(Rep[Box], Elem[T]) forSome {type T}]]
        case _ => Nullable.None
      }
      def unapply(exp: Sym): Nullable[(Rep[Box], Elem[T]) forSome {type T}] = exp match {
        case Def(d) => unapply(d)
        case _ => Nullable.None
      }
    }

    object R8 {
      def unapply(d: Def[_]): Nullable[(Rep[Box], Elem[T]) forSome {type T}] = d match {
        case MethodCall(receiver, method, args, _) if receiver.elem.isInstanceOf[BoxElem[_]] && method.getName == "R8" =>
          val res = (receiver, args(0))
          Nullable(res).asInstanceOf[Nullable[(Rep[Box], Elem[T]) forSome {type T}]]
        case _ => Nullable.None
      }
      def unapply(exp: Sym): Nullable[(Rep[Box], Elem[T]) forSome {type T}] = exp match {
        case Def(d) => unapply(d)
        case _ => Nullable.None
      }
    }

    object R9 {
      def unapply(d: Def[_]): Nullable[(Rep[Box], Elem[T]) forSome {type T}] = d match {
        case MethodCall(receiver, method, args, _) if receiver.elem.isInstanceOf[BoxElem[_]] && method.getName == "R9" =>
          val res = (receiver, args(0))
          Nullable(res).asInstanceOf[Nullable[(Rep[Box], Elem[T]) forSome {type T}]]
        case _ => Nullable.None
      }
      def unapply(exp: Sym): Nullable[(Rep[Box], Elem[T]) forSome {type T}] = exp match {
        case Def(d) => unapply(d)
        case _ => Nullable.None
      }
    }

    object tokens {
      def unapply(d: Def[_]): Nullable[Rep[Box]] = d match {
        case MethodCall(receiver, method, _, _) if receiver.elem.isInstanceOf[BoxElem[_]] && method.getName == "tokens" =>
          val res = receiver
          Nullable(res).asInstanceOf[Nullable[Rep[Box]]]
        case _ => Nullable.None
      }
      def unapply(exp: Sym): Nullable[Rep[Box]] = exp match {
        case Def(d) => unapply(d)
        case _ => Nullable.None
      }
    }

    object creationInfo {
      def unapply(d: Def[_]): Nullable[Rep[Box]] = d match {
        case MethodCall(receiver, method, _, _) if receiver.elem.isInstanceOf[BoxElem[_]] && method.getName == "creationInfo" =>
          val res = receiver
          Nullable(res).asInstanceOf[Nullable[Rep[Box]]]
        case _ => Nullable.None
      }
      def unapply(exp: Sym): Nullable[Rep[Box]] = exp match {
        case Def(d) => unapply(d)
        case _ => Nullable.None
      }
    }

    object executeFromRegister {
      def unapply(d: Def[_]): Nullable[(Rep[Box], Rep[Byte], Elem[T]) forSome {type T}] = d match {
        case MethodCall(receiver, method, args, _) if receiver.elem.isInstanceOf[BoxElem[_]] && method.getName == "executeFromRegister" =>
          val res = (receiver, args(0), args(1))
          Nullable(res).asInstanceOf[Nullable[(Rep[Box], Rep[Byte], Elem[T]) forSome {type T}]]
        case _ => Nullable.None
      }
      def unapply(exp: Sym): Nullable[(Rep[Box], Rep[Byte], Elem[T]) forSome {type T}] = exp match {
        case Def(d) => unapply(d)
        case _ => Nullable.None
      }
    }
  }

  object BoxCompanionMethods {
  }
} // of object Box
  registerEntityObject("Box", Box)

object AvlTree extends EntityObject("AvlTree") {
  // entityConst: single const for each entity
  import Liftables._
  import scala.reflect.{ClassTag, classTag}
  type SAvlTree = special.sigma.AvlTree
  case class AvlTreeConst(
        constValue: SAvlTree
      ) extends AvlTree with LiftedConst[SAvlTree, AvlTree]
        with Def[AvlTree] with AvlTreeConstMethods {
    val liftable: Liftable[SAvlTree, AvlTree] = LiftableAvlTree
    val selfType: Elem[AvlTree] = liftable.eW
  }

  trait AvlTreeConstMethods extends AvlTree  { thisConst: Def[_] =>

    private val AvlTreeClass = classOf[AvlTree]

    override def startingDigest: Rep[Coll[Byte]] = {
      asRep[Coll[Byte]](mkMethodCall(self,
        AvlTreeClass.getMethod("startingDigest"),
        List(),
        true, false, element[Coll[Byte]]))
    }

    override def keyLength: Rep[Int] = {
      asRep[Int](mkMethodCall(self,
        AvlTreeClass.getMethod("keyLength"),
        List(),
        true, false, element[Int]))
    }

    override def valueLengthOpt: Rep[WOption[Int]] = {
      asRep[WOption[Int]](mkMethodCall(self,
        AvlTreeClass.getMethod("valueLengthOpt"),
        List(),
        true, false, element[WOption[Int]]))
    }

    override def maxNumOperations: Rep[WOption[Int]] = {
      asRep[WOption[Int]](mkMethodCall(self,
        AvlTreeClass.getMethod("maxNumOperations"),
        List(),
        true, false, element[WOption[Int]]))
    }

    override def maxDeletes: Rep[WOption[Int]] = {
      asRep[WOption[Int]](mkMethodCall(self,
        AvlTreeClass.getMethod("maxDeletes"),
        List(),
        true, false, element[WOption[Int]]))
    }

    override def cost: Rep[Int] = {
      asRep[Int](mkMethodCall(self,
        AvlTreeClass.getMethod("cost"),
        List(),
        true, false, element[Int]))
    }

    override def dataSize: Rep[Long] = {
      asRep[Long](mkMethodCall(self,
        AvlTreeClass.getMethod("dataSize"),
        List(),
        true, false, element[Long]))
    }

    override def digest: Rep[Coll[Byte]] = {
      asRep[Coll[Byte]](mkMethodCall(self,
        AvlTreeClass.getMethod("digest"),
        List(),
        true, false, element[Coll[Byte]]))
    }
  }

  implicit object LiftableAvlTree
    extends Liftable[SAvlTree, AvlTree] {
    lazy val eW: Elem[AvlTree] = avlTreeElement
    lazy val sourceType: RType[SAvlTree] = {
      RType[SAvlTree]
    }
    def lift(x: SAvlTree): Rep[AvlTree] = AvlTreeConst(x)
    def unlift(w: Rep[AvlTree]): SAvlTree = w match {
      case Def(AvlTreeConst(x: SAvlTree))
            => x.asInstanceOf[SAvlTree]
      case _ => unliftError(w)
    }
  }

  // entityAdapter for AvlTree trait
  case class AvlTreeAdapter(source: Rep[AvlTree])
      extends AvlTree with Def[AvlTree] {
    val selfType: Elem[AvlTree] = element[AvlTree]
    override def transform(t: Transformer) = AvlTreeAdapter(t(source))
    private val thisClass = classOf[AvlTree]

    def startingDigest: Rep[Coll[Byte]] = {
      asRep[Coll[Byte]](mkMethodCall(source,
        thisClass.getMethod("startingDigest"),
        List(),
        true, true, element[Coll[Byte]]))
    }

    def keyLength: Rep[Int] = {
      asRep[Int](mkMethodCall(source,
        thisClass.getMethod("keyLength"),
        List(),
        true, true, element[Int]))
    }

    def valueLengthOpt: Rep[WOption[Int]] = {
      asRep[WOption[Int]](mkMethodCall(source,
        thisClass.getMethod("valueLengthOpt"),
        List(),
        true, true, element[WOption[Int]]))
    }

    def maxNumOperations: Rep[WOption[Int]] = {
      asRep[WOption[Int]](mkMethodCall(source,
        thisClass.getMethod("maxNumOperations"),
        List(),
        true, true, element[WOption[Int]]))
    }

    def maxDeletes: Rep[WOption[Int]] = {
      asRep[WOption[Int]](mkMethodCall(source,
        thisClass.getMethod("maxDeletes"),
        List(),
        true, true, element[WOption[Int]]))
    }

    def cost: Rep[Int] = {
      asRep[Int](mkMethodCall(source,
        thisClass.getMethod("cost"),
        List(),
        true, true, element[Int]))
    }

    def dataSize: Rep[Long] = {
      asRep[Long](mkMethodCall(source,
        thisClass.getMethod("dataSize"),
        List(),
        true, true, element[Long]))
    }

    def digest: Rep[Coll[Byte]] = {
      asRep[Coll[Byte]](mkMethodCall(source,
        thisClass.getMethod("digest"),
        List(),
        true, true, element[Coll[Byte]]))
    }
  }

  // entityProxy: single proxy for each type family
  implicit def proxyAvlTree(p: Rep[AvlTree]): AvlTree = {
    if (p.rhs.isInstanceOf[AvlTree@unchecked]) p.rhs.asInstanceOf[AvlTree]
    else
      AvlTreeAdapter(p)
  }

  // familyElem
  class AvlTreeElem[To <: AvlTree]
    extends EntityElem[To] {
    override val liftable: Liftables.Liftable[_, To] = LiftableAvlTree.asLiftable[SAvlTree, To]

    override protected def collectMethods: Map[java.lang.reflect.Method, MethodDesc] = {
      super.collectMethods ++
        Elem.declaredMethods(classOf[AvlTree], classOf[SAvlTree], Set(
        "startingDigest", "keyLength", "valueLengthOpt", "maxNumOperations", "maxDeletes", "cost", "dataSize", "digest"
        ))
    }

    lazy val parent: Option[Elem[_]] = None
    override def buildTypeArgs = super.buildTypeArgs ++ TypeArgs()
    override lazy val tag = {
      weakTypeTag[AvlTree].asInstanceOf[WeakTypeTag[To]]
    }
    override def convert(x: Rep[Def[_]]) = {
      val conv = fun {x: Rep[AvlTree] => convertAvlTree(x) }
      tryConvert(element[AvlTree], this, x, conv)
    }

    def convertAvlTree(x: Rep[AvlTree]): Rep[To] = {
      x.elem match {
        case _: AvlTreeElem[_] => asRep[To](x)
        case e => !!!(s"Expected $x to have AvlTreeElem[_], but got $e", x)
      }
    }
    override def getDefaultRep: Rep[To] = ???
  }

  implicit lazy val avlTreeElement: Elem[AvlTree] =
    new AvlTreeElem[AvlTree]

  implicit case object AvlTreeCompanionElem extends CompanionElem[AvlTreeCompanionCtor] {
    lazy val tag = weakTypeTag[AvlTreeCompanionCtor]
    protected def getDefaultRep = RAvlTree
  }

  abstract class AvlTreeCompanionCtor extends CompanionDef[AvlTreeCompanionCtor] with AvlTreeCompanion {
    def selfType = AvlTreeCompanionElem
    override def toString = "AvlTree"
  }
  implicit def proxyAvlTreeCompanionCtor(p: Rep[AvlTreeCompanionCtor]): AvlTreeCompanionCtor =
    proxyOps[AvlTreeCompanionCtor](p)

  lazy val RAvlTree: Rep[AvlTreeCompanionCtor] = new AvlTreeCompanionCtor {
    private val thisClass = classOf[AvlTreeCompanion]
  }

  object AvlTreeMethods {
    object startingDigest {
      def unapply(d: Def[_]): Nullable[Rep[AvlTree]] = d match {
        case MethodCall(receiver, method, _, _) if receiver.elem.isInstanceOf[AvlTreeElem[_]] && method.getName == "startingDigest" =>
          val res = receiver
          Nullable(res).asInstanceOf[Nullable[Rep[AvlTree]]]
        case _ => Nullable.None
      }
      def unapply(exp: Sym): Nullable[Rep[AvlTree]] = exp match {
        case Def(d) => unapply(d)
        case _ => Nullable.None
      }
    }

    object keyLength {
      def unapply(d: Def[_]): Nullable[Rep[AvlTree]] = d match {
        case MethodCall(receiver, method, _, _) if receiver.elem.isInstanceOf[AvlTreeElem[_]] && method.getName == "keyLength" =>
          val res = receiver
          Nullable(res).asInstanceOf[Nullable[Rep[AvlTree]]]
        case _ => Nullable.None
      }
      def unapply(exp: Sym): Nullable[Rep[AvlTree]] = exp match {
        case Def(d) => unapply(d)
        case _ => Nullable.None
      }
    }

    object valueLengthOpt {
      def unapply(d: Def[_]): Nullable[Rep[AvlTree]] = d match {
        case MethodCall(receiver, method, _, _) if receiver.elem.isInstanceOf[AvlTreeElem[_]] && method.getName == "valueLengthOpt" =>
          val res = receiver
          Nullable(res).asInstanceOf[Nullable[Rep[AvlTree]]]
        case _ => Nullable.None
      }
      def unapply(exp: Sym): Nullable[Rep[AvlTree]] = exp match {
        case Def(d) => unapply(d)
        case _ => Nullable.None
      }
    }

    object maxNumOperations {
      def unapply(d: Def[_]): Nullable[Rep[AvlTree]] = d match {
        case MethodCall(receiver, method, _, _) if receiver.elem.isInstanceOf[AvlTreeElem[_]] && method.getName == "maxNumOperations" =>
          val res = receiver
          Nullable(res).asInstanceOf[Nullable[Rep[AvlTree]]]
        case _ => Nullable.None
      }
      def unapply(exp: Sym): Nullable[Rep[AvlTree]] = exp match {
        case Def(d) => unapply(d)
        case _ => Nullable.None
      }
    }

    object maxDeletes {
      def unapply(d: Def[_]): Nullable[Rep[AvlTree]] = d match {
        case MethodCall(receiver, method, _, _) if receiver.elem.isInstanceOf[AvlTreeElem[_]] && method.getName == "maxDeletes" =>
          val res = receiver
          Nullable(res).asInstanceOf[Nullable[Rep[AvlTree]]]
        case _ => Nullable.None
      }
      def unapply(exp: Sym): Nullable[Rep[AvlTree]] = exp match {
        case Def(d) => unapply(d)
        case _ => Nullable.None
      }
    }

    object cost {
      def unapply(d: Def[_]): Nullable[Rep[AvlTree]] = d match {
        case MethodCall(receiver, method, _, _) if receiver.elem.isInstanceOf[AvlTreeElem[_]] && method.getName == "cost" =>
          val res = receiver
          Nullable(res).asInstanceOf[Nullable[Rep[AvlTree]]]
        case _ => Nullable.None
      }
      def unapply(exp: Sym): Nullable[Rep[AvlTree]] = exp match {
        case Def(d) => unapply(d)
        case _ => Nullable.None
      }
    }

    object dataSize {
      def unapply(d: Def[_]): Nullable[Rep[AvlTree]] = d match {
        case MethodCall(receiver, method, _, _) if receiver.elem.isInstanceOf[AvlTreeElem[_]] && method.getName == "dataSize" =>
          val res = receiver
          Nullable(res).asInstanceOf[Nullable[Rep[AvlTree]]]
        case _ => Nullable.None
      }
      def unapply(exp: Sym): Nullable[Rep[AvlTree]] = exp match {
        case Def(d) => unapply(d)
        case _ => Nullable.None
      }
    }

    object digest {
      def unapply(d: Def[_]): Nullable[Rep[AvlTree]] = d match {
        case MethodCall(receiver, method, _, _) if receiver.elem.isInstanceOf[AvlTreeElem[_]] && method.getName == "digest" =>
          val res = receiver
          Nullable(res).asInstanceOf[Nullable[Rep[AvlTree]]]
        case _ => Nullable.None
      }
      def unapply(exp: Sym): Nullable[Rep[AvlTree]] = exp match {
        case Def(d) => unapply(d)
        case _ => Nullable.None
      }
    }
  }

  object AvlTreeCompanionMethods {
  }
} // of object AvlTree
  registerEntityObject("AvlTree", AvlTree)

object Header extends EntityObject("Header") {
  // entityAdapter for Header trait
  case class HeaderAdapter(source: Rep[Header])
      extends Header with Def[Header] {
    val selfType: Elem[Header] = element[Header]
    override def transform(t: Transformer) = HeaderAdapter(t(source))
    private val thisClass = classOf[Header]

    def version: Rep[Byte] = {
      asRep[Byte](mkMethodCall(source,
        thisClass.getMethod("version"),
        List(),
        true, true, element[Byte]))
    }

    def parentId: Rep[Coll[Byte]] = {
      asRep[Coll[Byte]](mkMethodCall(source,
        thisClass.getMethod("parentId"),
        List(),
        true, true, element[Coll[Byte]]))
    }

    def ADProofsRoot: Rep[Coll[Byte]] = {
      asRep[Coll[Byte]](mkMethodCall(source,
        thisClass.getMethod("ADProofsRoot"),
        List(),
        true, true, element[Coll[Byte]]))
    }

    def stateRoot: Rep[Coll[Byte]] = {
      asRep[Coll[Byte]](mkMethodCall(source,
        thisClass.getMethod("stateRoot"),
        List(),
        true, true, element[Coll[Byte]]))
    }

    def transactionsRoot: Rep[Coll[Byte]] = {
      asRep[Coll[Byte]](mkMethodCall(source,
        thisClass.getMethod("transactionsRoot"),
        List(),
        true, true, element[Coll[Byte]]))
    }

    def timestamp: Rep[Long] = {
      asRep[Long](mkMethodCall(source,
        thisClass.getMethod("timestamp"),
        List(),
        true, true, element[Long]))
    }

    def nBits: Rep[Long] = {
      asRep[Long](mkMethodCall(source,
        thisClass.getMethod("nBits"),
        List(),
        true, true, element[Long]))
    }

    def height: Rep[Int] = {
      asRep[Int](mkMethodCall(source,
        thisClass.getMethod("height"),
        List(),
        true, true, element[Int]))
    }

    def extensionRoot: Rep[Coll[Byte]] = {
      asRep[Coll[Byte]](mkMethodCall(source,
        thisClass.getMethod("extensionRoot"),
        List(),
        true, true, element[Coll[Byte]]))
    }

    def minerPk: Rep[GroupElement] = {
      asRep[GroupElement](mkMethodCall(source,
        thisClass.getMethod("minerPk"),
        List(),
        true, true, element[GroupElement]))
    }

    def powOnetimePk: Rep[GroupElement] = {
      asRep[GroupElement](mkMethodCall(source,
        thisClass.getMethod("powOnetimePk"),
        List(),
        true, true, element[GroupElement]))
    }

    def powNonce: Rep[Coll[Byte]] = {
      asRep[Coll[Byte]](mkMethodCall(source,
        thisClass.getMethod("powNonce"),
        List(),
        true, true, element[Coll[Byte]]))
    }

    def powDistance: Rep[BigInt] = {
      asRep[BigInt](mkMethodCall(source,
        thisClass.getMethod("powDistance"),
        List(),
        true, true, element[BigInt]))
    }
  }

  // entityProxy: single proxy for each type family
  implicit def proxyHeader(p: Rep[Header]): Header = {
    if (p.rhs.isInstanceOf[Header@unchecked]) p.rhs.asInstanceOf[Header]
    else
      HeaderAdapter(p)
  }

  // familyElem
  class HeaderElem[To <: Header]
    extends EntityElem[To] {
    lazy val parent: Option[Elem[_]] = None
    override def buildTypeArgs = super.buildTypeArgs ++ TypeArgs()
    override lazy val tag = {
      weakTypeTag[Header].asInstanceOf[WeakTypeTag[To]]
    }
    override def convert(x: Rep[Def[_]]) = {
      val conv = fun {x: Rep[Header] => convertHeader(x) }
      tryConvert(element[Header], this, x, conv)
    }

    def convertHeader(x: Rep[Header]): Rep[To] = {
      x.elem match {
        case _: HeaderElem[_] => asRep[To](x)
        case e => !!!(s"Expected $x to have HeaderElem[_], but got $e", x)
      }
    }
    override def getDefaultRep: Rep[To] = ???
  }

  implicit lazy val headerElement: Elem[Header] =
    new HeaderElem[Header]

  implicit case object HeaderCompanionElem extends CompanionElem[HeaderCompanionCtor] {
    lazy val tag = weakTypeTag[HeaderCompanionCtor]
    protected def getDefaultRep = RHeader
  }

  abstract class HeaderCompanionCtor extends CompanionDef[HeaderCompanionCtor] with HeaderCompanion {
    def selfType = HeaderCompanionElem
    override def toString = "Header"
  }
  implicit def proxyHeaderCompanionCtor(p: Rep[HeaderCompanionCtor]): HeaderCompanionCtor =
    proxyOps[HeaderCompanionCtor](p)

  lazy val RHeader: Rep[HeaderCompanionCtor] = new HeaderCompanionCtor {
    private val thisClass = classOf[HeaderCompanion]
  }

  object HeaderMethods {
    object version {
      def unapply(d: Def[_]): Nullable[Rep[Header]] = d match {
        case MethodCall(receiver, method, _, _) if receiver.elem.isInstanceOf[HeaderElem[_]] && method.getName == "version" =>
          val res = receiver
          Nullable(res).asInstanceOf[Nullable[Rep[Header]]]
        case _ => Nullable.None
      }
      def unapply(exp: Sym): Nullable[Rep[Header]] = exp match {
        case Def(d) => unapply(d)
        case _ => Nullable.None
      }
    }

    object parentId {
      def unapply(d: Def[_]): Nullable[Rep[Header]] = d match {
        case MethodCall(receiver, method, _, _) if receiver.elem.isInstanceOf[HeaderElem[_]] && method.getName == "parentId" =>
          val res = receiver
          Nullable(res).asInstanceOf[Nullable[Rep[Header]]]
        case _ => Nullable.None
      }
      def unapply(exp: Sym): Nullable[Rep[Header]] = exp match {
        case Def(d) => unapply(d)
        case _ => Nullable.None
      }
    }

    object ADProofsRoot {
      def unapply(d: Def[_]): Nullable[Rep[Header]] = d match {
        case MethodCall(receiver, method, _, _) if receiver.elem.isInstanceOf[HeaderElem[_]] && method.getName == "ADProofsRoot" =>
          val res = receiver
          Nullable(res).asInstanceOf[Nullable[Rep[Header]]]
        case _ => Nullable.None
      }
      def unapply(exp: Sym): Nullable[Rep[Header]] = exp match {
        case Def(d) => unapply(d)
        case _ => Nullable.None
      }
    }

    object stateRoot {
      def unapply(d: Def[_]): Nullable[Rep[Header]] = d match {
        case MethodCall(receiver, method, _, _) if receiver.elem.isInstanceOf[HeaderElem[_]] && method.getName == "stateRoot" =>
          val res = receiver
          Nullable(res).asInstanceOf[Nullable[Rep[Header]]]
        case _ => Nullable.None
      }
      def unapply(exp: Sym): Nullable[Rep[Header]] = exp match {
        case Def(d) => unapply(d)
        case _ => Nullable.None
      }
    }

    object transactionsRoot {
      def unapply(d: Def[_]): Nullable[Rep[Header]] = d match {
        case MethodCall(receiver, method, _, _) if receiver.elem.isInstanceOf[HeaderElem[_]] && method.getName == "transactionsRoot" =>
          val res = receiver
          Nullable(res).asInstanceOf[Nullable[Rep[Header]]]
        case _ => Nullable.None
      }
      def unapply(exp: Sym): Nullable[Rep[Header]] = exp match {
        case Def(d) => unapply(d)
        case _ => Nullable.None
      }
    }

    object timestamp {
      def unapply(d: Def[_]): Nullable[Rep[Header]] = d match {
        case MethodCall(receiver, method, _, _) if receiver.elem.isInstanceOf[HeaderElem[_]] && method.getName == "timestamp" =>
          val res = receiver
          Nullable(res).asInstanceOf[Nullable[Rep[Header]]]
        case _ => Nullable.None
      }
      def unapply(exp: Sym): Nullable[Rep[Header]] = exp match {
        case Def(d) => unapply(d)
        case _ => Nullable.None
      }
    }

    object nBits {
      def unapply(d: Def[_]): Nullable[Rep[Header]] = d match {
        case MethodCall(receiver, method, _, _) if receiver.elem.isInstanceOf[HeaderElem[_]] && method.getName == "nBits" =>
          val res = receiver
          Nullable(res).asInstanceOf[Nullable[Rep[Header]]]
        case _ => Nullable.None
      }
      def unapply(exp: Sym): Nullable[Rep[Header]] = exp match {
        case Def(d) => unapply(d)
        case _ => Nullable.None
      }
    }

    object height {
      def unapply(d: Def[_]): Nullable[Rep[Header]] = d match {
        case MethodCall(receiver, method, _, _) if receiver.elem.isInstanceOf[HeaderElem[_]] && method.getName == "height" =>
          val res = receiver
          Nullable(res).asInstanceOf[Nullable[Rep[Header]]]
        case _ => Nullable.None
      }
      def unapply(exp: Sym): Nullable[Rep[Header]] = exp match {
        case Def(d) => unapply(d)
        case _ => Nullable.None
      }
    }

    object extensionRoot {
      def unapply(d: Def[_]): Nullable[Rep[Header]] = d match {
        case MethodCall(receiver, method, _, _) if receiver.elem.isInstanceOf[HeaderElem[_]] && method.getName == "extensionRoot" =>
          val res = receiver
          Nullable(res).asInstanceOf[Nullable[Rep[Header]]]
        case _ => Nullable.None
      }
      def unapply(exp: Sym): Nullable[Rep[Header]] = exp match {
        case Def(d) => unapply(d)
        case _ => Nullable.None
      }
    }

    object minerPk {
      def unapply(d: Def[_]): Nullable[Rep[Header]] = d match {
        case MethodCall(receiver, method, _, _) if receiver.elem.isInstanceOf[HeaderElem[_]] && method.getName == "minerPk" =>
          val res = receiver
          Nullable(res).asInstanceOf[Nullable[Rep[Header]]]
        case _ => Nullable.None
      }
      def unapply(exp: Sym): Nullable[Rep[Header]] = exp match {
        case Def(d) => unapply(d)
        case _ => Nullable.None
      }
    }

    object powOnetimePk {
      def unapply(d: Def[_]): Nullable[Rep[Header]] = d match {
        case MethodCall(receiver, method, _, _) if receiver.elem.isInstanceOf[HeaderElem[_]] && method.getName == "powOnetimePk" =>
          val res = receiver
          Nullable(res).asInstanceOf[Nullable[Rep[Header]]]
        case _ => Nullable.None
      }
      def unapply(exp: Sym): Nullable[Rep[Header]] = exp match {
        case Def(d) => unapply(d)
        case _ => Nullable.None
      }
    }

    object powNonce {
      def unapply(d: Def[_]): Nullable[Rep[Header]] = d match {
        case MethodCall(receiver, method, _, _) if receiver.elem.isInstanceOf[HeaderElem[_]] && method.getName == "powNonce" =>
          val res = receiver
          Nullable(res).asInstanceOf[Nullable[Rep[Header]]]
        case _ => Nullable.None
      }
      def unapply(exp: Sym): Nullable[Rep[Header]] = exp match {
        case Def(d) => unapply(d)
        case _ => Nullable.None
      }
    }

    object powDistance {
      def unapply(d: Def[_]): Nullable[Rep[Header]] = d match {
        case MethodCall(receiver, method, _, _) if receiver.elem.isInstanceOf[HeaderElem[_]] && method.getName == "powDistance" =>
          val res = receiver
          Nullable(res).asInstanceOf[Nullable[Rep[Header]]]
        case _ => Nullable.None
      }
      def unapply(exp: Sym): Nullable[Rep[Header]] = exp match {
        case Def(d) => unapply(d)
        case _ => Nullable.None
      }
    }
  }

  object HeaderCompanionMethods {
  }
} // of object Header
  registerEntityObject("Header", Header)

object Preheader extends EntityObject("Preheader") {
  // entityAdapter for Preheader trait
  case class PreheaderAdapter(source: Rep[Preheader])
      extends Preheader with Def[Preheader] {
    val selfType: Elem[Preheader] = element[Preheader]
    override def transform(t: Transformer) = PreheaderAdapter(t(source))
    private val thisClass = classOf[Preheader]

    def version: Rep[Byte] = {
      asRep[Byte](mkMethodCall(source,
        thisClass.getMethod("version"),
        List(),
        true, true, element[Byte]))
    }

    def parentId: Rep[Coll[Byte]] = {
      asRep[Coll[Byte]](mkMethodCall(source,
        thisClass.getMethod("parentId"),
        List(),
        true, true, element[Coll[Byte]]))
    }

    def timestamp: Rep[Long] = {
      asRep[Long](mkMethodCall(source,
        thisClass.getMethod("timestamp"),
        List(),
        true, true, element[Long]))
    }

    def nBits: Rep[Long] = {
      asRep[Long](mkMethodCall(source,
        thisClass.getMethod("nBits"),
        List(),
        true, true, element[Long]))
    }

    def height: Rep[Int] = {
      asRep[Int](mkMethodCall(source,
        thisClass.getMethod("height"),
        List(),
        true, true, element[Int]))
    }

    def minerPk: Rep[GroupElement] = {
      asRep[GroupElement](mkMethodCall(source,
        thisClass.getMethod("minerPk"),
        List(),
        true, true, element[GroupElement]))
    }
  }

  // entityProxy: single proxy for each type family
  implicit def proxyPreheader(p: Rep[Preheader]): Preheader = {
    if (p.rhs.isInstanceOf[Preheader@unchecked]) p.rhs.asInstanceOf[Preheader]
    else
      PreheaderAdapter(p)
  }

  // familyElem
<<<<<<< HEAD
  class AvlTreeElem[To <: AvlTree]
    extends DslObjectElem[To] {
    override val liftable: Liftables.Liftable[_, To] = LiftableAvlTree.asLiftable[SAvlTree, To]

    override protected def collectMethods: Map[java.lang.reflect.Method, MethodDesc] = {
      super.collectMethods ++
        Elem.declaredMethods(classOf[AvlTree], classOf[SAvlTree], Set(
          "startingDigest", "flags", "keyLength", "valueLengthOpt", "cost", "dataSize"
        ))
    }

    override lazy val parent: Option[Elem[_]] = Some(dslObjectElement)
=======
  class PreheaderElem[To <: Preheader]
    extends EntityElem[To] {
    lazy val parent: Option[Elem[_]] = None
>>>>>>> bed6bf37
    override def buildTypeArgs = super.buildTypeArgs ++ TypeArgs()
    override lazy val tag = {
      weakTypeTag[Preheader].asInstanceOf[WeakTypeTag[To]]
    }
    override def convert(x: Rep[Def[_]]) = {
      val conv = fun {x: Rep[Preheader] => convertPreheader(x) }
      tryConvert(element[Preheader], this, x, conv)
    }

    def convertPreheader(x: Rep[Preheader]): Rep[To] = {
      x.elem match {
        case _: PreheaderElem[_] => asRep[To](x)
        case e => !!!(s"Expected $x to have PreheaderElem[_], but got $e", x)
      }
    }
    override def getDefaultRep: Rep[To] = ???
  }

  implicit lazy val preheaderElement: Elem[Preheader] =
    new PreheaderElem[Preheader]

  implicit case object PreheaderCompanionElem extends CompanionElem[PreheaderCompanionCtor] {
    lazy val tag = weakTypeTag[PreheaderCompanionCtor]
    protected def getDefaultRep = RPreheader
  }

  abstract class PreheaderCompanionCtor extends CompanionDef[PreheaderCompanionCtor] with PreheaderCompanion {
    def selfType = PreheaderCompanionElem
    override def toString = "Preheader"
  }
  implicit def proxyPreheaderCompanionCtor(p: Rep[PreheaderCompanionCtor]): PreheaderCompanionCtor =
    proxyOps[PreheaderCompanionCtor](p)

  lazy val RPreheader: Rep[PreheaderCompanionCtor] = new PreheaderCompanionCtor {
    private val thisClass = classOf[PreheaderCompanion]
  }

  object PreheaderMethods {
    object version {
      def unapply(d: Def[_]): Nullable[Rep[Preheader]] = d match {
        case MethodCall(receiver, method, _, _) if receiver.elem.isInstanceOf[PreheaderElem[_]] && method.getName == "version" =>
          val res = receiver
          Nullable(res).asInstanceOf[Nullable[Rep[Preheader]]]
        case _ => Nullable.None
      }
      def unapply(exp: Sym): Nullable[Rep[Preheader]] = exp match {
        case Def(d) => unapply(d)
        case _ => Nullable.None
      }
    }

    object parentId {
      def unapply(d: Def[_]): Nullable[Rep[Preheader]] = d match {
        case MethodCall(receiver, method, _, _) if receiver.elem.isInstanceOf[PreheaderElem[_]] && method.getName == "parentId" =>
          val res = receiver
          Nullable(res).asInstanceOf[Nullable[Rep[Preheader]]]
        case _ => Nullable.None
      }
      def unapply(exp: Sym): Nullable[Rep[Preheader]] = exp match {
        case Def(d) => unapply(d)
        case _ => Nullable.None
      }
    }

    object timestamp {
      def unapply(d: Def[_]): Nullable[Rep[Preheader]] = d match {
        case MethodCall(receiver, method, _, _) if receiver.elem.isInstanceOf[PreheaderElem[_]] && method.getName == "timestamp" =>
          val res = receiver
          Nullable(res).asInstanceOf[Nullable[Rep[Preheader]]]
        case _ => Nullable.None
      }
      def unapply(exp: Sym): Nullable[Rep[Preheader]] = exp match {
        case Def(d) => unapply(d)
        case _ => Nullable.None
      }
    }

    object nBits {
      def unapply(d: Def[_]): Nullable[Rep[Preheader]] = d match {
        case MethodCall(receiver, method, _, _) if receiver.elem.isInstanceOf[PreheaderElem[_]] && method.getName == "nBits" =>
          val res = receiver
          Nullable(res).asInstanceOf[Nullable[Rep[Preheader]]]
        case _ => Nullable.None
      }
      def unapply(exp: Sym): Nullable[Rep[Preheader]] = exp match {
        case Def(d) => unapply(d)
        case _ => Nullable.None
      }
    }

    object height {
      def unapply(d: Def[_]): Nullable[Rep[Preheader]] = d match {
        case MethodCall(receiver, method, _, _) if receiver.elem.isInstanceOf[PreheaderElem[_]] && method.getName == "height" =>
          val res = receiver
          Nullable(res).asInstanceOf[Nullable[Rep[Preheader]]]
        case _ => Nullable.None
      }
      def unapply(exp: Sym): Nullable[Rep[Preheader]] = exp match {
        case Def(d) => unapply(d)
        case _ => Nullable.None
      }
    }

    object minerPk {
      def unapply(d: Def[_]): Nullable[Rep[Preheader]] = d match {
        case MethodCall(receiver, method, _, _) if receiver.elem.isInstanceOf[PreheaderElem[_]] && method.getName == "minerPk" =>
          val res = receiver
          Nullable(res).asInstanceOf[Nullable[Rep[Preheader]]]
        case _ => Nullable.None
      }
      def unapply(exp: Sym): Nullable[Rep[Preheader]] = exp match {
        case Def(d) => unapply(d)
        case _ => Nullable.None
      }
    }
  }

  object PreheaderCompanionMethods {
  }
} // of object Preheader
  registerEntityObject("Preheader", Preheader)

object Context extends EntityObject("Context") {
  // entityConst: single const for each entity
  import Liftables._
  import scala.reflect.{ClassTag, classTag}
  type SContext = special.sigma.Context
  case class ContextConst(
        constValue: SContext
      ) extends Context with LiftedConst[SContext, Context]
        with Def[Context] with ContextConstMethods {
    val liftable: Liftable[SContext, Context] = LiftableContext
    val selfType: Elem[Context] = liftable.eW
  }

  trait ContextConstMethods extends Context  { thisConst: Def[_] =>

    private val ContextClass = classOf[Context]

    override def builder: Rep[SigmaDslBuilder] = {
      asRep[SigmaDslBuilder](mkMethodCall(self,
        ContextClass.getMethod("builder"),
        List(),
        true, false, element[SigmaDslBuilder]))
    }

    override def OUTPUTS: Rep[Coll[Box]] = {
      asRep[Coll[Box]](mkMethodCall(self,
        ContextClass.getMethod("OUTPUTS"),
        List(),
        true, false, element[Coll[Box]]))
    }

    override def INPUTS: Rep[Coll[Box]] = {
      asRep[Coll[Box]](mkMethodCall(self,
        ContextClass.getMethod("INPUTS"),
        List(),
        true, false, element[Coll[Box]]))
    }

    override def HEIGHT: Rep[Int] = {
      asRep[Int](mkMethodCall(self,
        ContextClass.getMethod("HEIGHT"),
        List(),
        true, false, element[Int]))
    }

    override def SELF: Rep[Box] = {
      asRep[Box](mkMethodCall(self,
        ContextClass.getMethod("SELF"),
        List(),
        true, false, element[Box]))
    }

    override def selfBoxIndex: Rep[Int] = {
      asRep[Int](mkMethodCall(self,
        ContextClass.getMethod("selfBoxIndex"),
        List(),
        true, false, element[Int]))
    }

    override def LastBlockUtxoRootHash: Rep[AvlTree] = {
      asRep[AvlTree](mkMethodCall(self,
        ContextClass.getMethod("LastBlockUtxoRootHash"),
        List(),
        true, false, element[AvlTree]))
    }

    override def headers: Rep[Coll[Header]] = {
      asRep[Coll[Header]](mkMethodCall(self,
        ContextClass.getMethod("headers"),
        List(),
        true, false, element[Coll[Header]]))
    }

    override def preheader: Rep[Preheader] = {
      asRep[Preheader](mkMethodCall(self,
        ContextClass.getMethod("preheader"),
        List(),
        true, false, element[Preheader]))
    }

    override def MinerPubKey: Rep[Coll[Byte]] = {
      asRep[Coll[Byte]](mkMethodCall(self,
        ContextClass.getMethod("MinerPubKey"),
        List(),
        true, false, element[Coll[Byte]]))
    }

    override def getVar[T](id: Rep[Byte])(implicit cT: Elem[T]): Rep[WOption[T]] = {
      asRep[WOption[T]](mkMethodCall(self,
        ContextClass.getMethod("getVar", classOf[Sym], classOf[Elem[_]]),
        List(id, cT),
        true, false, element[WOption[T]]))
    }

    override def getConstant[T](id: Rep[Byte])(implicit cT: Elem[T]): Rep[T] = {
      asRep[T](mkMethodCall(self,
        ContextClass.getMethod("getConstant", classOf[Sym], classOf[Elem[_]]),
        List(id, cT),
        true, false, element[T]))
    }

    override def cost: Rep[Int] = {
      asRep[Int](mkMethodCall(self,
        ContextClass.getMethod("cost"),
        List(),
        true, false, element[Int]))
    }

    override def dataSize: Rep[Long] = {
      asRep[Long](mkMethodCall(self,
        ContextClass.getMethod("dataSize"),
        List(),
        true, false, element[Long]))
    }
  }

  implicit object LiftableContext
    extends Liftable[SContext, Context] {
    lazy val eW: Elem[Context] = contextElement
    lazy val sourceType: RType[SContext] = {
      RType[SContext]
    }
    def lift(x: SContext): Rep[Context] = ContextConst(x)
    def unlift(w: Rep[Context]): SContext = w match {
      case Def(ContextConst(x: SContext))
            => x.asInstanceOf[SContext]
      case _ => unliftError(w)
    }
  }

  // entityAdapter for Context trait
  case class ContextAdapter(source: Rep[Context])
      extends Context with Def[Context] {
    val selfType: Elem[Context] = element[Context]
    override def transform(t: Transformer) = ContextAdapter(t(source))
    private val thisClass = classOf[Context]

    def builder: Rep[SigmaDslBuilder] = {
      asRep[SigmaDslBuilder](mkMethodCall(source,
        thisClass.getMethod("builder"),
        List(),
        true, true, element[SigmaDslBuilder]))
    }

    def OUTPUTS: Rep[Coll[Box]] = {
      asRep[Coll[Box]](mkMethodCall(source,
        thisClass.getMethod("OUTPUTS"),
        List(),
        true, true, element[Coll[Box]]))
    }

    def INPUTS: Rep[Coll[Box]] = {
      asRep[Coll[Box]](mkMethodCall(source,
        thisClass.getMethod("INPUTS"),
        List(),
        true, true, element[Coll[Box]]))
    }

    def HEIGHT: Rep[Int] = {
      asRep[Int](mkMethodCall(source,
        thisClass.getMethod("HEIGHT"),
        List(),
        true, true, element[Int]))
    }

    def SELF: Rep[Box] = {
      asRep[Box](mkMethodCall(source,
        thisClass.getMethod("SELF"),
        List(),
        true, true, element[Box]))
    }

    def selfBoxIndex: Rep[Int] = {
      asRep[Int](mkMethodCall(source,
        thisClass.getMethod("selfBoxIndex"),
        List(),
        true, true, element[Int]))
    }

    def LastBlockUtxoRootHash: Rep[AvlTree] = {
      asRep[AvlTree](mkMethodCall(source,
        thisClass.getMethod("LastBlockUtxoRootHash"),
        List(),
        true, true, element[AvlTree]))
    }

    def headers: Rep[Coll[Header]] = {
      asRep[Coll[Header]](mkMethodCall(source,
        thisClass.getMethod("headers"),
        List(),
        true, true, element[Coll[Header]]))
    }

    def preheader: Rep[Preheader] = {
      asRep[Preheader](mkMethodCall(source,
        thisClass.getMethod("preheader"),
        List(),
        true, true, element[Preheader]))
    }

    def MinerPubKey: Rep[Coll[Byte]] = {
      asRep[Coll[Byte]](mkMethodCall(source,
        thisClass.getMethod("MinerPubKey"),
        List(),
        true, true, element[Coll[Byte]]))
    }

    def getVar[T](id: Rep[Byte])(implicit cT: Elem[T]): Rep[WOption[T]] = {
      asRep[WOption[T]](mkMethodCall(source,
        thisClass.getMethod("getVar", classOf[Sym], classOf[Elem[_]]),
        List(id, cT),
        true, true, element[WOption[T]]))
    }

    def getConstant[T](id: Rep[Byte])(implicit cT: Elem[T]): Rep[T] = {
      asRep[T](mkMethodCall(source,
        thisClass.getMethod("getConstant", classOf[Sym], classOf[Elem[_]]),
        List(id, cT),
        true, true, element[T]))
    }

    def cost: Rep[Int] = {
      asRep[Int](mkMethodCall(source,
        thisClass.getMethod("cost"),
        List(),
        true, true, element[Int]))
    }

    def dataSize: Rep[Long] = {
      asRep[Long](mkMethodCall(source,
        thisClass.getMethod("dataSize"),
        List(),
        true, true, element[Long]))
    }
  }

  // entityProxy: single proxy for each type family
  implicit def proxyContext(p: Rep[Context]): Context = {
    if (p.rhs.isInstanceOf[Context@unchecked]) p.rhs.asInstanceOf[Context]
    else
      ContextAdapter(p)
  }

  // familyElem
  class ContextElem[To <: Context]
    extends EntityElem[To] {
    override val liftable: Liftables.Liftable[_, To] = LiftableContext.asLiftable[SContext, To]

    override protected def collectMethods: Map[java.lang.reflect.Method, MethodDesc] = {
      super.collectMethods ++
        Elem.declaredMethods(classOf[Context], classOf[SContext], Set(
        "builder", "OUTPUTS", "INPUTS", "HEIGHT", "SELF", "selfBoxIndex", "LastBlockUtxoRootHash", "headers", "preheader", "MinerPubKey", "getVar", "getConstant", "cost", "dataSize"
        ))
    }

    lazy val parent: Option[Elem[_]] = None
    override def buildTypeArgs = super.buildTypeArgs ++ TypeArgs()
    override lazy val tag = {
      weakTypeTag[Context].asInstanceOf[WeakTypeTag[To]]
    }
    override def convert(x: Rep[Def[_]]) = {
      val conv = fun {x: Rep[Context] => convertContext(x) }
      tryConvert(element[Context], this, x, conv)
    }

    def convertContext(x: Rep[Context]): Rep[To] = {
      x.elem match {
        case _: ContextElem[_] => asRep[To](x)
        case e => !!!(s"Expected $x to have ContextElem[_], but got $e", x)
      }
    }
    override def getDefaultRep: Rep[To] = ???
  }

  implicit lazy val contextElement: Elem[Context] =
    new ContextElem[Context]

  implicit case object ContextCompanionElem extends CompanionElem[ContextCompanionCtor] {
    lazy val tag = weakTypeTag[ContextCompanionCtor]
    protected def getDefaultRep = RContext
  }

  abstract class ContextCompanionCtor extends CompanionDef[ContextCompanionCtor] with ContextCompanion {
    def selfType = ContextCompanionElem
    override def toString = "Context"
  }
  implicit def proxyContextCompanionCtor(p: Rep[ContextCompanionCtor]): ContextCompanionCtor =
    proxyOps[ContextCompanionCtor](p)

  lazy val RContext: Rep[ContextCompanionCtor] = new ContextCompanionCtor {
    private val thisClass = classOf[ContextCompanion]
  }

  object ContextMethods {
    object builder {
      def unapply(d: Def[_]): Nullable[Rep[Context]] = d match {
        case MethodCall(receiver, method, _, _) if receiver.elem.isInstanceOf[ContextElem[_]] && method.getName == "builder" =>
          val res = receiver
          Nullable(res).asInstanceOf[Nullable[Rep[Context]]]
        case _ => Nullable.None
      }
      def unapply(exp: Sym): Nullable[Rep[Context]] = exp match {
        case Def(d) => unapply(d)
        case _ => Nullable.None
      }
    }

    object OUTPUTS {
      def unapply(d: Def[_]): Nullable[Rep[Context]] = d match {
        case MethodCall(receiver, method, _, _) if receiver.elem.isInstanceOf[ContextElem[_]] && method.getName == "OUTPUTS" =>
          val res = receiver
          Nullable(res).asInstanceOf[Nullable[Rep[Context]]]
        case _ => Nullable.None
      }
      def unapply(exp: Sym): Nullable[Rep[Context]] = exp match {
        case Def(d) => unapply(d)
        case _ => Nullable.None
      }
    }

    object INPUTS {
      def unapply(d: Def[_]): Nullable[Rep[Context]] = d match {
        case MethodCall(receiver, method, _, _) if receiver.elem.isInstanceOf[ContextElem[_]] && method.getName == "INPUTS" =>
          val res = receiver
          Nullable(res).asInstanceOf[Nullable[Rep[Context]]]
        case _ => Nullable.None
      }
      def unapply(exp: Sym): Nullable[Rep[Context]] = exp match {
        case Def(d) => unapply(d)
        case _ => Nullable.None
      }
    }

    object HEIGHT {
      def unapply(d: Def[_]): Nullable[Rep[Context]] = d match {
        case MethodCall(receiver, method, _, _) if receiver.elem.isInstanceOf[ContextElem[_]] && method.getName == "HEIGHT" =>
          val res = receiver
          Nullable(res).asInstanceOf[Nullable[Rep[Context]]]
        case _ => Nullable.None
      }
      def unapply(exp: Sym): Nullable[Rep[Context]] = exp match {
        case Def(d) => unapply(d)
        case _ => Nullable.None
      }
    }

    object SELF {
      def unapply(d: Def[_]): Nullable[Rep[Context]] = d match {
        case MethodCall(receiver, method, _, _) if receiver.elem.isInstanceOf[ContextElem[_]] && method.getName == "SELF" =>
          val res = receiver
          Nullable(res).asInstanceOf[Nullable[Rep[Context]]]
        case _ => Nullable.None
      }
      def unapply(exp: Sym): Nullable[Rep[Context]] = exp match {
        case Def(d) => unapply(d)
        case _ => Nullable.None
      }
    }

    object selfBoxIndex {
      def unapply(d: Def[_]): Nullable[Rep[Context]] = d match {
        case MethodCall(receiver, method, _, _) if receiver.elem.isInstanceOf[ContextElem[_]] && method.getName == "selfBoxIndex" =>
          val res = receiver
          Nullable(res).asInstanceOf[Nullable[Rep[Context]]]
        case _ => Nullable.None
      }
      def unapply(exp: Sym): Nullable[Rep[Context]] = exp match {
        case Def(d) => unapply(d)
        case _ => Nullable.None
      }
    }

    object LastBlockUtxoRootHash {
      def unapply(d: Def[_]): Nullable[Rep[Context]] = d match {
        case MethodCall(receiver, method, _, _) if receiver.elem.isInstanceOf[ContextElem[_]] && method.getName == "LastBlockUtxoRootHash" =>
          val res = receiver
          Nullable(res).asInstanceOf[Nullable[Rep[Context]]]
        case _ => Nullable.None
      }
      def unapply(exp: Sym): Nullable[Rep[Context]] = exp match {
        case Def(d) => unapply(d)
        case _ => Nullable.None
      }
    }

    object headers {
      def unapply(d: Def[_]): Nullable[Rep[Context]] = d match {
        case MethodCall(receiver, method, _, _) if receiver.elem.isInstanceOf[ContextElem[_]] && method.getName == "headers" =>
          val res = receiver
          Nullable(res).asInstanceOf[Nullable[Rep[Context]]]
        case _ => Nullable.None
      }
      def unapply(exp: Sym): Nullable[Rep[Context]] = exp match {
        case Def(d) => unapply(d)
        case _ => Nullable.None
      }
    }

    object preheader {
      def unapply(d: Def[_]): Nullable[Rep[Context]] = d match {
        case MethodCall(receiver, method, _, _) if receiver.elem.isInstanceOf[ContextElem[_]] && method.getName == "preheader" =>
          val res = receiver
          Nullable(res).asInstanceOf[Nullable[Rep[Context]]]
        case _ => Nullable.None
      }
      def unapply(exp: Sym): Nullable[Rep[Context]] = exp match {
        case Def(d) => unapply(d)
        case _ => Nullable.None
      }
    }

    object MinerPubKey {
      def unapply(d: Def[_]): Nullable[Rep[Context]] = d match {
        case MethodCall(receiver, method, _, _) if receiver.elem.isInstanceOf[ContextElem[_]] && method.getName == "MinerPubKey" =>
          val res = receiver
          Nullable(res).asInstanceOf[Nullable[Rep[Context]]]
        case _ => Nullable.None
      }
      def unapply(exp: Sym): Nullable[Rep[Context]] = exp match {
        case Def(d) => unapply(d)
        case _ => Nullable.None
      }
    }

    object getVar {
      def unapply(d: Def[_]): Nullable[(Rep[Context], Rep[Byte], Elem[T]) forSome {type T}] = d match {
        case MethodCall(receiver, method, args, _) if receiver.elem.isInstanceOf[ContextElem[_]] && method.getName == "getVar" =>
          val res = (receiver, args(0), args(1))
          Nullable(res).asInstanceOf[Nullable[(Rep[Context], Rep[Byte], Elem[T]) forSome {type T}]]
        case _ => Nullable.None
      }
      def unapply(exp: Sym): Nullable[(Rep[Context], Rep[Byte], Elem[T]) forSome {type T}] = exp match {
        case Def(d) => unapply(d)
        case _ => Nullable.None
      }
    }

    object getConstant {
      def unapply(d: Def[_]): Nullable[(Rep[Context], Rep[Byte], Elem[T]) forSome {type T}] = d match {
        case MethodCall(receiver, method, args, _) if receiver.elem.isInstanceOf[ContextElem[_]] && method.getName == "getConstant" =>
          val res = (receiver, args(0), args(1))
          Nullable(res).asInstanceOf[Nullable[(Rep[Context], Rep[Byte], Elem[T]) forSome {type T}]]
        case _ => Nullable.None
      }
      def unapply(exp: Sym): Nullable[(Rep[Context], Rep[Byte], Elem[T]) forSome {type T}] = exp match {
        case Def(d) => unapply(d)
        case _ => Nullable.None
      }
    }

    object cost {
      def unapply(d: Def[_]): Nullable[Rep[Context]] = d match {
        case MethodCall(receiver, method, _, _) if receiver.elem.isInstanceOf[ContextElem[_]] && method.getName == "cost" =>
          val res = receiver
          Nullable(res).asInstanceOf[Nullable[Rep[Context]]]
        case _ => Nullable.None
      }
      def unapply(exp: Sym): Nullable[Rep[Context]] = exp match {
        case Def(d) => unapply(d)
        case _ => Nullable.None
      }
    }

    object dataSize {
      def unapply(d: Def[_]): Nullable[Rep[Context]] = d match {
        case MethodCall(receiver, method, _, _) if receiver.elem.isInstanceOf[ContextElem[_]] && method.getName == "dataSize" =>
          val res = receiver
          Nullable(res).asInstanceOf[Nullable[Rep[Context]]]
        case _ => Nullable.None
      }
      def unapply(exp: Sym): Nullable[Rep[Context]] = exp match {
        case Def(d) => unapply(d)
        case _ => Nullable.None
      }
    }
  }

  object ContextCompanionMethods {
  }
} // of object Context
  registerEntityObject("Context", Context)

object SigmaContract extends EntityObject("SigmaContract") {
  // entityConst: single const for each entity
  import Liftables._
  import scala.reflect.{ClassTag, classTag}
  type SSigmaContract = special.sigma.SigmaContract
  case class SigmaContractConst(
        constValue: SSigmaContract
      ) extends SigmaContract with LiftedConst[SSigmaContract, SigmaContract]
        with Def[SigmaContract] with SigmaContractConstMethods {
    val liftable: Liftable[SSigmaContract, SigmaContract] = LiftableSigmaContract
    val selfType: Elem[SigmaContract] = liftable.eW
  }

  trait SigmaContractConstMethods extends SigmaContract  { thisConst: Def[_] =>

    private val SigmaContractClass = classOf[SigmaContract]

    override def builder: Rep[SigmaDslBuilder] = {
      asRep[SigmaDslBuilder](mkMethodCall(self,
        SigmaContractClass.getMethod("builder"),
        List(),
        true, false, element[SigmaDslBuilder]))
    }

    override def Collection[T](items: Rep[T]*)(implicit cT: Elem[T]): Rep[Coll[T]] = {
      asRep[Coll[T]](mkMethodCall(self,
        SigmaContractClass.getMethod("Collection", classOf[Seq[_]], classOf[Elem[_]]),
        List(items, cT),
        true, false, element[Coll[T]]))
    }

    override def canOpen(ctx: Rep[Context]): Rep[Boolean] = {
      asRep[Boolean](mkMethodCall(self,
        SigmaContractClass.getMethod("canOpen", classOf[Sym]),
        List(ctx),
        true, false, element[Boolean]))
    }
  }

  implicit object LiftableSigmaContract
    extends Liftable[SSigmaContract, SigmaContract] {
    lazy val eW: Elem[SigmaContract] = sigmaContractElement
    lazy val sourceType: RType[SSigmaContract] = {
      RType[SSigmaContract]
    }
    def lift(x: SSigmaContract): Rep[SigmaContract] = SigmaContractConst(x)
    def unlift(w: Rep[SigmaContract]): SSigmaContract = w match {
      case Def(SigmaContractConst(x: SSigmaContract))
            => x.asInstanceOf[SSigmaContract]
      case _ => unliftError(w)
    }
  }

  // entityAdapter for SigmaContract trait
  case class SigmaContractAdapter(source: Rep[SigmaContract])
      extends SigmaContract with Def[SigmaContract] {
    val selfType: Elem[SigmaContract] = element[SigmaContract]
    override def transform(t: Transformer) = SigmaContractAdapter(t(source))
    private val thisClass = classOf[SigmaContract]

    def builder: Rep[SigmaDslBuilder] = {
      asRep[SigmaDslBuilder](mkMethodCall(source,
        thisClass.getMethod("builder"),
        List(),
        true, true, element[SigmaDslBuilder]))
    }

    override def Collection[T](items: Rep[T]*)(implicit cT: Elem[T]): Rep[Coll[T]] = {
      asRep[Coll[T]](mkMethodCall(source,
        thisClass.getMethod("Collection", classOf[Seq[_]], classOf[Elem[_]]),
        List(items, cT),
        true, true, element[Coll[T]]))
    }

    def canOpen(ctx: Rep[Context]): Rep[Boolean] = {
      asRep[Boolean](mkMethodCall(source,
        thisClass.getMethod("canOpen", classOf[Sym]),
        List(ctx),
        true, true, element[Boolean]))
    }
  }

  // entityProxy: single proxy for each type family
  implicit def proxySigmaContract(p: Rep[SigmaContract]): SigmaContract = {
    if (p.rhs.isInstanceOf[SigmaContract@unchecked]) p.rhs.asInstanceOf[SigmaContract]
    else
      SigmaContractAdapter(p)
  }

  // familyElem
  class SigmaContractElem[To <: SigmaContract]
    extends EntityElem[To] {
    override val liftable: Liftables.Liftable[_, To] = LiftableSigmaContract.asLiftable[SSigmaContract, To]

    override protected def collectMethods: Map[java.lang.reflect.Method, MethodDesc] = {
      super.collectMethods ++
        Elem.declaredMethods(classOf[SigmaContract], classOf[SSigmaContract], Set(
<<<<<<< HEAD
        "builder", "Collection", "verifyZK", "atLeast", "allOf", "allZK", "anyOf", "anyZK", "PubKey", "sigmaProp", "blake2b256", "sha256", "byteArrayToBigInt", "longToByteArray", "proveDlog", "proveDHTuple", "isMember", "treeLookup", "treeModifications", "treeInserts", "treeRemovals", "groupGenerator", "exponentiate", "canOpen", "asFunction"
=======
        "builder", "Collection", "verifyZK", "atLeast", "allOf", "allZK", "anyOf", "anyZK", "PubKey", "sigmaProp", "blake2b256", "sha256", "byteArrayToBigInt", "longToByteArray", "proveDlog", "proveDHTuple", "isMember", "treeLookup", "treeModifications", "groupGenerator", "canOpen", "asFunction"
>>>>>>> bed6bf37
        ))
    }

    lazy val parent: Option[Elem[_]] = None
    override def buildTypeArgs = super.buildTypeArgs ++ TypeArgs()
    override lazy val tag = {
      weakTypeTag[SigmaContract].asInstanceOf[WeakTypeTag[To]]
    }
    override def convert(x: Rep[Def[_]]) = {
      val conv = fun {x: Rep[SigmaContract] => convertSigmaContract(x) }
      tryConvert(element[SigmaContract], this, x, conv)
    }

    def convertSigmaContract(x: Rep[SigmaContract]): Rep[To] = {
      x.elem match {
        case _: SigmaContractElem[_] => asRep[To](x)
        case e => !!!(s"Expected $x to have SigmaContractElem[_], but got $e", x)
      }
    }
    override def getDefaultRep: Rep[To] = ???
  }

  implicit lazy val sigmaContractElement: Elem[SigmaContract] =
    new SigmaContractElem[SigmaContract]

  implicit case object SigmaContractCompanionElem extends CompanionElem[SigmaContractCompanionCtor] {
    lazy val tag = weakTypeTag[SigmaContractCompanionCtor]
    protected def getDefaultRep = RSigmaContract
  }

  abstract class SigmaContractCompanionCtor extends CompanionDef[SigmaContractCompanionCtor] with SigmaContractCompanion {
    def selfType = SigmaContractCompanionElem
    override def toString = "SigmaContract"
  }
  implicit def proxySigmaContractCompanionCtor(p: Rep[SigmaContractCompanionCtor]): SigmaContractCompanionCtor =
    proxyOps[SigmaContractCompanionCtor](p)

  lazy val RSigmaContract: Rep[SigmaContractCompanionCtor] = new SigmaContractCompanionCtor {
    private val thisClass = classOf[SigmaContractCompanion]
  }

  object SigmaContractMethods {
    object builder {
      def unapply(d: Def[_]): Nullable[Rep[SigmaContract]] = d match {
        case MethodCall(receiver, method, _, _) if receiver.elem.isInstanceOf[SigmaContractElem[_]] && method.getName == "builder" =>
          val res = receiver
          Nullable(res).asInstanceOf[Nullable[Rep[SigmaContract]]]
        case _ => Nullable.None
      }
      def unapply(exp: Sym): Nullable[Rep[SigmaContract]] = exp match {
        case Def(d) => unapply(d)
        case _ => Nullable.None
      }
    }

    object Collection {
      def unapply(d: Def[_]): Nullable[(Rep[SigmaContract], Seq[Rep[T]], Elem[T]) forSome {type T}] = d match {
        case MethodCall(receiver, method, args, _) if receiver.elem.isInstanceOf[SigmaContractElem[_]] && method.getName == "Collection" =>
          val res = (receiver, args(0), args(1))
          Nullable(res).asInstanceOf[Nullable[(Rep[SigmaContract], Seq[Rep[T]], Elem[T]) forSome {type T}]]
        case _ => Nullable.None
      }
      def unapply(exp: Sym): Nullable[(Rep[SigmaContract], Seq[Rep[T]], Elem[T]) forSome {type T}] = exp match {
        case Def(d) => unapply(d)
        case _ => Nullable.None
      }
    }

    object verifyZK {
      def unapply(d: Def[_]): Nullable[(Rep[SigmaContract], Rep[Thunk[SigmaProp]])] = d match {
        case MethodCall(receiver, method, args, _) if receiver.elem.isInstanceOf[SigmaContractElem[_]] && method.getName == "verifyZK" =>
          val res = (receiver, args(0))
          Nullable(res).asInstanceOf[Nullable[(Rep[SigmaContract], Rep[Thunk[SigmaProp]])]]
        case _ => Nullable.None
      }
      def unapply(exp: Sym): Nullable[(Rep[SigmaContract], Rep[Thunk[SigmaProp]])] = exp match {
        case Def(d) => unapply(d)
        case _ => Nullable.None
      }
    }

    object atLeast {
      def unapply(d: Def[_]): Nullable[(Rep[SigmaContract], Rep[Int], Rep[Coll[SigmaProp]])] = d match {
        case MethodCall(receiver, method, args, _) if receiver.elem.isInstanceOf[SigmaContractElem[_]] && method.getName == "atLeast" =>
          val res = (receiver, args(0), args(1))
          Nullable(res).asInstanceOf[Nullable[(Rep[SigmaContract], Rep[Int], Rep[Coll[SigmaProp]])]]
        case _ => Nullable.None
      }
      def unapply(exp: Sym): Nullable[(Rep[SigmaContract], Rep[Int], Rep[Coll[SigmaProp]])] = exp match {
        case Def(d) => unapply(d)
        case _ => Nullable.None
      }
    }

    object allOf {
      def unapply(d: Def[_]): Nullable[(Rep[SigmaContract], Rep[Coll[Boolean]])] = d match {
        case MethodCall(receiver, method, args, _) if receiver.elem.isInstanceOf[SigmaContractElem[_]] && method.getName == "allOf" =>
          val res = (receiver, args(0))
          Nullable(res).asInstanceOf[Nullable[(Rep[SigmaContract], Rep[Coll[Boolean]])]]
        case _ => Nullable.None
      }
      def unapply(exp: Sym): Nullable[(Rep[SigmaContract], Rep[Coll[Boolean]])] = exp match {
        case Def(d) => unapply(d)
        case _ => Nullable.None
      }
    }

    object allZK {
      def unapply(d: Def[_]): Nullable[(Rep[SigmaContract], Rep[Coll[SigmaProp]])] = d match {
        case MethodCall(receiver, method, args, _) if receiver.elem.isInstanceOf[SigmaContractElem[_]] && method.getName == "allZK" =>
          val res = (receiver, args(0))
          Nullable(res).asInstanceOf[Nullable[(Rep[SigmaContract], Rep[Coll[SigmaProp]])]]
        case _ => Nullable.None
      }
      def unapply(exp: Sym): Nullable[(Rep[SigmaContract], Rep[Coll[SigmaProp]])] = exp match {
        case Def(d) => unapply(d)
        case _ => Nullable.None
      }
    }

    object anyOf {
      def unapply(d: Def[_]): Nullable[(Rep[SigmaContract], Rep[Coll[Boolean]])] = d match {
        case MethodCall(receiver, method, args, _) if receiver.elem.isInstanceOf[SigmaContractElem[_]] && method.getName == "anyOf" =>
          val res = (receiver, args(0))
          Nullable(res).asInstanceOf[Nullable[(Rep[SigmaContract], Rep[Coll[Boolean]])]]
        case _ => Nullable.None
      }
      def unapply(exp: Sym): Nullable[(Rep[SigmaContract], Rep[Coll[Boolean]])] = exp match {
        case Def(d) => unapply(d)
        case _ => Nullable.None
      }
    }

    object anyZK {
      def unapply(d: Def[_]): Nullable[(Rep[SigmaContract], Rep[Coll[SigmaProp]])] = d match {
        case MethodCall(receiver, method, args, _) if receiver.elem.isInstanceOf[SigmaContractElem[_]] && method.getName == "anyZK" =>
          val res = (receiver, args(0))
          Nullable(res).asInstanceOf[Nullable[(Rep[SigmaContract], Rep[Coll[SigmaProp]])]]
        case _ => Nullable.None
      }
      def unapply(exp: Sym): Nullable[(Rep[SigmaContract], Rep[Coll[SigmaProp]])] = exp match {
        case Def(d) => unapply(d)
        case _ => Nullable.None
      }
    }

    object PubKey {
      def unapply(d: Def[_]): Nullable[(Rep[SigmaContract], Rep[String])] = d match {
        case MethodCall(receiver, method, args, _) if receiver.elem.isInstanceOf[SigmaContractElem[_]] && method.getName == "PubKey" =>
          val res = (receiver, args(0))
          Nullable(res).asInstanceOf[Nullable[(Rep[SigmaContract], Rep[String])]]
        case _ => Nullable.None
      }
      def unapply(exp: Sym): Nullable[(Rep[SigmaContract], Rep[String])] = exp match {
        case Def(d) => unapply(d)
        case _ => Nullable.None
      }
    }

    object sigmaProp {
      def unapply(d: Def[_]): Nullable[(Rep[SigmaContract], Rep[Boolean])] = d match {
        case MethodCall(receiver, method, args, _) if receiver.elem.isInstanceOf[SigmaContractElem[_]] && method.getName == "sigmaProp" =>
          val res = (receiver, args(0))
          Nullable(res).asInstanceOf[Nullable[(Rep[SigmaContract], Rep[Boolean])]]
        case _ => Nullable.None
      }
      def unapply(exp: Sym): Nullable[(Rep[SigmaContract], Rep[Boolean])] = exp match {
        case Def(d) => unapply(d)
        case _ => Nullable.None
      }
    }

    object blake2b256 {
      def unapply(d: Def[_]): Nullable[(Rep[SigmaContract], Rep[Coll[Byte]])] = d match {
        case MethodCall(receiver, method, args, _) if receiver.elem.isInstanceOf[SigmaContractElem[_]] && method.getName == "blake2b256" =>
          val res = (receiver, args(0))
          Nullable(res).asInstanceOf[Nullable[(Rep[SigmaContract], Rep[Coll[Byte]])]]
        case _ => Nullable.None
      }
      def unapply(exp: Sym): Nullable[(Rep[SigmaContract], Rep[Coll[Byte]])] = exp match {
        case Def(d) => unapply(d)
        case _ => Nullable.None
      }
    }

    object sha256 {
      def unapply(d: Def[_]): Nullable[(Rep[SigmaContract], Rep[Coll[Byte]])] = d match {
        case MethodCall(receiver, method, args, _) if receiver.elem.isInstanceOf[SigmaContractElem[_]] && method.getName == "sha256" =>
          val res = (receiver, args(0))
          Nullable(res).asInstanceOf[Nullable[(Rep[SigmaContract], Rep[Coll[Byte]])]]
        case _ => Nullable.None
      }
      def unapply(exp: Sym): Nullable[(Rep[SigmaContract], Rep[Coll[Byte]])] = exp match {
        case Def(d) => unapply(d)
        case _ => Nullable.None
      }
    }

    object byteArrayToBigInt {
      def unapply(d: Def[_]): Nullable[(Rep[SigmaContract], Rep[Coll[Byte]])] = d match {
        case MethodCall(receiver, method, args, _) if receiver.elem.isInstanceOf[SigmaContractElem[_]] && method.getName == "byteArrayToBigInt" =>
          val res = (receiver, args(0))
          Nullable(res).asInstanceOf[Nullable[(Rep[SigmaContract], Rep[Coll[Byte]])]]
        case _ => Nullable.None
      }
      def unapply(exp: Sym): Nullable[(Rep[SigmaContract], Rep[Coll[Byte]])] = exp match {
        case Def(d) => unapply(d)
        case _ => Nullable.None
      }
    }

    object longToByteArray {
      def unapply(d: Def[_]): Nullable[(Rep[SigmaContract], Rep[Long])] = d match {
        case MethodCall(receiver, method, args, _) if receiver.elem.isInstanceOf[SigmaContractElem[_]] && method.getName == "longToByteArray" =>
          val res = (receiver, args(0))
          Nullable(res).asInstanceOf[Nullable[(Rep[SigmaContract], Rep[Long])]]
        case _ => Nullable.None
      }
      def unapply(exp: Sym): Nullable[(Rep[SigmaContract], Rep[Long])] = exp match {
        case Def(d) => unapply(d)
        case _ => Nullable.None
      }
    }

    object proveDlog {
      def unapply(d: Def[_]): Nullable[(Rep[SigmaContract], Rep[GroupElement])] = d match {
        case MethodCall(receiver, method, args, _) if receiver.elem.isInstanceOf[SigmaContractElem[_]] && method.getName == "proveDlog" =>
          val res = (receiver, args(0))
          Nullable(res).asInstanceOf[Nullable[(Rep[SigmaContract], Rep[GroupElement])]]
        case _ => Nullable.None
      }
      def unapply(exp: Sym): Nullable[(Rep[SigmaContract], Rep[GroupElement])] = exp match {
        case Def(d) => unapply(d)
        case _ => Nullable.None
      }
    }

    object proveDHTuple {
      def unapply(d: Def[_]): Nullable[(Rep[SigmaContract], Rep[GroupElement], Rep[GroupElement], Rep[GroupElement], Rep[GroupElement])] = d match {
        case MethodCall(receiver, method, args, _) if receiver.elem.isInstanceOf[SigmaContractElem[_]] && method.getName == "proveDHTuple" =>
          val res = (receiver, args(0), args(1), args(2), args(3))
          Nullable(res).asInstanceOf[Nullable[(Rep[SigmaContract], Rep[GroupElement], Rep[GroupElement], Rep[GroupElement], Rep[GroupElement])]]
        case _ => Nullable.None
      }
      def unapply(exp: Sym): Nullable[(Rep[SigmaContract], Rep[GroupElement], Rep[GroupElement], Rep[GroupElement], Rep[GroupElement])] = exp match {
        case Def(d) => unapply(d)
        case _ => Nullable.None
      }
    }

    object isMember {
      def unapply(d: Def[_]): Nullable[(Rep[SigmaContract], Rep[AvlTree], Rep[Coll[Byte]], Rep[Coll[Byte]])] = d match {
        case MethodCall(receiver, method, args, _) if receiver.elem.isInstanceOf[SigmaContractElem[_]] && method.getName == "isMember" =>
          val res = (receiver, args(0), args(1), args(2))
          Nullable(res).asInstanceOf[Nullable[(Rep[SigmaContract], Rep[AvlTree], Rep[Coll[Byte]], Rep[Coll[Byte]])]]
        case _ => Nullable.None
      }
      def unapply(exp: Sym): Nullable[(Rep[SigmaContract], Rep[AvlTree], Rep[Coll[Byte]], Rep[Coll[Byte]])] = exp match {
        case Def(d) => unapply(d)
        case _ => Nullable.None
      }
    }

    object treeLookup {
      def unapply(d: Def[_]): Nullable[(Rep[SigmaContract], Rep[AvlTree], Rep[Coll[Byte]], Rep[Coll[Byte]])] = d match {
        case MethodCall(receiver, method, args, _) if receiver.elem.isInstanceOf[SigmaContractElem[_]] && method.getName == "treeLookup" =>
          val res = (receiver, args(0), args(1), args(2))
          Nullable(res).asInstanceOf[Nullable[(Rep[SigmaContract], Rep[AvlTree], Rep[Coll[Byte]], Rep[Coll[Byte]])]]
        case _ => Nullable.None
      }
      def unapply(exp: Sym): Nullable[(Rep[SigmaContract], Rep[AvlTree], Rep[Coll[Byte]], Rep[Coll[Byte]])] = exp match {
        case Def(d) => unapply(d)
        case _ => Nullable.None
      }
    }

    object treeModifications {
      def unapply(d: Def[_]): Nullable[(Rep[SigmaContract], Rep[AvlTree], Rep[Coll[Byte]], Rep[Coll[Byte]])] = d match {
        case MethodCall(receiver, method, args, _) if receiver.elem.isInstanceOf[SigmaContractElem[_]] && method.getName == "treeModifications" =>
          val res = (receiver, args(0), args(1), args(2))
          Nullable(res).asInstanceOf[Nullable[(Rep[SigmaContract], Rep[AvlTree], Rep[Coll[Byte]], Rep[Coll[Byte]])]]
        case _ => Nullable.None
      }
      def unapply(exp: Sym): Nullable[(Rep[SigmaContract], Rep[AvlTree], Rep[Coll[Byte]], Rep[Coll[Byte]])] = exp match {
        case Def(d) => unapply(d)
        case _ => Nullable.None
      }
    }

    object treeInserts {
      def unapply(d: Def[_]): Nullable[(Rep[SigmaContract], Rep[AvlTree], Rep[Coll[(Coll[Byte], Coll[Byte])]], Rep[Coll[Byte]])] = d match {
        case MethodCall(receiver, method, args, _) if receiver.elem.isInstanceOf[SigmaContractElem[_]] && method.getName == "treeInserts" =>
          val res = (receiver, args(0), args(1), args(2))
          Nullable(res).asInstanceOf[Nullable[(Rep[SigmaContract], Rep[AvlTree], Rep[Coll[(Coll[Byte], Coll[Byte])]], Rep[Coll[Byte]])]]
        case _ => Nullable.None
      }
      def unapply(exp: Sym): Nullable[(Rep[SigmaContract], Rep[AvlTree], Rep[Coll[(Coll[Byte], Coll[Byte])]], Rep[Coll[Byte]])] = exp match {
        case Def(d) => unapply(d)
        case _ => Nullable.None
      }
    }

    object treeRemovals {
      def unapply(d: Def[_]): Nullable[(Rep[SigmaContract], Rep[AvlTree], Rep[Coll[Coll[Byte]]], Rep[Coll[Byte]])] = d match {
        case MethodCall(receiver, method, args, _) if receiver.elem.isInstanceOf[SigmaContractElem[_]] && method.getName == "treeRemovals" =>
          val res = (receiver, args(0), args(1), args(2))
          Nullable(res).asInstanceOf[Nullable[(Rep[SigmaContract], Rep[AvlTree], Rep[Coll[Coll[Byte]]], Rep[Coll[Byte]])]]
        case _ => Nullable.None
      }
      def unapply(exp: Sym): Nullable[(Rep[SigmaContract], Rep[AvlTree], Rep[Coll[Coll[Byte]]], Rep[Coll[Byte]])] = exp match {
        case Def(d) => unapply(d)
        case _ => Nullable.None
      }
    }

    object groupGenerator {
      def unapply(d: Def[_]): Nullable[Rep[SigmaContract]] = d match {
        case MethodCall(receiver, method, _, _) if receiver.elem.isInstanceOf[SigmaContractElem[_]] && method.getName == "groupGenerator" =>
          val res = receiver
          Nullable(res).asInstanceOf[Nullable[Rep[SigmaContract]]]
        case _ => Nullable.None
      }
      def unapply(exp: Sym): Nullable[Rep[SigmaContract]] = exp match {
        case Def(d) => unapply(d)
        case _ => Nullable.None
      }
    }

    object canOpen {
      def unapply(d: Def[_]): Nullable[(Rep[SigmaContract], Rep[Context])] = d match {
        case MethodCall(receiver, method, args, _) if receiver.elem.isInstanceOf[SigmaContractElem[_]] && method.getName == "canOpen" =>
          val res = (receiver, args(0))
          Nullable(res).asInstanceOf[Nullable[(Rep[SigmaContract], Rep[Context])]]
        case _ => Nullable.None
      }
      def unapply(exp: Sym): Nullable[(Rep[SigmaContract], Rep[Context])] = exp match {
        case Def(d) => unapply(d)
        case _ => Nullable.None
      }
    }

    object asFunction {
      def unapply(d: Def[_]): Nullable[Rep[SigmaContract]] = d match {
        case MethodCall(receiver, method, _, _) if receiver.elem.isInstanceOf[SigmaContractElem[_]] && method.getName == "asFunction" =>
          val res = receiver
          Nullable(res).asInstanceOf[Nullable[Rep[SigmaContract]]]
        case _ => Nullable.None
      }
      def unapply(exp: Sym): Nullable[Rep[SigmaContract]] = exp match {
        case Def(d) => unapply(d)
        case _ => Nullable.None
      }
    }
  }

  object SigmaContractCompanionMethods {
  }
} // of object SigmaContract
  registerEntityObject("SigmaContract", SigmaContract)

object SigmaDslBuilder extends EntityObject("SigmaDslBuilder") {
  // entityConst: single const for each entity
  import Liftables._
  import scala.reflect.{ClassTag, classTag}
  type SSigmaDslBuilder = special.sigma.SigmaDslBuilder
  case class SigmaDslBuilderConst(
        constValue: SSigmaDslBuilder
      ) extends SigmaDslBuilder with LiftedConst[SSigmaDslBuilder, SigmaDslBuilder]
        with Def[SigmaDslBuilder] with SigmaDslBuilderConstMethods {
    val liftable: Liftable[SSigmaDslBuilder, SigmaDslBuilder] = LiftableSigmaDslBuilder
    val selfType: Elem[SigmaDslBuilder] = liftable.eW
  }

  trait SigmaDslBuilderConstMethods extends SigmaDslBuilder  { thisConst: Def[_] =>

    private val SigmaDslBuilderClass = classOf[SigmaDslBuilder]

    override def Colls: Rep[CollBuilder] = {
      asRep[CollBuilder](mkMethodCall(self,
        SigmaDslBuilderClass.getMethod("Colls"),
        List(),
        true, false, element[CollBuilder]))
    }

    override def Monoids: Rep[MonoidBuilder] = {
      asRep[MonoidBuilder](mkMethodCall(self,
        SigmaDslBuilderClass.getMethod("Monoids"),
        List(),
        true, false, element[MonoidBuilder]))
    }

    override def Costing: Rep[CostedBuilder] = {
      asRep[CostedBuilder](mkMethodCall(self,
        SigmaDslBuilderClass.getMethod("Costing"),
        List(),
        true, false, element[CostedBuilder]))
    }

    override def CostModel: Rep[CostModel] = {
      asRep[CostModel](mkMethodCall(self,
        SigmaDslBuilderClass.getMethod("CostModel"),
        List(),
        true, false, element[CostModel]))
    }

    override def costBoxes(bs: Rep[Coll[Box]]): Rep[CostedColl[Box]] = {
      asRep[CostedColl[Box]](mkMethodCall(self,
        SigmaDslBuilderClass.getMethod("costBoxes", classOf[Sym]),
        List(bs),
        true, false, element[CostedColl[Box]]))
    }

    override def costColWithConstSizedItem[T](xs: Rep[Coll[T]], len: Rep[Int], itemSize: Rep[Long]): Rep[CostedColl[T]] = {
      implicit val eT = xs.eA
      asRep[CostedColl[T]](mkMethodCall(self,
        SigmaDslBuilderClass.getMethod("costColWithConstSizedItem", classOf[Sym], classOf[Sym], classOf[Sym]),
        List(xs, len, itemSize),
        true, false, element[CostedColl[T]]))
    }

    override def costOption[T](opt: Rep[WOption[T]], opCost: Rep[Int]): Rep[CostedOption[T]] = {
      implicit val eT = opt.eA
      asRep[CostedOption[T]](mkMethodCall(self,
        SigmaDslBuilderClass.getMethod("costOption", classOf[Sym], classOf[Sym]),
        List(opt, opCost),
        true, false, element[CostedOption[T]]))
    }

    override def verifyZK(cond: Rep[Thunk[SigmaProp]]): Rep[Boolean] = {
      asRep[Boolean](mkMethodCall(self,
        SigmaDslBuilderClass.getMethod("verifyZK", classOf[Sym]),
        List(cond),
        true, false, element[Boolean]))
    }

    override def atLeast(bound: Rep[Int], props: Rep[Coll[SigmaProp]]): Rep[SigmaProp] = {
      asRep[SigmaProp](mkMethodCall(self,
        SigmaDslBuilderClass.getMethod("atLeast", classOf[Sym], classOf[Sym]),
        List(bound, props),
        true, false, element[SigmaProp]))
    }

    override def allOf(conditions: Rep[Coll[Boolean]]): Rep[Boolean] = {
      asRep[Boolean](mkMethodCall(self,
        SigmaDslBuilderClass.getMethod("allOf", classOf[Sym]),
        List(conditions),
        true, false, element[Boolean]))
    }

    override def allZK(conditions: Rep[Coll[SigmaProp]]): Rep[SigmaProp] = {
      asRep[SigmaProp](mkMethodCall(self,
        SigmaDslBuilderClass.getMethod("allZK", classOf[Sym]),
        List(conditions),
        true, false, element[SigmaProp]))
    }

    override def anyOf(conditions: Rep[Coll[Boolean]]): Rep[Boolean] = {
      asRep[Boolean](mkMethodCall(self,
        SigmaDslBuilderClass.getMethod("anyOf", classOf[Sym]),
        List(conditions),
        true, false, element[Boolean]))
    }

    override def anyZK(conditions: Rep[Coll[SigmaProp]]): Rep[SigmaProp] = {
      asRep[SigmaProp](mkMethodCall(self,
        SigmaDslBuilderClass.getMethod("anyZK", classOf[Sym]),
        List(conditions),
        true, false, element[SigmaProp]))
    }

    override def PubKey(base64String: Rep[String]): Rep[SigmaProp] = {
      asRep[SigmaProp](mkMethodCall(self,
        SigmaDslBuilderClass.getMethod("PubKey", classOf[Sym]),
        List(base64String),
        true, false, element[SigmaProp]))
    }

    override def sigmaProp(b: Rep[Boolean]): Rep[SigmaProp] = {
      asRep[SigmaProp](mkMethodCall(self,
        SigmaDslBuilderClass.getMethod("sigmaProp", classOf[Sym]),
        List(b),
        true, false, element[SigmaProp]))
    }

    override def blake2b256(bytes: Rep[Coll[Byte]]): Rep[Coll[Byte]] = {
      asRep[Coll[Byte]](mkMethodCall(self,
        SigmaDslBuilderClass.getMethod("blake2b256", classOf[Sym]),
        List(bytes),
        true, false, element[Coll[Byte]]))
    }

    override def sha256(bytes: Rep[Coll[Byte]]): Rep[Coll[Byte]] = {
      asRep[Coll[Byte]](mkMethodCall(self,
        SigmaDslBuilderClass.getMethod("sha256", classOf[Sym]),
        List(bytes),
        true, false, element[Coll[Byte]]))
    }

    override def byteArrayToBigInt(bytes: Rep[Coll[Byte]]): Rep[BigInt] = {
      asRep[BigInt](mkMethodCall(self,
        SigmaDslBuilderClass.getMethod("byteArrayToBigInt", classOf[Sym]),
        List(bytes),
        true, false, element[BigInt]))
    }

    override def longToByteArray(l: Rep[Long]): Rep[Coll[Byte]] = {
      asRep[Coll[Byte]](mkMethodCall(self,
        SigmaDslBuilderClass.getMethod("longToByteArray", classOf[Sym]),
        List(l),
        true, false, element[Coll[Byte]]))
    }

    override def proveDlog(g: Rep[GroupElement]): Rep[SigmaProp] = {
      asRep[SigmaProp](mkMethodCall(self,
        SigmaDslBuilderClass.getMethod("proveDlog", classOf[Sym]),
        List(g),
        true, false, element[SigmaProp]))
    }

    override def proveDHTuple(g: Rep[GroupElement], h: Rep[GroupElement], u: Rep[GroupElement], v: Rep[GroupElement]): Rep[SigmaProp] = {
      asRep[SigmaProp](mkMethodCall(self,
        SigmaDslBuilderClass.getMethod("proveDHTuple", classOf[Sym], classOf[Sym], classOf[Sym], classOf[Sym]),
        List(g, h, u, v),
        true, false, element[SigmaProp]))
    }

    override def isMember(tree: Rep[AvlTree], key: Rep[Coll[Byte]], proof: Rep[Coll[Byte]]): Rep[Boolean] = {
      asRep[Boolean](mkMethodCall(self,
        SigmaDslBuilderClass.getMethod("isMember", classOf[Sym], classOf[Sym], classOf[Sym]),
        List(tree, key, proof),
        true, false, element[Boolean]))
    }

    override def treeLookup(tree: Rep[AvlTree], key: Rep[Coll[Byte]], proof: Rep[Coll[Byte]]): Rep[WOption[Coll[Byte]]] = {
      asRep[WOption[Coll[Byte]]](mkMethodCall(self,
        SigmaDslBuilderClass.getMethod("treeLookup", classOf[Sym], classOf[Sym], classOf[Sym]),
        List(tree, key, proof),
        true, false, element[WOption[Coll[Byte]]]))
    }

    override def treeModifications(tree: Rep[AvlTree], operations: Rep[Coll[Byte]], proof: Rep[Coll[Byte]]): Rep[WOption[Coll[Byte]]] = {
      asRep[WOption[Coll[Byte]]](mkMethodCall(self,
        SigmaDslBuilderClass.getMethod("treeModifications", classOf[Sym], classOf[Sym], classOf[Sym]),
        List(tree, operations, proof),
        true, false, element[WOption[Coll[Byte]]]))
    }

<<<<<<< HEAD
    override def treeInserts(tree: Rep[AvlTree], operations: Rep[Coll[(Coll[Byte], Coll[Byte])]], proof: Rep[Coll[Byte]]): Rep[WOption[Coll[Byte]]] = {
      asRep[WOption[Coll[Byte]]](mkMethodCall(self,
        SigmaDslBuilderClass.getMethod("treeInserts", classOf[Sym], classOf[Sym], classOf[Sym]),
        List(tree, operations, proof),
        true, false, element[WOption[Coll[Byte]]]))
    }

    override def treeRemovals(tree: Rep[AvlTree], operations: Rep[Coll[Coll[Byte]]], proof: Rep[Coll[Byte]]): Rep[WOption[Coll[Byte]]] = {
      asRep[WOption[Coll[Byte]]](mkMethodCall(self,
        SigmaDslBuilderClass.getMethod("treeRemovals", classOf[Sym], classOf[Sym], classOf[Sym]),
        List(tree, operations, proof),
        true, false, element[WOption[Coll[Byte]]]))
    }

    override def groupGenerator: Rep[WECPoint] = {
      asRep[WECPoint](mkMethodCall(self,
=======
    override def groupGenerator: Rep[GroupElement] = {
      asRep[GroupElement](mkMethodCall(self,
>>>>>>> bed6bf37
        SigmaDslBuilderClass.getMethod("groupGenerator"),
        List(),
        true, false, element[GroupElement]))
    }

    override def substConstants[T](scriptBytes: Rep[Coll[Byte]], positions: Rep[Coll[Int]], newValues: Rep[Coll[T]])(implicit cT: Elem[T]): Rep[Coll[Byte]] = {
      implicit val eT = newValues.eA
      asRep[Coll[Byte]](mkMethodCall(self,
        SigmaDslBuilderClass.getMethod("substConstants", classOf[Sym], classOf[Sym], classOf[Sym], classOf[Elem[_]]),
        List(scriptBytes, positions, newValues, cT),
        true, false, element[Coll[Byte]]))
    }

    override def decodePoint(encoded: Rep[Coll[Byte]]): Rep[GroupElement] = {
      asRep[GroupElement](mkMethodCall(self,
        SigmaDslBuilderClass.getMethod("decodePoint", classOf[Sym]),
        List(encoded),
        true, false, element[GroupElement]))
    }

    override def BigInt(n: Rep[WBigInteger]): Rep[BigInt] = {
      asRep[BigInt](mkMethodCall(self,
        SigmaDslBuilderClass.getMethod("BigInt", classOf[Sym]),
        List(n),
        true, false, element[BigInt]))
    }

    override def toBigInteger(n: Rep[BigInt]): Rep[WBigInteger] = {
      asRep[WBigInteger](mkMethodCall(self,
        SigmaDslBuilderClass.getMethod("toBigInteger", classOf[Sym]),
        List(n),
        true, false, element[WBigInteger]))
    }
  }

  implicit object LiftableSigmaDslBuilder
    extends Liftable[SSigmaDslBuilder, SigmaDslBuilder] {
    lazy val eW: Elem[SigmaDslBuilder] = sigmaDslBuilderElement
    lazy val sourceType: RType[SSigmaDslBuilder] = {
      RType[SSigmaDslBuilder]
    }
    def lift(x: SSigmaDslBuilder): Rep[SigmaDslBuilder] = SigmaDslBuilderConst(x)
    def unlift(w: Rep[SigmaDslBuilder]): SSigmaDslBuilder = w match {
      case Def(SigmaDslBuilderConst(x: SSigmaDslBuilder))
            => x.asInstanceOf[SSigmaDslBuilder]
      case _ => unliftError(w)
    }
  }

  // entityAdapter for SigmaDslBuilder trait
  case class SigmaDslBuilderAdapter(source: Rep[SigmaDslBuilder])
      extends SigmaDslBuilder with Def[SigmaDslBuilder] {
    val selfType: Elem[SigmaDslBuilder] = element[SigmaDslBuilder]
    override def transform(t: Transformer) = SigmaDslBuilderAdapter(t(source))
    private val thisClass = classOf[SigmaDslBuilder]

    def Colls: Rep[CollBuilder] = {
      asRep[CollBuilder](mkMethodCall(source,
        thisClass.getMethod("Colls"),
        List(),
        true, true, element[CollBuilder]))
    }

    def Monoids: Rep[MonoidBuilder] = {
      asRep[MonoidBuilder](mkMethodCall(source,
        thisClass.getMethod("Monoids"),
        List(),
        true, true, element[MonoidBuilder]))
    }

    def Costing: Rep[CostedBuilder] = {
      asRep[CostedBuilder](mkMethodCall(source,
        thisClass.getMethod("Costing"),
        List(),
        true, true, element[CostedBuilder]))
    }

    def CostModel: Rep[CostModel] = {
      asRep[CostModel](mkMethodCall(source,
        thisClass.getMethod("CostModel"),
        List(),
        true, true, element[CostModel]))
    }

    def costBoxes(bs: Rep[Coll[Box]]): Rep[CostedColl[Box]] = {
      asRep[CostedColl[Box]](mkMethodCall(source,
        thisClass.getMethod("costBoxes", classOf[Sym]),
        List(bs),
        true, true, element[CostedColl[Box]]))
    }

    def costColWithConstSizedItem[T](xs: Rep[Coll[T]], len: Rep[Int], itemSize: Rep[Long]): Rep[CostedColl[T]] = {
      implicit val eT = xs.eA
      asRep[CostedColl[T]](mkMethodCall(source,
        thisClass.getMethod("costColWithConstSizedItem", classOf[Sym], classOf[Sym], classOf[Sym]),
        List(xs, len, itemSize),
        true, true, element[CostedColl[T]]))
    }

    def costOption[T](opt: Rep[WOption[T]], opCost: Rep[Int]): Rep[CostedOption[T]] = {
      implicit val eT = opt.eA
      asRep[CostedOption[T]](mkMethodCall(source,
        thisClass.getMethod("costOption", classOf[Sym], classOf[Sym]),
        List(opt, opCost),
        true, true, element[CostedOption[T]]))
    }

    def verifyZK(cond: Rep[Thunk[SigmaProp]]): Rep[Boolean] = {
      asRep[Boolean](mkMethodCall(source,
        thisClass.getMethod("verifyZK", classOf[Sym]),
        List(cond),
        true, true, element[Boolean]))
    }

    def atLeast(bound: Rep[Int], props: Rep[Coll[SigmaProp]]): Rep[SigmaProp] = {
      asRep[SigmaProp](mkMethodCall(source,
        thisClass.getMethod("atLeast", classOf[Sym], classOf[Sym]),
        List(bound, props),
        true, true, element[SigmaProp]))
    }

    def allOf(conditions: Rep[Coll[Boolean]]): Rep[Boolean] = {
      asRep[Boolean](mkMethodCall(source,
        thisClass.getMethod("allOf", classOf[Sym]),
        List(conditions),
        true, true, element[Boolean]))
    }

    def allZK(conditions: Rep[Coll[SigmaProp]]): Rep[SigmaProp] = {
      asRep[SigmaProp](mkMethodCall(source,
        thisClass.getMethod("allZK", classOf[Sym]),
        List(conditions),
        true, true, element[SigmaProp]))
    }

    def anyOf(conditions: Rep[Coll[Boolean]]): Rep[Boolean] = {
      asRep[Boolean](mkMethodCall(source,
        thisClass.getMethod("anyOf", classOf[Sym]),
        List(conditions),
        true, true, element[Boolean]))
    }

    def anyZK(conditions: Rep[Coll[SigmaProp]]): Rep[SigmaProp] = {
      asRep[SigmaProp](mkMethodCall(source,
        thisClass.getMethod("anyZK", classOf[Sym]),
        List(conditions),
        true, true, element[SigmaProp]))
    }

    def PubKey(base64String: Rep[String]): Rep[SigmaProp] = {
      asRep[SigmaProp](mkMethodCall(source,
        thisClass.getMethod("PubKey", classOf[Sym]),
        List(base64String),
        true, true, element[SigmaProp]))
    }

    def sigmaProp(b: Rep[Boolean]): Rep[SigmaProp] = {
      asRep[SigmaProp](mkMethodCall(source,
        thisClass.getMethod("sigmaProp", classOf[Sym]),
        List(b),
        true, true, element[SigmaProp]))
    }

    def blake2b256(bytes: Rep[Coll[Byte]]): Rep[Coll[Byte]] = {
      asRep[Coll[Byte]](mkMethodCall(source,
        thisClass.getMethod("blake2b256", classOf[Sym]),
        List(bytes),
        true, true, element[Coll[Byte]]))
    }

    def sha256(bytes: Rep[Coll[Byte]]): Rep[Coll[Byte]] = {
      asRep[Coll[Byte]](mkMethodCall(source,
        thisClass.getMethod("sha256", classOf[Sym]),
        List(bytes),
        true, true, element[Coll[Byte]]))
    }

    def byteArrayToBigInt(bytes: Rep[Coll[Byte]]): Rep[BigInt] = {
      asRep[BigInt](mkMethodCall(source,
        thisClass.getMethod("byteArrayToBigInt", classOf[Sym]),
        List(bytes),
        true, true, element[BigInt]))
    }

    def longToByteArray(l: Rep[Long]): Rep[Coll[Byte]] = {
      asRep[Coll[Byte]](mkMethodCall(source,
        thisClass.getMethod("longToByteArray", classOf[Sym]),
        List(l),
        true, true, element[Coll[Byte]]))
    }

    def proveDlog(g: Rep[GroupElement]): Rep[SigmaProp] = {
      asRep[SigmaProp](mkMethodCall(source,
        thisClass.getMethod("proveDlog", classOf[Sym]),
        List(g),
        true, true, element[SigmaProp]))
    }

    def proveDHTuple(g: Rep[GroupElement], h: Rep[GroupElement], u: Rep[GroupElement], v: Rep[GroupElement]): Rep[SigmaProp] = {
      asRep[SigmaProp](mkMethodCall(source,
        thisClass.getMethod("proveDHTuple", classOf[Sym], classOf[Sym], classOf[Sym], classOf[Sym]),
        List(g, h, u, v),
        true, true, element[SigmaProp]))
    }

    def isMember(tree: Rep[AvlTree], key: Rep[Coll[Byte]], proof: Rep[Coll[Byte]]): Rep[Boolean] = {
      asRep[Boolean](mkMethodCall(source,
        thisClass.getMethod("isMember", classOf[Sym], classOf[Sym], classOf[Sym]),
        List(tree, key, proof),
        true, true, element[Boolean]))
    }

    def treeLookup(tree: Rep[AvlTree], key: Rep[Coll[Byte]], proof: Rep[Coll[Byte]]): Rep[WOption[Coll[Byte]]] = {
      asRep[WOption[Coll[Byte]]](mkMethodCall(source,
        thisClass.getMethod("treeLookup", classOf[Sym], classOf[Sym], classOf[Sym]),
        List(tree, key, proof),
        true, true, element[WOption[Coll[Byte]]]))
    }

    def treeModifications(tree: Rep[AvlTree], operations: Rep[Coll[Byte]], proof: Rep[Coll[Byte]]): Rep[WOption[Coll[Byte]]] = {
      asRep[WOption[Coll[Byte]]](mkMethodCall(source,
        thisClass.getMethod("treeModifications", classOf[Sym], classOf[Sym], classOf[Sym]),
        List(tree, operations, proof),
        true, true, element[WOption[Coll[Byte]]]))
    }

<<<<<<< HEAD
    def treeInserts(tree: Rep[AvlTree], operations: Rep[Coll[(Coll[Byte], Coll[Byte])]], proof: Rep[Coll[Byte]]): Rep[WOption[Coll[Byte]]] = {
      asRep[WOption[Coll[Byte]]](mkMethodCall(source,
        thisClass.getMethod("treeInserts", classOf[Sym], classOf[Sym], classOf[Sym]),
        List(tree, operations, proof),
        true, true, element[WOption[Coll[Byte]]]))
    }

    def treeRemovals(tree: Rep[AvlTree], operations: Rep[Coll[Coll[Byte]]], proof: Rep[Coll[Byte]]): Rep[WOption[Coll[Byte]]] = {
      asRep[WOption[Coll[Byte]]](mkMethodCall(source,
        thisClass.getMethod("treeRemovals", classOf[Sym], classOf[Sym], classOf[Sym]),
        List(tree, operations, proof),
        true, true, element[WOption[Coll[Byte]]]))
    }

    def groupGenerator: Rep[WECPoint] = {
      asRep[WECPoint](mkMethodCall(source,
=======
    def groupGenerator: Rep[GroupElement] = {
      asRep[GroupElement](mkMethodCall(source,
>>>>>>> bed6bf37
        thisClass.getMethod("groupGenerator"),
        List(),
        true, true, element[GroupElement]))
    }

    def substConstants[T](scriptBytes: Rep[Coll[Byte]], positions: Rep[Coll[Int]], newValues: Rep[Coll[T]])(implicit cT: Elem[T]): Rep[Coll[Byte]] = {
      implicit val eT = newValues.eA
      asRep[Coll[Byte]](mkMethodCall(source,
        thisClass.getMethod("substConstants", classOf[Sym], classOf[Sym], classOf[Sym], classOf[Elem[_]]),
        List(scriptBytes, positions, newValues, cT),
        true, true, element[Coll[Byte]]))
    }

    def decodePoint(encoded: Rep[Coll[Byte]]): Rep[GroupElement] = {
      asRep[GroupElement](mkMethodCall(source,
        thisClass.getMethod("decodePoint", classOf[Sym]),
        List(encoded),
        true, true, element[GroupElement]))
    }

    def BigInt(n: Rep[WBigInteger]): Rep[BigInt] = {
      asRep[BigInt](mkMethodCall(source,
        thisClass.getMethod("BigInt", classOf[Sym]),
        List(n),
        true, true, element[BigInt]))
    }

    def toBigInteger(n: Rep[BigInt]): Rep[WBigInteger] = {
      asRep[WBigInteger](mkMethodCall(source,
        thisClass.getMethod("toBigInteger", classOf[Sym]),
        List(n),
        true, true, element[WBigInteger]))
    }
  }

  // entityProxy: single proxy for each type family
  implicit def proxySigmaDslBuilder(p: Rep[SigmaDslBuilder]): SigmaDslBuilder = {
    if (p.rhs.isInstanceOf[SigmaDslBuilder@unchecked]) p.rhs.asInstanceOf[SigmaDslBuilder]
    else
      SigmaDslBuilderAdapter(p)
  }

  // familyElem
  class SigmaDslBuilderElem[To <: SigmaDslBuilder]
    extends EntityElem[To] {
    override val liftable: Liftables.Liftable[_, To] = LiftableSigmaDslBuilder.asLiftable[SSigmaDslBuilder, To]

    override protected def collectMethods: Map[java.lang.reflect.Method, MethodDesc] = {
      super.collectMethods ++
        Elem.declaredMethods(classOf[SigmaDslBuilder], classOf[SSigmaDslBuilder], Set(
<<<<<<< HEAD
        "Colls", "Monoids", "Costing", "CostModel", "costBoxes", "costColWithConstSizedItem", "costOption", "verifyZK", "atLeast", "allOf", "allZK", "anyOf", "anyZK", "PubKey", "sigmaProp", "blake2b256", "sha256", "byteArrayToBigInt", "longToByteArray", "proveDlog", "proveDHTuple", "isMember", "treeLookup", "treeModifications", "treeInserts", "treeRemovals", "groupGenerator", "exponentiate", "substConstants", "decodePoint"
=======
        "Colls", "Monoids", "Costing", "CostModel", "costBoxes", "costColWithConstSizedItem", "costOption", "verifyZK", "atLeast", "allOf", "allZK", "anyOf", "anyZK", "PubKey", "sigmaProp", "blake2b256", "sha256", "byteArrayToBigInt", "longToByteArray", "proveDlog", "proveDHTuple", "isMember", "treeLookup", "treeModifications", "groupGenerator", "substConstants", "decodePoint", "BigInt", "toBigInteger"
>>>>>>> bed6bf37
        ))
    }

    lazy val parent: Option[Elem[_]] = None
    override def buildTypeArgs = super.buildTypeArgs ++ TypeArgs()
    override lazy val tag = {
      weakTypeTag[SigmaDslBuilder].asInstanceOf[WeakTypeTag[To]]
    }
    override def convert(x: Rep[Def[_]]) = {
      val conv = fun {x: Rep[SigmaDslBuilder] => convertSigmaDslBuilder(x) }
      tryConvert(element[SigmaDslBuilder], this, x, conv)
    }

    def convertSigmaDslBuilder(x: Rep[SigmaDslBuilder]): Rep[To] = {
      x.elem match {
        case _: SigmaDslBuilderElem[_] => asRep[To](x)
        case e => !!!(s"Expected $x to have SigmaDslBuilderElem[_], but got $e", x)
      }
    }
    override def getDefaultRep: Rep[To] = ???
  }

  implicit lazy val sigmaDslBuilderElement: Elem[SigmaDslBuilder] =
    new SigmaDslBuilderElem[SigmaDslBuilder]

  implicit case object SigmaDslBuilderCompanionElem extends CompanionElem[SigmaDslBuilderCompanionCtor] {
    lazy val tag = weakTypeTag[SigmaDslBuilderCompanionCtor]
    protected def getDefaultRep = RSigmaDslBuilder
  }

  abstract class SigmaDslBuilderCompanionCtor extends CompanionDef[SigmaDslBuilderCompanionCtor] with SigmaDslBuilderCompanion {
    def selfType = SigmaDslBuilderCompanionElem
    override def toString = "SigmaDslBuilder"
  }
  implicit def proxySigmaDslBuilderCompanionCtor(p: Rep[SigmaDslBuilderCompanionCtor]): SigmaDslBuilderCompanionCtor =
    proxyOps[SigmaDslBuilderCompanionCtor](p)

  lazy val RSigmaDslBuilder: Rep[SigmaDslBuilderCompanionCtor] = new SigmaDslBuilderCompanionCtor {
    private val thisClass = classOf[SigmaDslBuilderCompanion]
  }

  object SigmaDslBuilderMethods {
    object Colls {
      def unapply(d: Def[_]): Nullable[Rep[SigmaDslBuilder]] = d match {
        case MethodCall(receiver, method, _, _) if receiver.elem.isInstanceOf[SigmaDslBuilderElem[_]] && method.getName == "Colls" =>
          val res = receiver
          Nullable(res).asInstanceOf[Nullable[Rep[SigmaDslBuilder]]]
        case _ => Nullable.None
      }
      def unapply(exp: Sym): Nullable[Rep[SigmaDslBuilder]] = exp match {
        case Def(d) => unapply(d)
        case _ => Nullable.None
      }
    }

    object Monoids {
      def unapply(d: Def[_]): Nullable[Rep[SigmaDslBuilder]] = d match {
        case MethodCall(receiver, method, _, _) if receiver.elem.isInstanceOf[SigmaDslBuilderElem[_]] && method.getName == "Monoids" =>
          val res = receiver
          Nullable(res).asInstanceOf[Nullable[Rep[SigmaDslBuilder]]]
        case _ => Nullable.None
      }
      def unapply(exp: Sym): Nullable[Rep[SigmaDslBuilder]] = exp match {
        case Def(d) => unapply(d)
        case _ => Nullable.None
      }
    }

    object Costing {
      def unapply(d: Def[_]): Nullable[Rep[SigmaDslBuilder]] = d match {
        case MethodCall(receiver, method, _, _) if receiver.elem.isInstanceOf[SigmaDslBuilderElem[_]] && method.getName == "Costing" =>
          val res = receiver
          Nullable(res).asInstanceOf[Nullable[Rep[SigmaDslBuilder]]]
        case _ => Nullable.None
      }
      def unapply(exp: Sym): Nullable[Rep[SigmaDslBuilder]] = exp match {
        case Def(d) => unapply(d)
        case _ => Nullable.None
      }
    }

    object CostModel {
      def unapply(d: Def[_]): Nullable[Rep[SigmaDslBuilder]] = d match {
        case MethodCall(receiver, method, _, _) if receiver.elem.isInstanceOf[SigmaDslBuilderElem[_]] && method.getName == "CostModel" =>
          val res = receiver
          Nullable(res).asInstanceOf[Nullable[Rep[SigmaDslBuilder]]]
        case _ => Nullable.None
      }
      def unapply(exp: Sym): Nullable[Rep[SigmaDslBuilder]] = exp match {
        case Def(d) => unapply(d)
        case _ => Nullable.None
      }
    }

    object costBoxes {
      def unapply(d: Def[_]): Nullable[(Rep[SigmaDslBuilder], Rep[Coll[Box]])] = d match {
        case MethodCall(receiver, method, args, _) if receiver.elem.isInstanceOf[SigmaDslBuilderElem[_]] && method.getName == "costBoxes" =>
          val res = (receiver, args(0))
          Nullable(res).asInstanceOf[Nullable[(Rep[SigmaDslBuilder], Rep[Coll[Box]])]]
        case _ => Nullable.None
      }
      def unapply(exp: Sym): Nullable[(Rep[SigmaDslBuilder], Rep[Coll[Box]])] = exp match {
        case Def(d) => unapply(d)
        case _ => Nullable.None
      }
    }

    object costColWithConstSizedItem {
      def unapply(d: Def[_]): Nullable[(Rep[SigmaDslBuilder], Rep[Coll[T]], Rep[Int], Rep[Long]) forSome {type T}] = d match {
        case MethodCall(receiver, method, args, _) if receiver.elem.isInstanceOf[SigmaDslBuilderElem[_]] && method.getName == "costColWithConstSizedItem" =>
          val res = (receiver, args(0), args(1), args(2))
          Nullable(res).asInstanceOf[Nullable[(Rep[SigmaDslBuilder], Rep[Coll[T]], Rep[Int], Rep[Long]) forSome {type T}]]
        case _ => Nullable.None
      }
      def unapply(exp: Sym): Nullable[(Rep[SigmaDslBuilder], Rep[Coll[T]], Rep[Int], Rep[Long]) forSome {type T}] = exp match {
        case Def(d) => unapply(d)
        case _ => Nullable.None
      }
    }

    object costOption {
      def unapply(d: Def[_]): Nullable[(Rep[SigmaDslBuilder], Rep[WOption[T]], Rep[Int]) forSome {type T}] = d match {
        case MethodCall(receiver, method, args, _) if receiver.elem.isInstanceOf[SigmaDslBuilderElem[_]] && method.getName == "costOption" =>
          val res = (receiver, args(0), args(1))
          Nullable(res).asInstanceOf[Nullable[(Rep[SigmaDslBuilder], Rep[WOption[T]], Rep[Int]) forSome {type T}]]
        case _ => Nullable.None
      }
      def unapply(exp: Sym): Nullable[(Rep[SigmaDslBuilder], Rep[WOption[T]], Rep[Int]) forSome {type T}] = exp match {
        case Def(d) => unapply(d)
        case _ => Nullable.None
      }
    }

    object verifyZK {
      def unapply(d: Def[_]): Nullable[(Rep[SigmaDslBuilder], Rep[Thunk[SigmaProp]])] = d match {
        case MethodCall(receiver, method, args, _) if receiver.elem.isInstanceOf[SigmaDslBuilderElem[_]] && method.getName == "verifyZK" =>
          val res = (receiver, args(0))
          Nullable(res).asInstanceOf[Nullable[(Rep[SigmaDslBuilder], Rep[Thunk[SigmaProp]])]]
        case _ => Nullable.None
      }
      def unapply(exp: Sym): Nullable[(Rep[SigmaDslBuilder], Rep[Thunk[SigmaProp]])] = exp match {
        case Def(d) => unapply(d)
        case _ => Nullable.None
      }
    }

    object atLeast {
      def unapply(d: Def[_]): Nullable[(Rep[SigmaDslBuilder], Rep[Int], Rep[Coll[SigmaProp]])] = d match {
        case MethodCall(receiver, method, args, _) if receiver.elem.isInstanceOf[SigmaDslBuilderElem[_]] && method.getName == "atLeast" =>
          val res = (receiver, args(0), args(1))
          Nullable(res).asInstanceOf[Nullable[(Rep[SigmaDslBuilder], Rep[Int], Rep[Coll[SigmaProp]])]]
        case _ => Nullable.None
      }
      def unapply(exp: Sym): Nullable[(Rep[SigmaDslBuilder], Rep[Int], Rep[Coll[SigmaProp]])] = exp match {
        case Def(d) => unapply(d)
        case _ => Nullable.None
      }
    }

    object allOf {
      def unapply(d: Def[_]): Nullable[(Rep[SigmaDslBuilder], Rep[Coll[Boolean]])] = d match {
        case MethodCall(receiver, method, args, _) if receiver.elem.isInstanceOf[SigmaDslBuilderElem[_]] && method.getName == "allOf" =>
          val res = (receiver, args(0))
          Nullable(res).asInstanceOf[Nullable[(Rep[SigmaDslBuilder], Rep[Coll[Boolean]])]]
        case _ => Nullable.None
      }
      def unapply(exp: Sym): Nullable[(Rep[SigmaDslBuilder], Rep[Coll[Boolean]])] = exp match {
        case Def(d) => unapply(d)
        case _ => Nullable.None
      }
    }

    object allZK {
      def unapply(d: Def[_]): Nullable[(Rep[SigmaDslBuilder], Rep[Coll[SigmaProp]])] = d match {
        case MethodCall(receiver, method, args, _) if receiver.elem.isInstanceOf[SigmaDslBuilderElem[_]] && method.getName == "allZK" =>
          val res = (receiver, args(0))
          Nullable(res).asInstanceOf[Nullable[(Rep[SigmaDslBuilder], Rep[Coll[SigmaProp]])]]
        case _ => Nullable.None
      }
      def unapply(exp: Sym): Nullable[(Rep[SigmaDslBuilder], Rep[Coll[SigmaProp]])] = exp match {
        case Def(d) => unapply(d)
        case _ => Nullable.None
      }
    }

    object anyOf {
      def unapply(d: Def[_]): Nullable[(Rep[SigmaDslBuilder], Rep[Coll[Boolean]])] = d match {
        case MethodCall(receiver, method, args, _) if receiver.elem.isInstanceOf[SigmaDslBuilderElem[_]] && method.getName == "anyOf" =>
          val res = (receiver, args(0))
          Nullable(res).asInstanceOf[Nullable[(Rep[SigmaDslBuilder], Rep[Coll[Boolean]])]]
        case _ => Nullable.None
      }
      def unapply(exp: Sym): Nullable[(Rep[SigmaDslBuilder], Rep[Coll[Boolean]])] = exp match {
        case Def(d) => unapply(d)
        case _ => Nullable.None
      }
    }

    object anyZK {
      def unapply(d: Def[_]): Nullable[(Rep[SigmaDslBuilder], Rep[Coll[SigmaProp]])] = d match {
        case MethodCall(receiver, method, args, _) if receiver.elem.isInstanceOf[SigmaDslBuilderElem[_]] && method.getName == "anyZK" =>
          val res = (receiver, args(0))
          Nullable(res).asInstanceOf[Nullable[(Rep[SigmaDslBuilder], Rep[Coll[SigmaProp]])]]
        case _ => Nullable.None
      }
      def unapply(exp: Sym): Nullable[(Rep[SigmaDslBuilder], Rep[Coll[SigmaProp]])] = exp match {
        case Def(d) => unapply(d)
        case _ => Nullable.None
      }
    }

    object PubKey {
      def unapply(d: Def[_]): Nullable[(Rep[SigmaDslBuilder], Rep[String])] = d match {
        case MethodCall(receiver, method, args, _) if receiver.elem.isInstanceOf[SigmaDslBuilderElem[_]] && method.getName == "PubKey" =>
          val res = (receiver, args(0))
          Nullable(res).asInstanceOf[Nullable[(Rep[SigmaDslBuilder], Rep[String])]]
        case _ => Nullable.None
      }
      def unapply(exp: Sym): Nullable[(Rep[SigmaDslBuilder], Rep[String])] = exp match {
        case Def(d) => unapply(d)
        case _ => Nullable.None
      }
    }

    object sigmaProp {
      def unapply(d: Def[_]): Nullable[(Rep[SigmaDslBuilder], Rep[Boolean])] = d match {
        case MethodCall(receiver, method, args, _) if receiver.elem.isInstanceOf[SigmaDslBuilderElem[_]] && method.getName == "sigmaProp" =>
          val res = (receiver, args(0))
          Nullable(res).asInstanceOf[Nullable[(Rep[SigmaDslBuilder], Rep[Boolean])]]
        case _ => Nullable.None
      }
      def unapply(exp: Sym): Nullable[(Rep[SigmaDslBuilder], Rep[Boolean])] = exp match {
        case Def(d) => unapply(d)
        case _ => Nullable.None
      }
    }

    object blake2b256 {
      def unapply(d: Def[_]): Nullable[(Rep[SigmaDslBuilder], Rep[Coll[Byte]])] = d match {
        case MethodCall(receiver, method, args, _) if receiver.elem.isInstanceOf[SigmaDslBuilderElem[_]] && method.getName == "blake2b256" =>
          val res = (receiver, args(0))
          Nullable(res).asInstanceOf[Nullable[(Rep[SigmaDslBuilder], Rep[Coll[Byte]])]]
        case _ => Nullable.None
      }
      def unapply(exp: Sym): Nullable[(Rep[SigmaDslBuilder], Rep[Coll[Byte]])] = exp match {
        case Def(d) => unapply(d)
        case _ => Nullable.None
      }
    }

    object sha256 {
      def unapply(d: Def[_]): Nullable[(Rep[SigmaDslBuilder], Rep[Coll[Byte]])] = d match {
        case MethodCall(receiver, method, args, _) if receiver.elem.isInstanceOf[SigmaDslBuilderElem[_]] && method.getName == "sha256" =>
          val res = (receiver, args(0))
          Nullable(res).asInstanceOf[Nullable[(Rep[SigmaDslBuilder], Rep[Coll[Byte]])]]
        case _ => Nullable.None
      }
      def unapply(exp: Sym): Nullable[(Rep[SigmaDslBuilder], Rep[Coll[Byte]])] = exp match {
        case Def(d) => unapply(d)
        case _ => Nullable.None
      }
    }

    object byteArrayToBigInt {
      def unapply(d: Def[_]): Nullable[(Rep[SigmaDslBuilder], Rep[Coll[Byte]])] = d match {
        case MethodCall(receiver, method, args, _) if receiver.elem.isInstanceOf[SigmaDslBuilderElem[_]] && method.getName == "byteArrayToBigInt" =>
          val res = (receiver, args(0))
          Nullable(res).asInstanceOf[Nullable[(Rep[SigmaDslBuilder], Rep[Coll[Byte]])]]
        case _ => Nullable.None
      }
      def unapply(exp: Sym): Nullable[(Rep[SigmaDslBuilder], Rep[Coll[Byte]])] = exp match {
        case Def(d) => unapply(d)
        case _ => Nullable.None
      }
    }

    object longToByteArray {
      def unapply(d: Def[_]): Nullable[(Rep[SigmaDslBuilder], Rep[Long])] = d match {
        case MethodCall(receiver, method, args, _) if receiver.elem.isInstanceOf[SigmaDslBuilderElem[_]] && method.getName == "longToByteArray" =>
          val res = (receiver, args(0))
          Nullable(res).asInstanceOf[Nullable[(Rep[SigmaDslBuilder], Rep[Long])]]
        case _ => Nullable.None
      }
      def unapply(exp: Sym): Nullable[(Rep[SigmaDslBuilder], Rep[Long])] = exp match {
        case Def(d) => unapply(d)
        case _ => Nullable.None
      }
    }

    object proveDlog {
      def unapply(d: Def[_]): Nullable[(Rep[SigmaDslBuilder], Rep[GroupElement])] = d match {
        case MethodCall(receiver, method, args, _) if receiver.elem.isInstanceOf[SigmaDslBuilderElem[_]] && method.getName == "proveDlog" =>
          val res = (receiver, args(0))
          Nullable(res).asInstanceOf[Nullable[(Rep[SigmaDslBuilder], Rep[GroupElement])]]
        case _ => Nullable.None
      }
      def unapply(exp: Sym): Nullable[(Rep[SigmaDslBuilder], Rep[GroupElement])] = exp match {
        case Def(d) => unapply(d)
        case _ => Nullable.None
      }
    }

    object proveDHTuple {
      def unapply(d: Def[_]): Nullable[(Rep[SigmaDslBuilder], Rep[GroupElement], Rep[GroupElement], Rep[GroupElement], Rep[GroupElement])] = d match {
        case MethodCall(receiver, method, args, _) if receiver.elem.isInstanceOf[SigmaDslBuilderElem[_]] && method.getName == "proveDHTuple" =>
          val res = (receiver, args(0), args(1), args(2), args(3))
          Nullable(res).asInstanceOf[Nullable[(Rep[SigmaDslBuilder], Rep[GroupElement], Rep[GroupElement], Rep[GroupElement], Rep[GroupElement])]]
        case _ => Nullable.None
      }
      def unapply(exp: Sym): Nullable[(Rep[SigmaDslBuilder], Rep[GroupElement], Rep[GroupElement], Rep[GroupElement], Rep[GroupElement])] = exp match {
        case Def(d) => unapply(d)
        case _ => Nullable.None
      }
    }

    object isMember {
      def unapply(d: Def[_]): Nullable[(Rep[SigmaDslBuilder], Rep[AvlTree], Rep[Coll[Byte]], Rep[Coll[Byte]])] = d match {
        case MethodCall(receiver, method, args, _) if receiver.elem.isInstanceOf[SigmaDslBuilderElem[_]] && method.getName == "isMember" =>
          val res = (receiver, args(0), args(1), args(2))
          Nullable(res).asInstanceOf[Nullable[(Rep[SigmaDslBuilder], Rep[AvlTree], Rep[Coll[Byte]], Rep[Coll[Byte]])]]
        case _ => Nullable.None
      }
      def unapply(exp: Sym): Nullable[(Rep[SigmaDslBuilder], Rep[AvlTree], Rep[Coll[Byte]], Rep[Coll[Byte]])] = exp match {
        case Def(d) => unapply(d)
        case _ => Nullable.None
      }
    }

    object treeLookup {
      def unapply(d: Def[_]): Nullable[(Rep[SigmaDslBuilder], Rep[AvlTree], Rep[Coll[Byte]], Rep[Coll[Byte]])] = d match {
        case MethodCall(receiver, method, args, _) if receiver.elem.isInstanceOf[SigmaDslBuilderElem[_]] && method.getName == "treeLookup" =>
          val res = (receiver, args(0), args(1), args(2))
          Nullable(res).asInstanceOf[Nullable[(Rep[SigmaDslBuilder], Rep[AvlTree], Rep[Coll[Byte]], Rep[Coll[Byte]])]]
        case _ => Nullable.None
      }
      def unapply(exp: Sym): Nullable[(Rep[SigmaDslBuilder], Rep[AvlTree], Rep[Coll[Byte]], Rep[Coll[Byte]])] = exp match {
        case Def(d) => unapply(d)
        case _ => Nullable.None
      }
    }

    object treeModifications {
      def unapply(d: Def[_]): Nullable[(Rep[SigmaDslBuilder], Rep[AvlTree], Rep[Coll[Byte]], Rep[Coll[Byte]])] = d match {
        case MethodCall(receiver, method, args, _) if receiver.elem.isInstanceOf[SigmaDslBuilderElem[_]] && method.getName == "treeModifications" =>
          val res = (receiver, args(0), args(1), args(2))
          Nullable(res).asInstanceOf[Nullable[(Rep[SigmaDslBuilder], Rep[AvlTree], Rep[Coll[Byte]], Rep[Coll[Byte]])]]
        case _ => Nullable.None
      }
      def unapply(exp: Sym): Nullable[(Rep[SigmaDslBuilder], Rep[AvlTree], Rep[Coll[Byte]], Rep[Coll[Byte]])] = exp match {
        case Def(d) => unapply(d)
        case _ => Nullable.None
      }
    }

    object treeInserts {
      def unapply(d: Def[_]): Nullable[(Rep[SigmaDslBuilder], Rep[AvlTree], Rep[Coll[(Coll[Byte], Coll[Byte])]], Rep[Coll[Byte]])] = d match {
        case MethodCall(receiver, method, args, _) if receiver.elem.isInstanceOf[SigmaDslBuilderElem[_]] && method.getName == "treeInserts" =>
          val res = (receiver, args(0), args(1), args(2))
          Nullable(res).asInstanceOf[Nullable[(Rep[SigmaDslBuilder], Rep[AvlTree], Rep[Coll[(Coll[Byte], Coll[Byte])]], Rep[Coll[Byte]])]]
        case _ => Nullable.None
      }
      def unapply(exp: Sym): Nullable[(Rep[SigmaDslBuilder], Rep[AvlTree], Rep[Coll[(Coll[Byte], Coll[Byte])]], Rep[Coll[Byte]])] = exp match {
        case Def(d) => unapply(d)
        case _ => Nullable.None
      }
    }

    object treeRemovals {
      def unapply(d: Def[_]): Nullable[(Rep[SigmaDslBuilder], Rep[AvlTree], Rep[Coll[Coll[Byte]]], Rep[Coll[Byte]])] = d match {
        case MethodCall(receiver, method, args, _) if receiver.elem.isInstanceOf[SigmaDslBuilderElem[_]] && method.getName == "treeRemovals" =>
          val res = (receiver, args(0), args(1), args(2))
          Nullable(res).asInstanceOf[Nullable[(Rep[SigmaDslBuilder], Rep[AvlTree], Rep[Coll[Coll[Byte]]], Rep[Coll[Byte]])]]
        case _ => Nullable.None
      }
      def unapply(exp: Sym): Nullable[(Rep[SigmaDslBuilder], Rep[AvlTree], Rep[Coll[Coll[Byte]]], Rep[Coll[Byte]])] = exp match {
        case Def(d) => unapply(d)
        case _ => Nullable.None
      }
    }

    object groupGenerator {
      def unapply(d: Def[_]): Nullable[Rep[SigmaDslBuilder]] = d match {
        case MethodCall(receiver, method, _, _) if receiver.elem.isInstanceOf[SigmaDslBuilderElem[_]] && method.getName == "groupGenerator" =>
          val res = receiver
          Nullable(res).asInstanceOf[Nullable[Rep[SigmaDslBuilder]]]
        case _ => Nullable.None
      }
      def unapply(exp: Sym): Nullable[Rep[SigmaDslBuilder]] = exp match {
        case Def(d) => unapply(d)
        case _ => Nullable.None
      }
    }

    object substConstants {
      def unapply(d: Def[_]): Nullable[(Rep[SigmaDslBuilder], Rep[Coll[Byte]], Rep[Coll[Int]], Rep[Coll[T]], Elem[T]) forSome {type T}] = d match {
        case MethodCall(receiver, method, args, _) if receiver.elem.isInstanceOf[SigmaDslBuilderElem[_]] && method.getName == "substConstants" =>
          val res = (receiver, args(0), args(1), args(2), args(3))
          Nullable(res).asInstanceOf[Nullable[(Rep[SigmaDslBuilder], Rep[Coll[Byte]], Rep[Coll[Int]], Rep[Coll[T]], Elem[T]) forSome {type T}]]
        case _ => Nullable.None
      }
      def unapply(exp: Sym): Nullable[(Rep[SigmaDslBuilder], Rep[Coll[Byte]], Rep[Coll[Int]], Rep[Coll[T]], Elem[T]) forSome {type T}] = exp match {
        case Def(d) => unapply(d)
        case _ => Nullable.None
      }
    }

    object decodePoint {
      def unapply(d: Def[_]): Nullable[(Rep[SigmaDslBuilder], Rep[Coll[Byte]])] = d match {
        case MethodCall(receiver, method, args, _) if receiver.elem.isInstanceOf[SigmaDslBuilderElem[_]] && method.getName == "decodePoint" =>
          val res = (receiver, args(0))
          Nullable(res).asInstanceOf[Nullable[(Rep[SigmaDslBuilder], Rep[Coll[Byte]])]]
        case _ => Nullable.None
      }
      def unapply(exp: Sym): Nullable[(Rep[SigmaDslBuilder], Rep[Coll[Byte]])] = exp match {
        case Def(d) => unapply(d)
        case _ => Nullable.None
      }
    }

    object BigInt {
      def unapply(d: Def[_]): Nullable[(Rep[SigmaDslBuilder], Rep[WBigInteger])] = d match {
        case MethodCall(receiver, method, args, _) if receiver.elem.isInstanceOf[SigmaDslBuilderElem[_]] && method.getName == "BigInt" =>
          val res = (receiver, args(0))
          Nullable(res).asInstanceOf[Nullable[(Rep[SigmaDslBuilder], Rep[WBigInteger])]]
        case _ => Nullable.None
      }
      def unapply(exp: Sym): Nullable[(Rep[SigmaDslBuilder], Rep[WBigInteger])] = exp match {
        case Def(d) => unapply(d)
        case _ => Nullable.None
      }
    }

    object toBigInteger {
      def unapply(d: Def[_]): Nullable[(Rep[SigmaDslBuilder], Rep[BigInt])] = d match {
        case MethodCall(receiver, method, args, _) if receiver.elem.isInstanceOf[SigmaDslBuilderElem[_]] && method.getName == "toBigInteger" =>
          val res = (receiver, args(0))
          Nullable(res).asInstanceOf[Nullable[(Rep[SigmaDslBuilder], Rep[BigInt])]]
        case _ => Nullable.None
      }
      def unapply(exp: Sym): Nullable[(Rep[SigmaDslBuilder], Rep[BigInt])] = exp match {
        case Def(d) => unapply(d)
        case _ => Nullable.None
      }
    }
  }

  object SigmaDslBuilderCompanionMethods {
  }
} // of object SigmaDslBuilder
  registerEntityObject("SigmaDslBuilder", SigmaDslBuilder)

  registerModule(SigmaDslModule)
}

object SigmaDslModule extends scalan.ModuleInfo("special.sigma", "SigmaDsl")
}

trait SigmaDslModule extends special.sigma.impl.SigmaDslDefs {self: SigmaLibrary =>}<|MERGE_RESOLUTION|>--- conflicted
+++ resolved
@@ -2537,7 +2537,7 @@
     override protected def collectMethods: Map[java.lang.reflect.Method, MethodDesc] = {
       super.collectMethods ++
         Elem.declaredMethods(classOf[AvlTree], classOf[SAvlTree], Set(
-        "startingDigest", "keyLength", "valueLengthOpt", "maxNumOperations", "maxDeletes", "cost", "dataSize", "digest"
+          "startingDigest", "flags", "keyLength", "valueLengthOpt", "cost", "dataSize", "digest"
         ))
     }
 
@@ -3073,24 +3073,9 @@
   }
 
   // familyElem
-<<<<<<< HEAD
-  class AvlTreeElem[To <: AvlTree]
-    extends DslObjectElem[To] {
-    override val liftable: Liftables.Liftable[_, To] = LiftableAvlTree.asLiftable[SAvlTree, To]
-
-    override protected def collectMethods: Map[java.lang.reflect.Method, MethodDesc] = {
-      super.collectMethods ++
-        Elem.declaredMethods(classOf[AvlTree], classOf[SAvlTree], Set(
-          "startingDigest", "flags", "keyLength", "valueLengthOpt", "cost", "dataSize"
-        ))
-    }
-
-    override lazy val parent: Option[Elem[_]] = Some(dslObjectElement)
-=======
   class PreheaderElem[To <: Preheader]
     extends EntityElem[To] {
     lazy val parent: Option[Elem[_]] = None
->>>>>>> bed6bf37
     override def buildTypeArgs = super.buildTypeArgs ++ TypeArgs()
     override lazy val tag = {
       weakTypeTag[Preheader].asInstanceOf[WeakTypeTag[To]]
@@ -3792,11 +3777,7 @@
     override protected def collectMethods: Map[java.lang.reflect.Method, MethodDesc] = {
       super.collectMethods ++
         Elem.declaredMethods(classOf[SigmaContract], classOf[SSigmaContract], Set(
-<<<<<<< HEAD
-        "builder", "Collection", "verifyZK", "atLeast", "allOf", "allZK", "anyOf", "anyZK", "PubKey", "sigmaProp", "blake2b256", "sha256", "byteArrayToBigInt", "longToByteArray", "proveDlog", "proveDHTuple", "isMember", "treeLookup", "treeModifications", "treeInserts", "treeRemovals", "groupGenerator", "exponentiate", "canOpen", "asFunction"
-=======
-        "builder", "Collection", "verifyZK", "atLeast", "allOf", "allZK", "anyOf", "anyZK", "PubKey", "sigmaProp", "blake2b256", "sha256", "byteArrayToBigInt", "longToByteArray", "proveDlog", "proveDHTuple", "isMember", "treeLookup", "treeModifications", "groupGenerator", "canOpen", "asFunction"
->>>>>>> bed6bf37
+        "builder", "Collection", "verifyZK", "atLeast", "allOf", "allZK", "anyOf", "anyZK", "PubKey", "sigmaProp", "blake2b256", "sha256", "byteArrayToBigInt", "longToByteArray", "proveDlog", "proveDHTuple", "isMember", "treeLookup", "treeModifications", "treeInserts", "treeRemovals", "groupGenerator", "canOpen", "asFunction"
         ))
     }
 
@@ -4344,7 +4325,6 @@
         true, false, element[WOption[Coll[Byte]]]))
     }
 
-<<<<<<< HEAD
     override def treeInserts(tree: Rep[AvlTree], operations: Rep[Coll[(Coll[Byte], Coll[Byte])]], proof: Rep[Coll[Byte]]): Rep[WOption[Coll[Byte]]] = {
       asRep[WOption[Coll[Byte]]](mkMethodCall(self,
         SigmaDslBuilderClass.getMethod("treeInserts", classOf[Sym], classOf[Sym], classOf[Sym]),
@@ -4359,12 +4339,8 @@
         true, false, element[WOption[Coll[Byte]]]))
     }
 
-    override def groupGenerator: Rep[WECPoint] = {
-      asRep[WECPoint](mkMethodCall(self,
-=======
     override def groupGenerator: Rep[GroupElement] = {
       asRep[GroupElement](mkMethodCall(self,
->>>>>>> bed6bf37
         SigmaDslBuilderClass.getMethod("groupGenerator"),
         List(),
         true, false, element[GroupElement]))
@@ -4591,7 +4567,6 @@
         true, true, element[WOption[Coll[Byte]]]))
     }
 
-<<<<<<< HEAD
     def treeInserts(tree: Rep[AvlTree], operations: Rep[Coll[(Coll[Byte], Coll[Byte])]], proof: Rep[Coll[Byte]]): Rep[WOption[Coll[Byte]]] = {
       asRep[WOption[Coll[Byte]]](mkMethodCall(source,
         thisClass.getMethod("treeInserts", classOf[Sym], classOf[Sym], classOf[Sym]),
@@ -4606,12 +4581,8 @@
         true, true, element[WOption[Coll[Byte]]]))
     }
 
-    def groupGenerator: Rep[WECPoint] = {
-      asRep[WECPoint](mkMethodCall(source,
-=======
     def groupGenerator: Rep[GroupElement] = {
       asRep[GroupElement](mkMethodCall(source,
->>>>>>> bed6bf37
         thisClass.getMethod("groupGenerator"),
         List(),
         true, true, element[GroupElement]))
@@ -4662,11 +4633,7 @@
     override protected def collectMethods: Map[java.lang.reflect.Method, MethodDesc] = {
       super.collectMethods ++
         Elem.declaredMethods(classOf[SigmaDslBuilder], classOf[SSigmaDslBuilder], Set(
-<<<<<<< HEAD
-        "Colls", "Monoids", "Costing", "CostModel", "costBoxes", "costColWithConstSizedItem", "costOption", "verifyZK", "atLeast", "allOf", "allZK", "anyOf", "anyZK", "PubKey", "sigmaProp", "blake2b256", "sha256", "byteArrayToBigInt", "longToByteArray", "proveDlog", "proveDHTuple", "isMember", "treeLookup", "treeModifications", "treeInserts", "treeRemovals", "groupGenerator", "exponentiate", "substConstants", "decodePoint"
-=======
-        "Colls", "Monoids", "Costing", "CostModel", "costBoxes", "costColWithConstSizedItem", "costOption", "verifyZK", "atLeast", "allOf", "allZK", "anyOf", "anyZK", "PubKey", "sigmaProp", "blake2b256", "sha256", "byteArrayToBigInt", "longToByteArray", "proveDlog", "proveDHTuple", "isMember", "treeLookup", "treeModifications", "groupGenerator", "substConstants", "decodePoint", "BigInt", "toBigInteger"
->>>>>>> bed6bf37
+        "Colls", "Monoids", "Costing", "CostModel", "costBoxes", "costColWithConstSizedItem", "costOption", "verifyZK", "atLeast", "allOf", "allZK", "anyOf", "anyZK", "PubKey", "sigmaProp", "blake2b256", "sha256", "byteArrayToBigInt", "longToByteArray", "proveDlog", "proveDHTuple", "isMember", "treeLookup", "treeModifications", "treeInserts", "treeRemovals", "groupGenerator", "substConstants", "decodePoint", "BigInt", "toBigInteger"
         ))
     }
 
