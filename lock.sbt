--- conflicted
+++ resolved
@@ -13,7 +13,7 @@
   "org.bitbucket.inkytonik.dsinfo" % "dsinfo_2.12" % "0.4.0",
   "org.bitbucket.inkytonik.dsprofile" % "dsprofile_2.12" % "0.4.0",
   "org.bitbucket.inkytonik.kiama" % "kiama_2.12" % "2.1.0-SNAPSHOT",
-  "org.bouncycastle" % "bcprov-jdk15on" % "1.59",
+  "org.bouncycastle" % "bcprov-jdk15on" % "1.58",
   "org.rogach" % "scallop_2.12" % "2.0.5",
   "org.rudogma" % "supertagged_2.12" % "1.3",
   "org.scala-lang.modules" % "scala-java8-compat_2.12" % "0.8.0",
@@ -21,8 +21,4 @@
   "org.slf4j" % "slf4j-api" % "1.7.25",
   "org.whispersystems" % "curve25519-java" % "0.4.1"
 )
-<<<<<<< HEAD
-// LIBRARY_DEPENDENCIES_HASH d3a6596eb4eeef9dfc17e37fee99da873f7ed292
-=======
-// LIBRARY_DEPENDENCIES_HASH 37d5907487068084f96e2ae9a7dda7ec6224daf3
->>>>>>> 65a5b4b1
+// LIBRARY_DEPENDENCIES_HASH 37d5907487068084f96e2ae9a7dda7ec6224daf3